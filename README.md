--- conflicted
+++ resolved
@@ -45,18 +45,8 @@
     serverPort: 9002,
 };
 
-<<<<<<< HEAD
-// todo: update this to describe new flow of initializing blank
-// and calling change file
-const simulariumController = new SimulariumController({
-    trajectoryPlaybackFile: "ATPsynthase_9.h5",
-    netConnectionSettings: netConnectionSettings,
-});
-=======
 const simulariumController = new SimulariumController();
-// todo show correct call of changeFile to load trajectory
 
->>>>>>> 43693ccc
 class Viewer extends React.Component {
 
     public constructor(props) {
