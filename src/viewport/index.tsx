import * as React from "react";
import jsLogger from "js-logger";
import Stats from "three/examples/jsm/libs/stats.module.js";
import { FontAwesomeIcon } from "@fortawesome/react-fontawesome";
import { faSyncAlt } from "@fortawesome/free-solid-svg-icons";
import SimulariumController from "../controller";

import { forOwn } from "lodash";

import {
    VisDataMessage,
    VisGeometry,
    TrajectoryFileInfo,
    NO_AGENT,
} from "../simularium";

export type PropColor = string | number | [number, number, number];

interface ViewportProps {
    backgroundColor: PropColor;
    height: number;
    width: number;
    loggerLevel: string;
    onTimeChange: (timeData: TimeData) => void | undefined;
    simulariumController: SimulariumController;
    onJsonDataArrived(any): void;
    onTrajectoryFileInfoChanged: (
        cachedData: TrajectoryFileInfo
    ) => void | undefined;
    highlightedParticleType: number;
    loadInitialData: boolean;
    showMeshes: boolean;
    showPaths: boolean;
    showBounds: boolean;
}

interface TimeData {
    time: number;
    frameNumber: number;
}

interface FrameJSON {
    frameNumber: number;
}

// Typescript's File definition is missing this function
//  which is part of the HTML standard on all browsers
//  and needed below
interface FileHTML extends File {
    text(): Promise<string>;
}

// This function returns a promise that resolves after all of the objects in
//  the 'files' parameter have been parsed into text and put in the `outParsedFiles` parameter
function parseFilesToText(
    files: FileHTML[],
    outParsedFiles: VisDataMessage[]
): Promise<void> {
    let p = Promise.resolve();
    files.forEach(file => {
        p = p.then(() => {
            return file.text().then(text => {
                const json = JSON.parse(text);
<<<<<<< HEAD
                outParsedFiles.push(json);
=======
                outParsedFiles.push(json as VisDataMessage);
>>>>>>> 86e75fbf
            });
        });
    });
    return p;
}

function sortFrames(a: FrameJSON, b: FrameJSON): number {
    return a.frameNumber > b.frameNumber ? 1 : -1;
}

function getJsonUrl(trajectoryName: string): string {
    return `https://aics-agentviz-data.s3.us-east-2.amazonaws.com/visdata/${trajectoryName}.json`;
}

class Viewport extends React.Component<ViewportProps> {
    private visGeometry: VisGeometry;
    private lastRenderTime: number;
    private startTime: number;
    private vdomRef: React.RefObject<HTMLInputElement>;
    private handlers: { [key: string]: (e: Event) => void };

    private hit: boolean;
    private animationRequestID: number;
    private lastRenderedAgentTime: number;

    private stats: Stats;

    public static defaultProps = {
        backgroundColor: [0.121569, 0.13333, 0.17647],
        height: 800,
        width: 800,
        highlightedParticleType: -1,
        loadInitialData: true,
        showMeshes: true,
        showPaths: true,
        showBounds: true,
    };

    private static isCustomEvent(event: Event): event is CustomEvent {
        return "detail" in event;
    }

    public constructor(props: ViewportProps) {
        super(props);

        const loggerLevel =
            props.loggerLevel === "debug" ? jsLogger.DEBUG : jsLogger.OFF;
        const colors = [
            0x6ac1e5,
            0xff2200,
            0xee7967,
            0xff6600,
            0xd94d49,
            0xffaa00,
            0xffcc00,
            0x00ccff,
            0x00aaff,
            0x8048f3,
            0x07f4ec,
            0x79bd8f,
            0x8800ff,
            0xaa00ff,
            0xcc00ff,
            0xff00cc,
            0xff00aa,
            0xff0088,
            0xff0066,
            0xff0044,
            0xff0022,
            0xff0000,
            0xccff00,
            0xaaff00,
            0x88ff00,
            0x00ffcc,
            0x66ff00,
            0x44ff00,
            0x22ff00,
            0x00ffaa,
            0x00ff88,
            0x00ffaa,
            0x00ffff,
            0x0066ff,
        ];

        this.animate = this.animate.bind(this);
        this.dispatchUpdatedTime = this.dispatchUpdatedTime.bind(this);
        this.handleTimeChange = this.handleTimeChange.bind(this);
        this.resetCamera = this.resetCamera.bind(this);

        this.visGeometry = new VisGeometry(loggerLevel);
        this.visGeometry.setupScene();
        this.visGeometry.createMaterials(colors);
        this.visGeometry.createMeshes();
        this.vdomRef = React.createRef();
        this.lastRenderTime = Date.now();
        this.startTime = Date.now();
        this.onPickObject = this.onPickObject.bind(this);
        this.stats = new Stats();
        this.stats.showPanel(1);

        this.handlers = {
            contextmenu: this.onPickObject,
            dragover: this.onDragOver,
            drop: this.onDrop,
        };
        this.hit = false;
        this.animationRequestID = 0;
        this.lastRenderedAgentTime = -1;
    }

    public componentDidMount(): void {
        const {
            simulariumController,
            onTrajectoryFileInfoChanged,
            loadInitialData,
            onJsonDataArrived,
        } = this.props;
        const { netConnection } = simulariumController;
        this.visGeometry.reparent(this.vdomRef.current);
        if (this.props.loggerLevel === "debug") {
            if (this.vdomRef && this.vdomRef.current) {
                this.stats.dom.style.position = "absolute";
                this.vdomRef.current.appendChild(this.stats.dom);
            }
        }

        netConnection.onTrajectoryFileInfoArrive = (
            msg: TrajectoryFileInfo
        ) => {
            this.visGeometry.handleTrajectoryData(msg);
            onTrajectoryFileInfoChanged(msg);
        };

        simulariumController.connect().then(() => {
            if (loadInitialData) {
                const fileName = simulariumController.getFile();
                this.visGeometry
                    .mapFromJSON(
                        fileName,
                        getJsonUrl(fileName),
                        onJsonDataArrived
                    )
                    .then(() => {
                        this.visGeometry.render(this.startTime);
                        this.lastRenderTime = Date.now();
                    });
                simulariumController.initializeTrajectoryFile();
            }
        });

        if (this.vdomRef.current) {
            this.vdomRef.current.addEventListener(
                "timeChange",
                this.handleTimeChange,
                false
            );
        }
        this.addEventHandlersToCanvas();

        this.startTime = Date.now();
        this.animate();
    }

    public componentWillUnmount(): void {
        if (this.vdomRef.current) {
            this.vdomRef.current.removeEventListener(
                "timeChange",
                this.handleTimeChange
            );
        }
        this.removeEventHandlersFromCanvas();
        this.stopAnimate();
    }

    public componentDidUpdate(prevProps: ViewportProps): void {
        const {
            backgroundColor,
            height,
            width,
            showMeshes,
            showPaths,
            showBounds,
        } = this.props;
        this.visGeometry.setHighlightById(this.props.highlightedParticleType);
        this.visGeometry.setShowMeshes(showMeshes);
        this.visGeometry.setShowPaths(showPaths);
        this.visGeometry.setShowBounds(showBounds);
        this.visGeometry.setBackgroundColor(backgroundColor);
        if (prevProps.height !== height || prevProps.width !== width) {
            this.visGeometry.resize(width, height);
        }
    }

    private cacheJSON = json => {
        this.props.simulariumController.cacheJSON(json);
    };

    private configDragAndDrop = () => {
        const trajectoryFileInfo = this.props.simulariumController.dragAndDropFileInfo();

        const { netConnection } = this.props.simulariumController;
        this.lastRenderTime = -1;
        netConnection.onTrajectoryFileInfoArrive(trajectoryFileInfo);

        // needed to keep drag n drop from auto-playing since we cache all the frames
        this.props.simulariumController.pause();
    };

    private clearCache = () => {
        this.props.simulariumController.disableNetworkCommands();
        this.props.simulariumController.clearLocalCache();
    };

    public onDragOver = (e: Event): void => {
        if (e.stopPropagation) {
            e.stopPropagation();
        }
        e.preventDefault();
    };

<<<<<<< HEAD
    public onDrop = (e: Event): void=> {
=======
    public onDrop = (e: Event): void => {
>>>>>>> 86e75fbf
        this.onDragOver(e);
        const event = e as DragEvent;
        const input = event.target as HTMLInputElement;
        const data: DataTransfer = event.dataTransfer as DataTransfer;

        const files: FileList = input.files || data.files;
        this.clearCache();

        const parsedFiles = [];
        const filesArr: FileHTML[] = Array.from(files) as FileHTML[];
        const p = parseFilesToText(filesArr, parsedFiles);
<<<<<<< HEAD
=======

>>>>>>> 86e75fbf
        p.then(() => {
            parsedFiles.sort(sortFrames);
            this.visGeometry.resetMapping();

            const frameJSON = parsedFiles[0];
            this.cacheJSON(frameJSON);
        }).then(() => {
            this.configDragAndDrop();
        });
    };

    public addEventHandlersToCanvas(): void {
        forOwn(this.handlers, (handler, eventName) =>
            this.visGeometry.renderDom.addEventListener(
                eventName,
                handler,
                false
            )
        );
    }

    public removeEventHandlersFromCanvas(): void {
        forOwn(this.handlers, (handler, eventName) =>
            this.visGeometry.renderDom.removeEventListener(
                eventName,
                handler,
                false
            )
        );
    }

    public resetCamera(): void {
        this.visGeometry.resetCamera();
    }

    public switchRenderStyle(): void {
        this.visGeometry.switchRenderStyle();
    }

    public onPickObject(e: Event): void {
        const event = e as MouseEvent;

        // TODO: intersect with scene's children not including lights?
        // can we select a smaller number of things to hit test?
        const oldFollowObject = this.visGeometry.getFollowObject();
        this.visGeometry.setFollowObject(NO_AGENT);

        // hit testing
        const intersectedObject = this.visGeometry.hitTest(event);
        if (intersectedObject !== NO_AGENT) {
            this.hit = true;
            if (oldFollowObject !== intersectedObject) {
                this.visGeometry.removePathForAgentIndex(oldFollowObject);
            }
            this.visGeometry.setFollowObject(intersectedObject);
            this.visGeometry.addPathForAgentIndex(intersectedObject);
        } else {
            if (oldFollowObject !== NO_AGENT) {
                this.visGeometry.removePathForAgentIndex(oldFollowObject);
            }
            if (this.hit) {
                this.hit = false;
            }
        }
    }

    private handleTimeChange(e: Event): void {
        const { onTimeChange } = this.props;
        if (!Viewport.isCustomEvent(e)) {
            throw new Error("not custom event");
        }
        onTimeChange(e.detail);
    }

    private dispatchUpdatedTime(timeData): void {
        const event = new CustomEvent("timeChange", { detail: timeData });
        if (this.vdomRef.current) {
            this.vdomRef.current.dispatchEvent(event);
        }
    }

    public stopAnimate(): void {
        if (this.animationRequestID !== 0) {
            cancelAnimationFrame(this.animationRequestID);
            this.animationRequestID = 0;
        }
    }

    public animate(): void {
        const { simulariumController } = this.props;
        const { visData } = simulariumController;
        const framesPerSecond = 60; // how often the view-port rendering is refreshed per second
        const timePerFrame = 1000 / framesPerSecond; // the time interval at which to re-render
        const now = Date.now();
        const elapsedTime = now - this.lastRenderTime;
        const totalElapsedTime = now - this.startTime;
        if (elapsedTime > timePerFrame) {
            if (simulariumController.hasChangedFile) {
                this.visGeometry.clear();
                this.visGeometry.resetMapping();

                const p = this.visGeometry.mapFromJSON(
                    simulariumController.getFile(),
                    getJsonUrl(simulariumController.getFile())
                );

                p.then(() => {
                    this.visGeometry.render(totalElapsedTime);
                    this.lastRenderTime = Date.now();
                    this.lastRenderedAgentTime = -1;
                    this.animationRequestID = requestAnimationFrame(
                        this.animate
                    );
                });

                p.catch(() => {
                    this.visGeometry.render(totalElapsedTime);
                    this.lastRenderTime = Date.now();
                    this.lastRenderedAgentTime = -1;
                    this.animationRequestID = requestAnimationFrame(
                        this.animate
                    );
                });

                simulariumController.markFileChangeAsHandled();

                return;
            }

            if (visData.currentFrameData.time != this.lastRenderedAgentTime) {
                const currentAgents = visData.currentFrame();
                if (currentAgents.length > 0) {
                    this.dispatchUpdatedTime(visData.currentFrameData);
                    this.visGeometry.update(currentAgents);
                    this.lastRenderedAgentTime = visData.currentFrameData.time;
                }
            }

            if (!visData.atLatestFrame() && !simulariumController.paused()) {
                visData.gotoNextFrame();
            }
            this.stats.begin();
            this.visGeometry.render(totalElapsedTime);
            this.stats.end();
            this.lastRenderTime = Date.now();
        }

        this.animationRequestID = requestAnimationFrame(this.animate);
    }

    public renderViewControls(): React.ReactElement {
        return (
            <div className="view-controls">
                <button onClick={this.resetCamera} className="btn">
                    <FontAwesomeIcon
                        icon={faSyncAlt}
                        transform="flip-h"
                        style={{ color: "#737373" }}
                    />
                </button>
            </div>
        );
    }

    public render(): React.ReactElement<HTMLElement> {
        const { width, height } = this.props;

        // style is specified below so that the size
        // can be passed as a react property
        return (
            <>
                <div
                    id="vdom"
                    style={{
                        height: height,
                        width: width,
                        position: "relative",
                    }}
                    ref={this.vdomRef}
                >
                    {this.renderViewControls()}
                </div>
            </>
        );
    }
}

export default Viewport;<|MERGE_RESOLUTION|>--- conflicted
+++ resolved
@@ -61,11 +61,7 @@
         p = p.then(() => {
             return file.text().then(text => {
                 const json = JSON.parse(text);
-<<<<<<< HEAD
-                outParsedFiles.push(json);
-=======
                 outParsedFiles.push(json as VisDataMessage);
->>>>>>> 86e75fbf
             });
         });
     });
@@ -286,11 +282,8 @@
         e.preventDefault();
     };
 
-<<<<<<< HEAD
-    public onDrop = (e: Event): void=> {
-=======
+
     public onDrop = (e: Event): void => {
->>>>>>> 86e75fbf
         this.onDragOver(e);
         const event = e as DragEvent;
         const input = event.target as HTMLInputElement;
@@ -302,10 +295,7 @@
         const parsedFiles = [];
         const filesArr: FileHTML[] = Array.from(files) as FileHTML[];
         const p = parseFilesToText(filesArr, parsedFiles);
-<<<<<<< HEAD
-=======
-
->>>>>>> 86e75fbf
+
         p.then(() => {
             parsedFiles.sort(sortFrames);
             this.visGeometry.resetMapping();
