--- conflicted
+++ resolved
@@ -181,7 +181,7 @@
         this.hit = false;
         this.animationRequestID = 0;
         this.lastRenderedAgentTime = -1;
-<<<<<<< HEAD
+        this.selectionInterface = new SelectionInterface();
         this.state = {
             lastClick: {
                 x: 0,
@@ -189,10 +189,7 @@
                 time: 0,
             },
         };
-=======
-
-        this.selectionInterface = new SelectionInterface();
->>>>>>> 92cd5a51
+
     }
 
     public componentDidMount(): void {
