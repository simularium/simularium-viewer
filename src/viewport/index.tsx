--- conflicted
+++ resolved
@@ -38,11 +38,8 @@
     showPaths: boolean;
     showBounds: boolean;
     selectionStateInfo: SelectionStateInfo;
-<<<<<<< HEAD
     showCameraControls: boolean;
-=======
     onError?: (errorMessage: string) => void;
->>>>>>> 1b0f3eda
 }
 
 interface Click {
