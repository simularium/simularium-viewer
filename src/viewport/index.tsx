import * as React from "react";
import jsLogger from "js-logger";
import Stats from "three/examples/jsm/libs/stats.module";
import { FontAwesomeIcon } from "@fortawesome/react-fontawesome";
import { faSyncAlt } from "@fortawesome/free-solid-svg-icons";
import { forOwn, isEqual } from "lodash";

import SimulariumController from "../controller";
import {
    TrajectoryFileInfo,
    SelectionInterface,
    SelectionStateInfo,
    UIDisplayData,
} from "../simularium";
import { AgentData, TrajectoryFileInfoAny } from "../simularium/types";
import { updateTrajectoryFileInfoFormat } from "../simularium/versionHandlers";
import { FrontEndError, ErrorLevel } from "../simularium/FrontEndError";
import { RenderStyle, VisGeometry, NO_AGENT } from "../visGeometry";
import { ColorChange } from "../simularium/SelectionInterface";
import FrameRecorder from "../simularium/FrameRecorder";
import { DEFAULT_FRAME_RATE } from "../constants";

export type PropColor = string | number | [number, number, number];

type ViewportProps = {
    renderStyle: RenderStyle;
    backgroundColor?: PropColor;
    agentColors?: number[] | string[]; //TODO: accept all Color formats
    height: number;
    width: number;
    loggerLevel: string;
    onTimeChange: (timeData: TimeData) => void | undefined;
    simulariumController: SimulariumController;
    onJsonDataArrived(any): void;
    onTrajectoryFileInfoChanged: (
        cachedData: TrajectoryFileInfo
    ) => void | undefined;
    onUIDisplayDataChanged: (data: UIDisplayData) => void | undefined;
    loadInitialData: boolean;
    hideAllAgents: boolean;
    showPaths: boolean;
    showBounds: boolean;
    selectionStateInfo: SelectionStateInfo;
    showCameraControls: boolean;
    onError?: (error: FrontEndError) => void;
    lockedCamera?: boolean;
    onRecordedMovie?: (blob: Blob) => void; // providing this callback enables movie recording
    disableCache?: boolean;
<<<<<<< HEAD
    maxCacheLength?: number;
=======
    onFollowObjectChanged?: (agentData: AgentData) => void; // passes agent data about the followed agent to the front end
>>>>>>> 4c361efb
} & Partial<DefaultProps>;

const defaultProps = {
    renderStyle: RenderStyle.WEBGL2_PREFERRED,
    backgroundColor: [0, 0, 0],
    height: 800,
    width: 800,
    loadInitialData: true,
    hideAllAgents: false,
    showPaths: true,
    showBounds: true,
    lockedCamera: false,
    disableCache: false,
    agentColors: [
        0x6ac1e5, 0xff2200, 0xee7967, 0xff6600, 0xd94d49, 0xffaa00, 0xffcc00,
        0x00ccff, 0x00aaff, 0x8048f3, 0x07f4ec, 0x79bd8f, 0x8800ff, 0xaa00ff,
        0xcc00ff, 0xff00cc, 0xff00aa, 0xff0088, 0xff0066, 0xff0044, 0xff0022,
        0xff0000, 0xccff00, 0xaaff00, 0x88ff00, 0x00ffcc, 0x66ff00, 0x44ff00,
        0x22ff00, 0x00ffaa, 0x00ff88, 0x00ffaa, 0x00ffff, 0x0066ff,
    ] as string[] | number[],
};

type DefaultProps = typeof defaultProps;

interface Click {
    x: number;
    y: number;
    time: number;
}

interface ViewportState {
    lastClick: Click;
    showRenderParamsGUI: boolean;
}

export interface TimeData {
    time: number;
    frameNumber: number;
}

// max time in milliseconds for a mouse/touch interaction to be considered a click;
const MAX_CLICK_TIME = 300;
// for float errors
const CLICK_TOLERANCE = 1e-4;

class Viewport extends React.Component<
    ViewportProps & DefaultProps,
    ViewportState
> {
    private visGeometry: VisGeometry;
    private selectionInterface: SelectionInterface;
    private recorder: FrameRecorder | null;
    private lastRenderTime: number;
    private startTime: number;
    private vdomRef: React.RefObject<HTMLDivElement>;
    private handlers: { [key: string]: (e: Event) => void };

    private hit: boolean;
    private animationRequestID: number;
    private lastRenderedAgentTime: number;

    private stats: Stats;
    public static defaultProps = defaultProps;

    private static isCustomEvent(event: Event): event is CustomEvent {
        return "detail" in event;
    }

    public constructor(props: ViewportProps & DefaultProps) {
        super(props);

        const loggerLevel =
            props.loggerLevel === "debug" ? jsLogger.DEBUG : jsLogger.OFF;

        this.animate = this.animate.bind(this);
        this.dispatchUpdatedTime = this.dispatchUpdatedTime.bind(this);
        this.handleTimeChange = this.handleTimeChange.bind(this);

        this.visGeometry = new VisGeometry(loggerLevel);
        this.props.simulariumController.visData.setMaxCacheLength(
            this.props.maxCacheLength
        );
        this.props.simulariumController.visData.clearCache();
        this.props.simulariumController.visData.setCacheEnabled(
            !this.props.disableCache
        );
        this.visGeometry.createMaterials(props.agentColors);
        this.vdomRef = React.createRef();
        this.lastRenderTime = Date.now();
        this.startTime = Date.now();
        this.onPickObject = this.onPickObject.bind(this);
        this.stats = Stats();
        this.stats.showPanel(1);

        this.handlers = {
            touchstart: this.handleTouchStart,
            touchend: this.handleTouchEnd,
            mousedown: this.handleClickStart,
            mouseup: this.handleMouseUp,
            pointerdown: this.handlePointerDown,
            pointerup: this.handlePointerUp,
            mousemove: this.handleMouseMove,
        };
        this.hit = false;
        this.animationRequestID = 0;
        this.lastRenderedAgentTime = -1;
        this.selectionInterface = new SelectionInterface();
        this.state = {
            lastClick: {
                x: 0,
                y: 0,
                time: 0,
            },
            showRenderParamsGUI: false,
        };
        if (this.props.onRecordedMovie === undefined) {
            this.recorder = null;
        } else {
            this.recorder = new FrameRecorder(() => {
                return this.visGeometry.renderDom as HTMLCanvasElement;
            }, this.props.onRecordedMovie);
        }
    }

    private onTrajectoryFileInfo(msg: TrajectoryFileInfoAny): void {
        const {
            simulariumController,
            onTrajectoryFileInfoChanged,
            onUIDisplayDataChanged,
            onError,
            agentColors,
        } = this.props;

        // Update TrajectoryFileInfo format to latest version
        const trajectoryFileInfo: TrajectoryFileInfo =
            updateTrajectoryFileInfoFormat(msg, onError);

        simulariumController.visData.timeStepSize =
            trajectoryFileInfo.timeStepSize;

        const bx = trajectoryFileInfo.size.x;
        const by = trajectoryFileInfo.size.y;
        const bz = trajectoryFileInfo.size.z;
        const epsilon = 0.000001;
        if (
            Math.abs(bx) < epsilon ||
            Math.abs(by) < epsilon ||
            Math.abs(bz) < epsilon
        ) {
            this.visGeometry.resetBounds();
        } else {
            this.visGeometry.resetBounds([bx, by, bz]);
        }
        // this can only happen right after resetBounds
        simulariumController.tickIntervalLength =
            this.visGeometry.tickIntervalLength;

        this.visGeometry.handleCameraData(trajectoryFileInfo.cameraDefault);
        this.visGeometry.handleAgentGeometry(trajectoryFileInfo.typeMapping);

        try {
            this.selectionInterface.parse(trajectoryFileInfo.typeMapping);
        } catch (e) {
            if (onError) {
                const error = e as Error;
                onError(
                    new FrontEndError(
                        `error parsing 'typeMapping' data, ${error.message}`,
                        ErrorLevel.ERROR
                    )
                );
            } else {
                console.log("error parsing 'typeMapping' data", e);
            }
        }
        const uiDisplayData = this.selectionInterface.getUIDisplayData();
        onTrajectoryFileInfoChanged(trajectoryFileInfo);
        this.visGeometry.colorHandler.resetDefaultColorsData(agentColors);

        const updatedColors = this.selectionInterface.setInitialAgentColors(
            uiDisplayData,
            agentColors,
            this.visGeometry.applyColorToAgents.bind(this.visGeometry)
        );
        if (!isEqual(updatedColors, agentColors)) {
            this.visGeometry.createMaterials(updatedColors);
        }

        onUIDisplayDataChanged(this.selectionInterface.getUIDisplayData());
    }

    public componentDidMount(): void {
        const {
            backgroundColor,
            simulariumController,
            loadInitialData,
            onError,
            lockedCamera,
        } = this.props;
        this.visGeometry.setCanvasOnTheDom(this.vdomRef.current, lockedCamera);
        if (backgroundColor !== undefined) {
            this.visGeometry.setBackgroundColor(backgroundColor);
        }
        if (this.props.loggerLevel === "debug") {
            if (this.vdomRef && this.vdomRef.current) {
                this.stats.dom.style.position = "absolute";
                this.vdomRef.current.appendChild(this.stats.dom);
            }
        }
        if (onError) {
            simulariumController.onError = onError;
            this.visGeometry.setOnErrorCallBack(onError);
        }

        simulariumController.visGeometry = this.visGeometry;
        simulariumController.trajFileInfoCallback = (
            msg: TrajectoryFileInfoAny
        ) => {
            this.onTrajectoryFileInfo(msg);
        };

        simulariumController.postConnect = () => {
            if (loadInitialData) {
                simulariumController.initializeTrajectoryFile();
            }
        };
        simulariumController.startRecording = this.startRecording.bind(this);
        simulariumController.stopRecording = this.stopRecording.bind(this);

        if (this.vdomRef.current) {
            this.vdomRef.current.addEventListener(
                "timeChange",
                this.handleTimeChange,
                false
            );
        }
        this.addEventHandlersToCanvas();

        this.startTime = Date.now();
        this.animate();
    }

    public componentWillUnmount(): void {
        this.visGeometry.destroyGui();

        if (this.vdomRef.current) {
            this.vdomRef.current.removeEventListener(
                "timeChange",
                this.handleTimeChange
            );
        }
        this.removeEventHandlersFromCanvas();
        this.stopAnimate();
    }

    public componentDidUpdate(
        prevProps: ViewportProps,
        prevState: ViewportState
    ): void {
        const {
            backgroundColor,
            agentColors,
            height,
            width,
            renderStyle,
            hideAllAgents,
            showPaths,
            showBounds,
            selectionStateInfo,
            lockedCamera,
            disableCache,
        } = this.props;

        if (selectionStateInfo) {
            if (
                !isEqual(
                    selectionStateInfo.highlightedAgents,
                    prevProps.selectionStateInfo.highlightedAgents
                )
            ) {
                const highlightedIds =
                    this.selectionInterface.getHighlightedIds(
                        selectionStateInfo
                    );
                this.visGeometry.setHighlightByIds(highlightedIds);
            }
            if (
                !isEqual(
                    selectionStateInfo.hiddenAgents,
                    prevProps.selectionStateInfo.hiddenAgents
                )
            ) {
                const hiddenIds =
                    this.selectionInterface.getHiddenIds(selectionStateInfo);
                this.visGeometry.setVisibleByIds(hiddenIds);
            }
            if (
                !isEqual(
                    selectionStateInfo.colorChange,
                    prevProps.selectionStateInfo.colorChange
                ) &&
                selectionStateInfo.colorChange !== null
            ) {
                this.changeAgentsColor(selectionStateInfo.colorChange);
            }
        }

        // note that if the system does not support the molecular render style, then
        // the visGeometry's internal render style will be different than what this prop says.
        if (renderStyle !== prevProps.renderStyle) {
            this.visGeometry.setRenderStyle(renderStyle);
        }
        if (hideAllAgents !== prevProps.hideAllAgents) {
            this.visGeometry.toggleAllAgentsHidden(hideAllAgents);
        }
        if (showPaths !== prevProps.showPaths) {
            this.visGeometry.setShowPaths(showPaths);
        }
        if (showBounds !== prevProps.showBounds) {
            this.visGeometry.setShowBounds(showBounds);
        }
        if (backgroundColor !== prevProps.backgroundColor) {
            this.visGeometry.setBackgroundColor(backgroundColor);
        }
        if (agentColors && !isEqual(agentColors, prevProps.agentColors)) {
            this.visGeometry.createMaterials(agentColors);
        }
        if (prevProps.height !== height || prevProps.width !== width) {
            this.visGeometry.resize(width, height);
        }
        if (prevProps.lockedCamera !== lockedCamera) {
            this.visGeometry.toggleControls(lockedCamera);
        }
        if (prevProps.disableCache !== disableCache) {
            this.props.simulariumController.visData.setCacheEnabled(
                !disableCache
            );
        }
        if (prevState.showRenderParamsGUI !== this.state.showRenderParamsGUI) {
            if (this.state.showRenderParamsGUI) {
                this.visGeometry.setupGui(this.vdomRef.current as HTMLElement);
            } else {
                this.visGeometry.destroyGui();
            }
        }
    }

    public isClick = (thisClick: Click): boolean => {
        const { lastClick } = this.state;
        const t = Date.now() - lastClick.time;
        if (t > MAX_CLICK_TIME) {
            // long click
            return false;
        }

        if (
            Math.abs(thisClick.x - lastClick.x) > CLICK_TOLERANCE ||
            Math.abs(thisClick.y - lastClick.y) > CLICK_TOLERANCE
        ) {
            // mouse moved just rotate the field
            return false;
        }
        return true;
    };

    public handleTouchStart = (e: Event): void => {
        const event = e as TouchEvent;
        const touch = event.touches[0];
        this.setState({
            lastClick: {
                x: touch.pageX,
                y: touch.pageY,
                time: Date.now(),
            },
        });
    };

    public handleKeyDown = (e: Event): void => {
        // the viewer canvas must have focus for the key press to work.
        if (e.target !== this.vdomRef.current) {
            return;
        }

        const event = e as KeyboardEvent;
        // control-option-1 (mac) or ctrl-alt-1 (windows)
        if (event.code === "Digit1" && event.altKey && event.ctrlKey) {
            const s = this.state.showRenderParamsGUI;
            this.setState({ showRenderParamsGUI: !s });
        }
    };

    public handleTouchEnd = (e: Event): void => {
        const event = e as TouchEvent;
        const touch = event.changedTouches[0];
        const thisClick = {
            x: touch.pageX,
            y: touch.pageY,
            time: Date.now(),
        };

        if (this.isClick(thisClick)) {
            // pass event to pick object because it was a true click and not a drag
            const canvas = this.vdomRef.current;
            if (!canvas) {
                return;
            }
            const r = canvas.getBoundingClientRect();
            const offsetX = touch.clientX - r.left;
            const offsetY = touch.clientY - r.top;
            this.onPickObject(offsetX, offsetY);
        }
    };

    public handleClickStart = (e: Event): void => {
        const event = e as MouseEvent;
        this.setState({
            lastClick: {
                x: event.x,
                y: event.y,
                time: Date.now(),
            },
        });
    };
    public handlePointerDown = (e: Event): void => {
        const event = e as PointerEvent;
        this.setState({
            lastClick: {
                x: event.x,
                y: event.y,
                time: Date.now(),
            },
        });
    };

    public handleMouseUp = (e: Event): void => {
        const event = e as MouseEvent;
        const thisClick = {
            x: event.x,
            y: event.y,
            time: Date.now(),
        };
        if (this.isClick(thisClick)) {
            // pass event to pick object because it was a true click and not a drag
            this.onPickObject(event.offsetX, event.offsetY);
        }
    };
    public handlePointerUp = (e: Event): void => {
        const event = e as PointerEvent;
        const thisClick = {
            x: event.x,
            y: event.y,
            time: Date.now(),
        };
        if (this.isClick(thisClick)) {
            // pass event to pick object because it was a true click and not a drag
            this.onPickObject(event.offsetX, event.offsetY);
        }
    };

    public handleMouseMove = (e: Event): void => {
        const event = e as MouseEvent;
        if (!this.vdomRef.current) {
            return;
        }
        const intersectedObject = this.visGeometry.hitTest(
            event.offsetX,
            event.offsetY
        );
        if (intersectedObject !== NO_AGENT) {
            if (!this.props.lockedCamera) {
                this.vdomRef.current.style.cursor = "pointer";
            }
        } else {
            this.vdomRef.current.style.cursor = "default";
        }
    };

    public addEventHandlersToCanvas(): void {
        forOwn(this.handlers, (handler, eventName) =>
            this.visGeometry.renderDom.addEventListener(
                eventName,
                handler,
                false
            )
        );
        document.addEventListener("keydown", this.handleKeyDown, false);
    }

    public removeEventHandlersFromCanvas(): void {
        forOwn(this.handlers, (handler, eventName) =>
            this.visGeometry.renderDom.removeEventListener(
                eventName,
                handler,
                false
            )
        );
        document.removeEventListener("keydown", this.handleKeyDown, false);
    }

    public onPickObject(posX: number, posY: number): void {
        // TODO: intersect with scene's children not including lights?
        // can we select a smaller number of things to hit test?
        const oldFollowObject = this.visGeometry.getFollowObject();

        // hit testing
        const intersectedObject = this.visGeometry.hitTest(posX, posY);
        if (intersectedObject !== NO_AGENT) {
            this.hit = true;
            if (
                oldFollowObject !== intersectedObject &&
                oldFollowObject !== NO_AGENT
            ) {
                this.visGeometry.removePathForAgent(oldFollowObject);
            }
            if (!this.props.lockedCamera) {
                this.visGeometry.setFollowObject(intersectedObject);
                this.visGeometry.addPathForAgent(intersectedObject);
            }
        } else {
            if (oldFollowObject !== NO_AGENT) {
                this.visGeometry.removePathForAgent(oldFollowObject);
            }
            if (this.hit) {
                this.hit = false;
            }
            this.visGeometry.setFollowObject(NO_AGENT);
        }
        this.updateFollowObjectData();
    }

    private updateFollowObjectData(): void {
        if (this.props.onFollowObjectChanged === undefined) return;
        const id = this.visGeometry.getFollowObject();
        const data = this.visGeometry.getObjectData(id);
        this.props.onFollowObjectChanged(data);
    }

    private handleTimeChange(e: Event): void {
        const { onTimeChange } = this.props;
        if (!Viewport.isCustomEvent(e)) {
            throw new Error("not custom event");
        }
        onTimeChange(e.detail);
    }

    private dispatchUpdatedTime(timeData): void {
        const event = new CustomEvent("timeChange", { detail: timeData });
        if (this.vdomRef.current) {
            this.vdomRef.current.dispatchEvent(event);
        }
    }

    public changeAgentsColor(colorChange: ColorChange): void {
        const { agent, color } = colorChange;
        const agentIds = this.selectionInterface.getAgentIdsByNamesAndTags([
            agent,
        ]);
        this.visGeometry.applyColorToAgents(agentIds, color);
    }

    public stopAnimate(): void {
        if (this.animationRequestID !== 0) {
            cancelAnimationFrame(this.animationRequestID);
            this.animationRequestID = 0;
        }
    }

    public animate(): void {
        const { simulariumController } = this.props;
        const { visData } = simulariumController;
        const framesPerSecond = DEFAULT_FRAME_RATE; // how often the view-port rendering is refreshed per second
        const timePerFrame = 1000 / framesPerSecond; // the time interval at which to re-render
        const now = Date.now();
        const elapsedTime = now - this.lastRenderTime;
        const totalElapsedTime = now - this.startTime;
        if (elapsedTime > timePerFrame) {
            if (simulariumController.isChangingFile) {
                this.visGeometry.render(totalElapsedTime);
                this.lastRenderTime = Date.now();
                this.lastRenderedAgentTime = -1;
                simulariumController.markFileChangeAsHandled();

                this.animationRequestID = requestAnimationFrame(this.animate);

                return;
            }

            if (visData.currentFrameData.time != this.lastRenderedAgentTime) {
                const currentAgents = visData.currentFrame();
                if (currentAgents.length > 0) {
                    this.dispatchUpdatedTime(visData.currentFrameData);
                    this.visGeometry.update(currentAgents);
                    this.lastRenderedAgentTime = visData.currentFrameData.time;
                    this.updateFollowObjectData();
                }
            }

            if (!visData.atLatestFrame() && !simulariumController.paused()) {
                visData.gotoNextFrame();
            }
            this.stats.begin();
            this.visGeometry.render(totalElapsedTime);
            if (this.recorder?.isRecording) {
                this.recorder.onFrame();
            }
            this.stats.end();
            this.lastRenderTime = Date.now();
        }

        this.animationRequestID = requestAnimationFrame(this.animate);
    }

    public renderViewControls(): React.ReactElement {
        const { simulariumController } = this.props;
        return (
            <div className="view-controls">
                <button
                    onClick={simulariumController.resetCamera}
                    className="btn"
                >
                    <FontAwesomeIcon
                        icon={faSyncAlt}
                        transform="flip-h"
                        style={{ color: "#737373" }}
                    />
                </button>
                <button
                    onClick={simulariumController.centerCamera}
                    className="btn-work"
                >
                    Re-center
                </button>
                <button
                    onClick={simulariumController.reOrientCamera}
                    className="btn-word"
                >
                    Starting orientation
                </button>
            </div>
        );
    }

    public startRecording(): void {
        if (!this.recorder) {
            return;
        }
        this.recorder.start();
    }

    public stopRecording(): void {
        if (!this.recorder) {
            return;
        }
        this.recorder.stop();
    }

    public render(): React.ReactElement<HTMLElement> {
        const { width, height, showCameraControls } = this.props;

        // style is specified below so that the size
        // can be passed as a react property
        return (
            <>
                <div
                    id="vdom"
                    style={{
                        height: height,
                        width: width,
                        position: "relative",
                    }}
                    ref={this.vdomRef}
                    tabIndex={0}
                    data-height={height}
                    data-width={width}
                >
                    {showCameraControls && this.renderViewControls()}
                </div>
            </>
        );
    }
}

export { RenderStyle };
export default Viewport;<|MERGE_RESOLUTION|>--- conflicted
+++ resolved
@@ -46,11 +46,8 @@
     lockedCamera?: boolean;
     onRecordedMovie?: (blob: Blob) => void; // providing this callback enables movie recording
     disableCache?: boolean;
-<<<<<<< HEAD
+    onFollowObjectChanged?: (agentData: AgentData) => void; // passes agent data about the followed agent to the front end
     maxCacheLength?: number;
-=======
-    onFollowObjectChanged?: (agentData: AgentData) => void; // passes agent data about the followed agent to the front end
->>>>>>> 4c361efb
 } & Partial<DefaultProps>;
 
 const defaultProps = {
