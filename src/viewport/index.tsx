--- conflicted
+++ resolved
@@ -37,11 +37,8 @@
     showPaths: boolean;
     showBounds: boolean;
     selectionStateInfo: SelectionStateInfo;
-<<<<<<< HEAD
     showCameraControls: boolean;
-=======
     onError?: (errorMessage: string) => void;
->>>>>>> 0559404c
 }
 
 interface Click {
