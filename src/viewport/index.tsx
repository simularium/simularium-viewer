--- conflicted
+++ resolved
@@ -45,11 +45,8 @@
     onError?: (error: FrontEndError) => void;
     lockedCamera?: boolean;
     onRecordedMovie?: (blob: Blob) => void; // providing this callback enables movie recording
-<<<<<<< HEAD
+    disableCache?: boolean;
     followObjectCallback?: (newObject: number, oldObject: number, agentData: AgentData) => void;
-=======
-    disableCache?: boolean;
->>>>>>> 744c33ce
 } & Partial<DefaultProps>;
 
 const defaultProps = {
@@ -562,12 +559,9 @@
                 // the is a click on an object, where we should call the callback
                 console.log("setting followobject to intersectedObject");
                 this.visGeometry.setFollowObject(intersectedObject);
-<<<<<<< HEAD
-           
-=======
-                this.visGeometry.addPathForAgent(intersectedObject);
->>>>>>> 744c33ce
-            }
+                
+            }
+            this.visGeometry.addPathForAgent(intersectedObject);
         } else {
             if (oldFollowObject !== NO_AGENT) {
                 this.visGeometry.removePathForAgent(oldFollowObject);
