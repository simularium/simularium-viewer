import * as React from "react";
import jsLogger from "js-logger";
import AgentSimController from "../controller";

import { forOwn } from "lodash";
// Three JS is assumed to be in the global scope in extensions
//  such as OrbitControls.js below
<<<<<<< HEAD
import * as THREE from "three";
=======
import * as THREE from 'three';
>>>>>>> 38bbb2b2

import { VisGeometry2, DevGUI } from "../agentsim";

interface ViewportProps {
    height: number;
    width: number;
    loggerLevel: string;
    onTimeChange: (timeData: TimeData) => void | undefined;
    agentSimController: AgentSimController;
    onJsonDataArrived: any;
    onTrajectoryFileInfoChanged: (cachedData: any) => void | undefined;
    highlightedParticleType: number | string;
    loadInitialData: boolean;
    showMeshes: boolean;
    showPaths: boolean;
    showBounds: boolean;
}

interface TimeData {
    time: number;
    frameNumber: number;
}

interface FrameJSON {
    frameNumber: number;
}

// Typescript's File definition is missing this function
//  which is part of the HTML standard on all browsers
//  and needed below
interface FileHTML extends File {
    text: Function;
}

// This function returns a promise that resolves after all of the objects in
//  the 'files' parameter have been parsed into text and put in the `outParsedFiles` parameter
function parseFilesToText(
    files: FileHTML[],
    outParsedFiles: object[]
): Promise<void> {
    var p = Promise.resolve();
    files.forEach(file => {
        p = p.then(() => {
            return file.text().then(text => {
                let json = JSON.parse(text);
                outParsedFiles.push(json);
            });
        });
    });
    return p;
}

function sortFrames(a: FrameJSON, b: FrameJSON): number {
    return a.frameNumber > b.frameNumber ? 1 : -1;
}

function getJsonUrl(trajectoryName) {
    return `https://aics-agentviz-data.s3.us-east-2.amazonaws.com/visdata/${trajectoryName}.json`;
}

class Viewport extends React.Component<ViewportProps> {
    // NOTE: this can be typed in the future, but they may change signifantly and I dont want to at the moment. -MMRM
    private visGeometry: any;
    private lastRenderTime: number;
    private startTime: number;
    private vdomRef: React.RefObject<HTMLInputElement>;
    private handlers: { [key: string]: (e: any) => void };

    private hit: boolean;
    private raycaster: THREE.Raycaster;
    private animationRequestID: number;
    private lastRenderedAgentTime: number;

    public static defaultProps = {
        height: 800,
        width: 800,
        highlightedParticleType: -1,
        loadInitialData: true,
        showMeshes: true,
        showPaths: true,
        showBounds: true,
    };

    private static isCustomEvent(event: Event): event is CustomEvent {
        return "detail" in event;
    }

    public constructor(props: ViewportProps) {
        super(props);

        const loggerLevel =
            props.loggerLevel === "debug" ? jsLogger.DEBUG : jsLogger.OFF;
        const { agentSimController } = this.props;

        const colors = [
            0x6ac1e5,
            0xff2200,
            0xee7967,
            0xff6600,
            0xd94d49,
            0xffaa00,
            0xffcc00,
            0x00ccff,
            0x00aaff,
            0x8048f3,
            0x07f4ec,
            0x79bd8f,
            0x8800ff,
            0xaa00ff,
            0xcc00ff,
            0xff00cc,
            0xff00aa,
            0xff0088,
            0xff0066,
            0xff0044,
            0xff0022,
            0xff0000,
            0xccff00,
            0xaaff00,
            0x88ff00,
            0x00ffcc,
            0x66ff00,
            0x44ff00,
            0x22ff00,
            0x00ffaa,
            0x00ff88,
            0x00ffaa,
            0x00ffff,
            0x0066ff,
        ];

        this.visGeometry = new VisGeometry2(loggerLevel);
        this.animate = this.animate.bind(this);
        this.visGeometry.setupScene();
        this.visGeometry.createMaterials(colors);
        this.visGeometry.createMeshes();
        this.vdomRef = React.createRef();
        this.dispatchUpdatedTime = this.dispatchUpdatedTime.bind(this);
        this.handleTimeChange = this.handleTimeChange.bind(this);
        this.lastRenderTime = Date.now();
        this.startTime = Date.now();
        this.onPickObject = this.onPickObject.bind(this);

        this.handlers = {
            contextmenu: this.onPickObject,
            dragover: this.onDragOver,
            drop: this.onDrop,
        };
        this.hit = false;
        this.raycaster = new THREE.Raycaster();
        this.animationRequestID = 0;
        this.lastRenderedAgentTime = -1;
    }

    public componentDidMount() {
        const {
            agentSimController,
            onTrajectoryFileInfoChanged,
            loadInitialData,
            onJsonDataArrived,
        } = this.props;
        const { netConnection } = agentSimController;
        this.visGeometry.reparent(this.vdomRef.current);

        netConnection.onTrajectoryFileInfoArrive = msg => {
            this.visGeometry.handleTrajectoryData(msg);
            onTrajectoryFileInfoChanged(msg);
        };

        agentSimController.connect().then(() => {
            if (loadInitialData) {
                let fileName = agentSimController.getFile();
                this.visGeometry
                    .mapFromJSON(
                        fileName,
                        getJsonUrl(fileName),
                        onJsonDataArrived
                    )
                    .then(() => {
                        this.visGeometry.render();
                        this.lastRenderTime = Date.now();
                    });
                agentSimController.initializeTrajectoryFile();
            }
        });

        if (this.vdomRef.current) {
            this.vdomRef.current.addEventListener(
                "timeChange",
                this.handleTimeChange,
                false
            );
        }
        this.addEventHandlersToCanvas();

        this.startTime = Date.now();
        this.animate();
    }

    public componentWillUnmount() {
        if (this.vdomRef.current) {
            this.vdomRef.current.removeEventListener(
                "timeChange",
                this.handleTimeChange
            );
        }
        this.removeEventHandlersFromCanvas();
        this.stopAnimate();
    }

    public componentDidUpdate(prevProps: ViewportProps) {
        const { height, width, showMeshes, showPaths, showBounds } = this.props;
        this.visGeometry.setHighlightById(this.props.highlightedParticleType);
        this.visGeometry.setShowMeshes(showMeshes);
        this.visGeometry.setShowPaths(showPaths);
        this.visGeometry.setShowBounds(showBounds);
        if (prevProps.height !== height || prevProps.width !== width) {
            this.visGeometry.resize(width, height);
        }
    }

    private cacheJSON = json => {
        this.props.agentSimController.cacheJSON(json);
    };

    private clearCache = () => {
        this.props.agentSimController.disableNetworkCommands();
        this.props.agentSimController.clearLocalCache();
    };

    public onDragOver = e => {
        let event = e as Event;
<<<<<<< HEAD
        if (event.stopPropagation) {
            event.stopPropagation();
        }
=======
        if (event.stopPropagation) { event.stopPropagation() };
>>>>>>> 38bbb2b2
        event.preventDefault();
    };

    public onDrop = e => {
        this.onDragOver(e);
        let files = e.target.files || e.dataTransfer.files;
        this.clearCache();

        let parsedFiles = [];
        let filesArr: FileHTML[] = Array.from(files);
        let p = parseFilesToText(filesArr, parsedFiles);

        p.then(() => {
            parsedFiles.sort(sortFrames);
            this.visGeometry.resetMapping();
            for (let i = 0, l = parsedFiles.length; i < l; ++i) {
                let frameJSON = parsedFiles[i];
                this.cacheJSON(frameJSON);
            }
        });
    };

    public addEventHandlersToCanvas() {
        forOwn(this.handlers, (handler, eventName) =>
            this.visGeometry.renderDom.addEventListener(
                eventName,
                handler,
                false
            )
        );
    }

    public removeEventHandlersFromCanvas() {
        forOwn(this.handlers, (handler, eventName) =>
            this.visGeometry.renderDom.removeEventListener(
                eventName,
                handler,
                false
            )
        );
    }

    public resetCamera() {
        this.visGeometry.resetCamera();
    }

    public onPickObject(event: MouseEvent) {
        const size = new THREE.Vector2();
        this.visGeometry.renderer.getSize(size);

        const mouse = {
            x: (event.offsetX / size.x) * 2 - 1,
            y: -(event.offsetY / size.y) * 2 + 1,
        };

        // hit testing
        this.raycaster.setFromCamera(mouse, this.visGeometry.camera);
        // TODO: intersect with scene's children not including lights?
        // can we select a smaller number of things to hit test?
        const oldFollowObject = this.visGeometry.getFollowObject();
        this.visGeometry.setFollowObject(null);
        const intersects = this.raycaster.intersectObjects(
            this.visGeometry.scene.children,
            true
        );
        if (intersects && intersects.length) {
            let obj = intersects[0].object;
            // if the object has a parent and the parent is not the scene, use that.
            // assumption: only one level of object hierarchy.
            if (obj.parent && !(obj.parent instanceof THREE.Scene)) {
                obj = obj.parent;
            }
            this.hit = true;
            if (oldFollowObject !== obj) {
                this.visGeometry.removePathForObject(oldFollowObject);
            }
            this.visGeometry.setFollowObject(obj);
            this.visGeometry.addPathForObject(obj);
        } else {
            if (oldFollowObject) {
                this.visGeometry.removePathForObject(oldFollowObject);
            }
            if (this.hit) {
                this.hit = false;
            }
        }
    }

    private handleTimeChange(e: Event) {
        const { onTimeChange } = this.props;
        if (!Viewport.isCustomEvent(e)) {
            throw new Error("not custom event");
        }
        onTimeChange(e.detail);
    }

    private dispatchUpdatedTime(timeData) {
        const event = new CustomEvent("timeChange", { detail: timeData });
        if (this.vdomRef.current) {
            this.vdomRef.current.dispatchEvent(event);
        }
    }

    public stopAnimate() {
        if (this.animationRequestID !== 0) {
            cancelAnimationFrame(this.animationRequestID);
            this.animationRequestID = 0;
        }
    }

    public animate() {
        const { agentSimController } = this.props;
        const { netConnection, visData } = agentSimController;
        const framesPerSecond = 60; // how often the view-port rendering is refreshed per second
        const timePerFrame = 1000 / framesPerSecond; // the time interval at which to re-render
        const now = Date.now();
        const elapsedTime = now - this.lastRenderTime;
        const totalElapsedTime = now - this.startTime;
        if (elapsedTime > timePerFrame) {
            if (agentSimController.hasChangedFile) {
                this.visGeometry.clear();
                this.visGeometry.resetMapping();

                let p = this.visGeometry.mapFromJSON(
                    agentSimController.getFile(),
                    getJsonUrl(agentSimController.getFile())
                );

                p.then(() => {
                    this.visGeometry.render(totalElapsedTime);
                    this.lastRenderTime = Date.now();
                    this.lastRenderedAgentTime = -1;
<<<<<<< HEAD
                    this.animationRequestID = requestAnimationFrame(
                        this.animate
                    );
=======
                    this.animationRequestID = requestAnimationFrame(this.animate);
>>>>>>> 38bbb2b2
                });

                p.catch(() => {
                    this.visGeometry.render(totalElapsedTime);
                    this.lastRenderTime = Date.now();
                    this.lastRenderedAgentTime = -1;
<<<<<<< HEAD
                    this.animationRequestID = requestAnimationFrame(
                        this.animate
                    );
=======
                    this.animationRequestID = requestAnimationFrame(this.animate);
>>>>>>> 38bbb2b2
                });

                agentSimController.markFileChangeAsHandled();

                return;
            }

            if (visData.currentFrameData.time != this.lastRenderedAgentTime) {
                let currentAgents = visData.currentFrame();
                if (currentAgents.length > 0) {
                    this.dispatchUpdatedTime(visData.currentFrameData);
                    this.visGeometry.update(currentAgents);
                    this.lastRenderedAgentTime = visData.currentFrameData.time;
                }
            }

            if (!visData.atLatestFrame() && !agentSimController.paused()) {
                visData.gotoNextFrame();
            }

            this.visGeometry.render(totalElapsedTime);
            this.lastRenderTime = Date.now();
        }

        this.animationRequestID = requestAnimationFrame(this.animate);
    }

    public render() {
        const { agentSimController, width, height } = this.props;

        const { netConnection, visData } = agentSimController;

        // style is specified below so that the size
        // can be passed as a react property
        return (
            <div
                id="vdom"
                style={{
                    height: height,
                    width: width,
                }}
                ref={this.vdomRef}
            ></div>
        );
    }
}

export default Viewport;<|MERGE_RESOLUTION|>--- conflicted
+++ resolved
@@ -5,11 +5,7 @@
 import { forOwn } from "lodash";
 // Three JS is assumed to be in the global scope in extensions
 //  such as OrbitControls.js below
-<<<<<<< HEAD
 import * as THREE from "three";
-=======
-import * as THREE from 'three';
->>>>>>> 38bbb2b2
 
 import { VisGeometry2, DevGUI } from "../agentsim";
 
@@ -242,13 +238,9 @@
 
     public onDragOver = e => {
         let event = e as Event;
-<<<<<<< HEAD
         if (event.stopPropagation) {
             event.stopPropagation();
         }
-=======
-        if (event.stopPropagation) { event.stopPropagation() };
->>>>>>> 38bbb2b2
         event.preventDefault();
     };
 
@@ -381,26 +373,14 @@
                     this.visGeometry.render(totalElapsedTime);
                     this.lastRenderTime = Date.now();
                     this.lastRenderedAgentTime = -1;
-<<<<<<< HEAD
-                    this.animationRequestID = requestAnimationFrame(
-                        this.animate
-                    );
-=======
                     this.animationRequestID = requestAnimationFrame(this.animate);
->>>>>>> 38bbb2b2
                 });
 
                 p.catch(() => {
                     this.visGeometry.render(totalElapsedTime);
                     this.lastRenderTime = Date.now();
                     this.lastRenderedAgentTime = -1;
-<<<<<<< HEAD
-                    this.animationRequestID = requestAnimationFrame(
-                        this.animate
-                    );
-=======
                     this.animationRequestID = requestAnimationFrame(this.animate);
->>>>>>> 38bbb2b2
                 });
 
                 agentSimController.markFileChangeAsHandled();
