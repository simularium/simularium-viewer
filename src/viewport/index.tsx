import * as React from "react";
import jsLogger from "js-logger";
import Stats from "three/examples/jsm/libs/stats.module";
import { FontAwesomeIcon } from "@fortawesome/react-fontawesome";
import { faSyncAlt } from "@fortawesome/free-solid-svg-icons";
import { forOwn, isEqual } from "lodash";

import SimulariumController from "../controller";
import {
    TrajectoryFileInfo,
    SelectionInterface,
    SelectionStateInfo,
    UIDisplayData,
} from "../simularium";
import { TrajectoryFileInfoAny } from "../simularium/types";
import { updateTrajectoryFileInfoFormat } from "../simularium/versionHandlers";
import { FrontEndError, ErrorLevel } from "../simularium/FrontEndError";
import { RenderStyle, VisGeometry, NO_AGENT } from "../visGeometry";
import { ColorChange } from "../simularium/SelectionInterface";
import FrameRecorder from "../simularium/FrameRecorder";
import { DEFAULT_FRAME_RATE } from "../constants";

export type PropColor = string | number | [number, number, number];

type ViewportProps = {
    renderStyle: RenderStyle;
    backgroundColor?: PropColor;
    agentColors?: number[] | string[]; //TODO: accept all Color formats
    height: number;
    width: number;
    loggerLevel: string;
    onTimeChange: (timeData: TimeData) => void | undefined;
    simulariumController: SimulariumController;
    onJsonDataArrived(any): void;
    onTrajectoryFileInfoChanged: (
        cachedData: TrajectoryFileInfo
    ) => void | undefined;
    onUIDisplayDataChanged: (data: UIDisplayData) => void | undefined;
    loadInitialData: boolean;
    hideAllAgents: boolean;
    showPaths: boolean;
    showBounds: boolean;
    selectionStateInfo: SelectionStateInfo;
    showCameraControls: boolean;
    onError?: (error: FrontEndError) => void;
<<<<<<< HEAD
    lockedCamera?: boolean;
=======
    stationaryViewport?: boolean;
    recording: boolean;
    onRecordedMovie: (blob: Blob) => void;
>>>>>>> d18ad7f2
} & Partial<DefaultProps>;

const defaultProps = {
    renderStyle: RenderStyle.WEBGL2_PREFERRED,
    backgroundColor: [0, 0, 0],
    height: 800,
    width: 800,
    loadInitialData: true,
    hideAllAgents: false,
    showPaths: true,
    showBounds: true,
    lockedCamera: false,
    agentColors: [
        0x6ac1e5, 0xff2200, 0xee7967, 0xff6600, 0xd94d49, 0xffaa00, 0xffcc00,
        0x00ccff, 0x00aaff, 0x8048f3, 0x07f4ec, 0x79bd8f, 0x8800ff, 0xaa00ff,
        0xcc00ff, 0xff00cc, 0xff00aa, 0xff0088, 0xff0066, 0xff0044, 0xff0022,
        0xff0000, 0xccff00, 0xaaff00, 0x88ff00, 0x00ffcc, 0x66ff00, 0x44ff00,
        0x22ff00, 0x00ffaa, 0x00ff88, 0x00ffaa, 0x00ffff, 0x0066ff,
    ] as string[] | number[],
    recording: false,
};

type DefaultProps = typeof defaultProps;

interface Click {
    x: number;
    y: number;
    time: number;
}

interface ViewportState {
    lastClick: Click;
    showRenderParamsGUI: boolean;
}

export interface TimeData {
    time: number;
    frameNumber: number;
}

// max time in milliseconds for a mouse/touch interaction to be considered a click;
const MAX_CLICK_TIME = 300;
// for float errors
const CLICK_TOLERANCE = 1e-4;

class Viewport extends React.Component<
    ViewportProps & DefaultProps,
    ViewportState
> {
    private visGeometry: VisGeometry;
    private selectionInterface: SelectionInterface;
    private recorder: FrameRecorder;
    private lastRenderTime: number;
    private startTime: number;
    private vdomRef: React.RefObject<HTMLDivElement>;
    private handlers: { [key: string]: (e: Event) => void };

    private hit: boolean;
    private animationRequestID: number;
    private lastRenderedAgentTime: number;

    private stats: Stats;
    public static defaultProps = defaultProps;

    private static isCustomEvent(event: Event): event is CustomEvent {
        return "detail" in event;
    }

    public constructor(props: ViewportProps & DefaultProps) {
        super(props);

        const loggerLevel =
            props.loggerLevel === "debug" ? jsLogger.DEBUG : jsLogger.OFF;

        this.animate = this.animate.bind(this);
        this.dispatchUpdatedTime = this.dispatchUpdatedTime.bind(this);
        this.handleTimeChange = this.handleTimeChange.bind(this);

        this.visGeometry = new VisGeometry(loggerLevel);
        this.props.simulariumController.visData.clearCache();
        this.visGeometry.createMaterials(props.agentColors);
        this.vdomRef = React.createRef();
        this.lastRenderTime = Date.now();
        this.startTime = Date.now();
        this.onPickObject = this.onPickObject.bind(this);
        this.stats = Stats();
        this.stats.showPanel(1);

        this.handlers = {
            touchstart: this.handleTouchStart,
            touchend: this.handleTouchEnd,
            mousedown: this.handleClickStart,
            mouseup: this.handleMouseUp,
            pointerdown: this.handlePointerDown,
            pointerup: this.handlePointerUp,
            mousemove: this.handleMouseMove,
        };
        this.hit = false;
        this.animationRequestID = 0;
        this.lastRenderedAgentTime = -1;
        this.selectionInterface = new SelectionInterface();
        this.state = {
            lastClick: {
                x: 0,
                y: 0,
                time: 0,
            },
            showRenderParamsGUI: false,
        };
        this.recorder = new FrameRecorder(() => {
            return this.visGeometry.renderDom as HTMLCanvasElement;
        }, this.props.onRecordedMovie);
    }

    private onTrajectoryFileInfo(msg: TrajectoryFileInfoAny): void {
        const {
            simulariumController,
            onTrajectoryFileInfoChanged,
            onUIDisplayDataChanged,
            onError,
            agentColors,
        } = this.props;

        // Update TrajectoryFileInfo format to latest version
        const trajectoryFileInfo: TrajectoryFileInfo =
            updateTrajectoryFileInfoFormat(msg, onError);

        simulariumController.visData.timeStepSize =
            trajectoryFileInfo.timeStepSize;

        const bx = trajectoryFileInfo.size.x;
        const by = trajectoryFileInfo.size.y;
        const bz = trajectoryFileInfo.size.z;
        const epsilon = 0.000001;
        if (
            Math.abs(bx) < epsilon ||
            Math.abs(by) < epsilon ||
            Math.abs(bz) < epsilon
        ) {
            this.visGeometry.resetBounds();
        } else {
            this.visGeometry.resetBounds([bx, by, bz]);
        }
        // this can only happen right after resetBounds
        simulariumController.tickIntervalLength =
            this.visGeometry.tickIntervalLength;

        this.visGeometry.handleCameraData(trajectoryFileInfo.cameraDefault);
        this.visGeometry.handleAgentGeometry(trajectoryFileInfo.typeMapping);

        try {
            this.selectionInterface.parse(trajectoryFileInfo.typeMapping);
        } catch (e) {
            if (onError) {
                const error = e as Error;
                onError(
                    new FrontEndError(
                        `error parsing 'typeMapping' data, ${error.message}`,
                        ErrorLevel.ERROR
                    )
                );
            } else {
                console.log("error parsing 'typeMapping' data", e);
            }
        }
        const uiDisplayData = this.selectionInterface.getUIDisplayData();
        onTrajectoryFileInfoChanged(trajectoryFileInfo);
        this.visGeometry.colorHandler.clearColorMapping();

        const updatedColors = this.selectionInterface.setInitialAgentColors(
            uiDisplayData,
            agentColors,
            this.visGeometry.applyColorToAgents.bind(this.visGeometry)
        );
        if (!isEqual(updatedColors, agentColors)) {
            this.visGeometry.createMaterials(updatedColors);
        }

        onUIDisplayDataChanged(this.selectionInterface.getUIDisplayData());
    }

    public componentDidMount(): void {
        const {
            backgroundColor,
            simulariumController,
            loadInitialData,
            onError,
            lockedCamera,
        } = this.props;
        this.visGeometry.setCanvasOnTheDom(
            this.vdomRef.current,
            lockedCamera
        );
        if (backgroundColor !== undefined) {
            this.visGeometry.setBackgroundColor(backgroundColor);
        }
        if (this.props.loggerLevel === "debug") {
            if (this.vdomRef && this.vdomRef.current) {
                this.stats.dom.style.position = "absolute";
                this.vdomRef.current.appendChild(this.stats.dom);
            }
        }
        if (onError) {
            simulariumController.onError = onError;
            this.visGeometry.setOnErrorCallBack(onError);
        }

        simulariumController.visGeometry = this.visGeometry;
        simulariumController.trajFileInfoCallback = (
            msg: TrajectoryFileInfoAny
        ) => {
            this.onTrajectoryFileInfo(msg);
        };

        simulariumController.postConnect = () => {
            if (loadInitialData) {
                simulariumController.initializeTrajectoryFile();
            }
        };

        if (this.vdomRef.current) {
            this.vdomRef.current.addEventListener(
                "timeChange",
                this.handleTimeChange,
                false
            );
        }
        this.addEventHandlersToCanvas();

        this.startTime = Date.now();
        this.animate();
    }

    public componentWillUnmount(): void {
        this.visGeometry.destroyGui();

        if (this.vdomRef.current) {
            this.vdomRef.current.removeEventListener(
                "timeChange",
                this.handleTimeChange
            );
        }
        this.removeEventHandlersFromCanvas();
        this.stopAnimate();
    }

    public componentDidUpdate(
        prevProps: ViewportProps,
        prevState: ViewportState
    ): void {
        const {
            backgroundColor,
            agentColors,
            height,
            width,
            renderStyle,
            hideAllAgents,
            showPaths,
            showBounds,
            selectionStateInfo,
        } = this.props;

        if (selectionStateInfo) {
            if (
                !isEqual(
                    selectionStateInfo.highlightedAgents,
                    prevProps.selectionStateInfo.highlightedAgents
                )
            ) {
                const highlightedIds =
                    this.selectionInterface.getHighlightedIds(
                        selectionStateInfo
                    );
                this.visGeometry.setHighlightByIds(highlightedIds);
            }
            if (
                !isEqual(
                    selectionStateInfo.hiddenAgents,
                    prevProps.selectionStateInfo.hiddenAgents
                )
            ) {
                const hiddenIds =
                    this.selectionInterface.getHiddenIds(selectionStateInfo);
                this.visGeometry.setVisibleByIds(hiddenIds);
            }
            if (
                !isEqual(
                    selectionStateInfo.colorChange,
                    prevProps.selectionStateInfo.colorChange
                ) &&
                selectionStateInfo.colorChange !== null
            ) {
                this.changeAgentsColor(selectionStateInfo.colorChange);
            }
        }

        // note that if the system does not support the molecular render style, then
        // the visGeometry's internal render style will be different than what this prop says.
        if (renderStyle !== prevProps.renderStyle) {
            this.visGeometry.setRenderStyle(renderStyle);
        }
        if (hideAllAgents !== prevProps.hideAllAgents) {
            this.visGeometry.toggleAllAgentsHidden(hideAllAgents);
        }
        if (showPaths !== prevProps.showPaths) {
            this.visGeometry.setShowPaths(showPaths);
        }
        if (showBounds !== prevProps.showBounds) {
            this.visGeometry.setShowBounds(showBounds);
        }
        if (backgroundColor !== prevProps.backgroundColor) {
            this.visGeometry.setBackgroundColor(backgroundColor);
        }
        if (agentColors && !isEqual(agentColors, prevProps.agentColors)) {
            this.visGeometry.createMaterials(agentColors);
        }
        if (prevProps.height !== height || prevProps.width !== width) {
            this.visGeometry.resize(width, height);
        }
        if (prevState.showRenderParamsGUI !== this.state.showRenderParamsGUI) {
            if (this.state.showRenderParamsGUI) {
                this.visGeometry.setupGui(this.vdomRef.current as HTMLElement);
            } else {
                this.visGeometry.destroyGui();
            }
        }
        if (this.props.recording !== prevProps.recording && this.recorder.supportedBrowser) {
            if (this.props.recording) {
                this.recorder.start();
            } else {
                this.recorder.stop();
            }
        }
    }

    public isClick = (thisClick: Click): boolean => {
        const { lastClick } = this.state;
        const t = Date.now() - lastClick.time;
        if (t > MAX_CLICK_TIME) {
            // long click
            return false;
        }

        if (
            Math.abs(thisClick.x - lastClick.x) > CLICK_TOLERANCE ||
            Math.abs(thisClick.y - lastClick.y) > CLICK_TOLERANCE
        ) {
            // mouse moved just rotate the field
            return false;
        }
        return true;
    };

    public handleTouchStart = (e: Event): void => {
        const event = e as TouchEvent;
        const touch = event.touches[0];
        this.setState({
            lastClick: {
                x: touch.pageX,
                y: touch.pageY,
                time: Date.now(),
            },
        });
    };

    public handleKeyDown = (e: Event): void => {
        // the viewer canvas must have focus for the key press to work.
        if (e.target !== this.vdomRef.current) {
            return;
        }

        const event = e as KeyboardEvent;
        // control-option-1 (mac) or ctrl-alt-1 (windows)
        if (event.code === "Digit1" && event.altKey && event.ctrlKey) {
            const s = this.state.showRenderParamsGUI;
            this.setState({ showRenderParamsGUI: !s });
        }
    };

    public handleTouchEnd = (e: Event): void => {
        const event = e as TouchEvent;
        const touch = event.changedTouches[0];
        const thisClick = {
            x: touch.pageX,
            y: touch.pageY,
            time: Date.now(),
        };

        if (this.isClick(thisClick)) {
            // pass event to pick object because it was a true click and not a drag
            const canvas = this.vdomRef.current;
            if (!canvas) {
                return;
            }
            const r = canvas.getBoundingClientRect();
            const offsetX = touch.clientX - r.left;
            const offsetY = touch.clientY - r.top;
            this.onPickObject(offsetX, offsetY);
        }
    };

    public handleClickStart = (e: Event): void => {
        const event = e as MouseEvent;
        this.setState({
            lastClick: {
                x: event.x,
                y: event.y,
                time: Date.now(),
            },
        });
    };
    public handlePointerDown = (e: Event): void => {
        const event = e as PointerEvent;
        this.setState({
            lastClick: {
                x: event.x,
                y: event.y,
                time: Date.now(),
            },
        });
    };

    public handleMouseUp = (e: Event): void => {
        const event = e as MouseEvent;
        const thisClick = {
            x: event.x,
            y: event.y,
            time: Date.now(),
        };
        if (this.isClick(thisClick)) {
            // pass event to pick object because it was a true click and not a drag
            this.onPickObject(event.offsetX, event.offsetY);
        }
    };
    public handlePointerUp = (e: Event): void => {
        const event = e as PointerEvent;
        const thisClick = {
            x: event.x,
            y: event.y,
            time: Date.now(),
        };
        if (this.isClick(thisClick)) {
            // pass event to pick object because it was a true click and not a drag
            this.onPickObject(event.offsetX, event.offsetY);
        }
    };

    public handleMouseMove = (e: Event): void => {
        const event = e as MouseEvent;
        if (!this.vdomRef.current) {
            return;
        }
        const intersectedObject = this.visGeometry.hitTest(
            event.offsetX,
            event.offsetY
        );
        if (intersectedObject !== NO_AGENT) {
            if (!this.props.lockedCamera) {
                this.vdomRef.current.style.cursor = "pointer";
            }
        } else {
            this.vdomRef.current.style.cursor = "default";
        }
    };

    public addEventHandlersToCanvas(): void {
        forOwn(this.handlers, (handler, eventName) =>
            this.visGeometry.renderDom.addEventListener(
                eventName,
                handler,
                false
            )
        );
        document.addEventListener("keydown", this.handleKeyDown, false);
    }

    public removeEventHandlersFromCanvas(): void {
        forOwn(this.handlers, (handler, eventName) =>
            this.visGeometry.renderDom.removeEventListener(
                eventName,
                handler,
                false
            )
        );
        document.removeEventListener("keydown", this.handleKeyDown, false);
    }

    public onPickObject(posX: number, posY: number): void {
        // TODO: intersect with scene's children not including lights?
        // can we select a smaller number of things to hit test?
        const oldFollowObject = this.visGeometry.getFollowObject();

        // hit testing
        const intersectedObject = this.visGeometry.hitTest(posX, posY);
        if (intersectedObject !== NO_AGENT) {
            this.hit = true;
            if (
                oldFollowObject !== intersectedObject &&
                oldFollowObject !== NO_AGENT
            ) {
                this.visGeometry.removePathForAgent(oldFollowObject);
            }
            if (!this.props.lockedCamera) {
                this.visGeometry.setFollowObject(intersectedObject);
            }
            this.visGeometry.addPathForAgent(intersectedObject);
        } else {
            if (oldFollowObject !== NO_AGENT) {
                this.visGeometry.removePathForAgent(oldFollowObject);
            }
            if (this.hit) {
                this.hit = false;
            }
            this.visGeometry.setFollowObject(NO_AGENT);
        }
    }

    private handleTimeChange(e: Event): void {
        const { onTimeChange } = this.props;
        if (!Viewport.isCustomEvent(e)) {
            throw new Error("not custom event");
        }
        onTimeChange(e.detail);
    }

    private dispatchUpdatedTime(timeData): void {
        const event = new CustomEvent("timeChange", { detail: timeData });
        if (this.vdomRef.current) {
            this.vdomRef.current.dispatchEvent(event);
        }
    }

    public changeAgentsColor(colorChange: ColorChange): void {
        const { agent, color } = colorChange;
        const agentIds = this.selectionInterface.getAgentIdsByNamesAndTags([
            agent,
        ]);
        this.visGeometry.applyColorToAgents(agentIds, color);
    }

    public stopAnimate(): void {
        if (this.animationRequestID !== 0) {
            cancelAnimationFrame(this.animationRequestID);
            this.animationRequestID = 0;
        }
    }

    public animate(): void {
        const { simulariumController, recording } = this.props;
        const { visData } = simulariumController;
        const framesPerSecond = DEFAULT_FRAME_RATE; // how often the view-port rendering is refreshed per second
        const timePerFrame = 1000 / framesPerSecond; // the time interval at which to re-render
        const now = Date.now();
        const elapsedTime = now - this.lastRenderTime;
        const totalElapsedTime = now - this.startTime;
        if (elapsedTime > timePerFrame) {
            if (simulariumController.isChangingFile) {
                this.visGeometry.render(totalElapsedTime);
                this.lastRenderTime = Date.now();
                this.lastRenderedAgentTime = -1;
                simulariumController.markFileChangeAsHandled();

                this.animationRequestID = requestAnimationFrame(this.animate);

                return;
            }

            if (visData.currentFrameData.time != this.lastRenderedAgentTime) {
                const currentAgents = visData.currentFrame();
                if (currentAgents.length > 0) {
                    this.dispatchUpdatedTime(visData.currentFrameData);
                    this.visGeometry.update(currentAgents);
                    this.lastRenderedAgentTime = visData.currentFrameData.time;
                }
            }

            if (!visData.atLatestFrame() && !simulariumController.paused()) {
                visData.gotoNextFrame();
            }
            this.stats.begin();
            this.visGeometry.render(totalElapsedTime);
            if (recording && this.recorder.isRecording) {
                this.recorder.onFrame();
            }
            this.stats.end();
            this.lastRenderTime = Date.now();
        }

        this.animationRequestID = requestAnimationFrame(this.animate);
    }

    public renderViewControls(): React.ReactElement {
        const { simulariumController } = this.props;
        return (
            <div className="view-controls">
                <button
                    onClick={simulariumController.resetCamera}
                    className="btn"
                >
                    <FontAwesomeIcon
                        icon={faSyncAlt}
                        transform="flip-h"
                        style={{ color: "#737373" }}
                    />
                </button>
                <button
                    onClick={simulariumController.centerCamera}
                    className="btn-work"
                >
                    Re-center
                </button>
                <button
                    onClick={simulariumController.reOrientCamera}
                    className="btn-word"
                >
                    Starting orientation
                </button>
            </div>
        );
    }

    public render(): React.ReactElement<HTMLElement> {
        const { width, height, showCameraControls } = this.props;

        // style is specified below so that the size
        // can be passed as a react property
        return (
            <>
                <div
                    id="vdom"
                    style={{
                        height: height,
                        width: width,
                        position: "relative",
                    }}
                    ref={this.vdomRef}
                    tabIndex={0}
                    data-height={height}
                    data-width={width}
                >
                    {showCameraControls && this.renderViewControls()}
                </div>
            </>
        );
    }
}

export { RenderStyle };
export default Viewport;<|MERGE_RESOLUTION|>--- conflicted
+++ resolved
@@ -43,13 +43,9 @@
     selectionStateInfo: SelectionStateInfo;
     showCameraControls: boolean;
     onError?: (error: FrontEndError) => void;
-<<<<<<< HEAD
     lockedCamera?: boolean;
-=======
-    stationaryViewport?: boolean;
     recording: boolean;
     onRecordedMovie: (blob: Blob) => void;
->>>>>>> d18ad7f2
 } & Partial<DefaultProps>;
 
 const defaultProps = {
