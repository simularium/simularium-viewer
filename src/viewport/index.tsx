--- conflicted
+++ resolved
@@ -2,12 +2,6 @@
 import jsLogger from "js-logger";
 import AgentSimController from "../controller";
 
-<<<<<<< HEAD
-import { forOwn } from "lodash";
-// Three JS is assumed to be in the global scope in extensions
-//  such as OrbitControls.js below
-import * as THREE from "three";
-=======
 import {
     Raycaster,
     Scene,
@@ -17,7 +11,6 @@
 import {
     forOwn,
 } from "lodash";
->>>>>>> 834946a0
 
 import { VisGeometry, VisGeometry2, DevGUI } from "../agentsim";
 
@@ -112,14 +105,7 @@
     public constructor(props: ViewportProps) {
         super(props);
 
-<<<<<<< HEAD
-        const loggerLevel =
-            props.loggerLevel === "debug" ? jsLogger.DEBUG : jsLogger.OFF;
-        const { agentSimController } = this.props;
-
-=======
         const loggerLevel = props.loggerLevel === 'debug' ? jsLogger.DEBUG : jsLogger.OFF;
->>>>>>> 834946a0
         const colors = [
             0x6ac1e5,
             0xff2200,
@@ -190,11 +176,7 @@
         const { netConnection } = agentSimController;
         this.visGeometry.reparent(this.vdomRef.current);
 
-<<<<<<< HEAD
-        netConnection.onTrajectoryFileInfoArrive = msg => {
-=======
         netConnection.onTrajectoryFileInfoArrive = (msg: TrajectoryFileInfo) => {
->>>>>>> 834946a0
             this.visGeometry.handleTrajectoryData(msg);
             onTrajectoryFileInfoChanged(msg);
         };
@@ -202,18 +184,6 @@
         agentSimController.connect().then(() => {
             if (loadInitialData) {
                 let fileName = agentSimController.getFile();
-<<<<<<< HEAD
-                this.visGeometry
-                    .mapFromJSON(
-                        fileName,
-                        getJsonUrl(fileName),
-                        onJsonDataArrived
-                    )
-                    .then(() => {
-                        this.visGeometry.render();
-                        this.lastRenderTime = Date.now();
-                    });
-=======
                 this.visGeometry.mapFromJSON(
                     fileName,
                     getJsonUrl(fileName),
@@ -222,7 +192,6 @@
                     this.visGeometry.render(this.startTime);
                     this.lastRenderTime = Date.now();
                 });
->>>>>>> 834946a0
                 agentSimController.initializeTrajectoryFile();
             }
         });
@@ -271,24 +240,12 @@
         this.props.agentSimController.clearLocalCache();
     };
 
-<<<<<<< HEAD
-    public onDragOver = e => {
-        let event = e as Event;
-        if (event.stopPropagation) {
-            event.stopPropagation();
-        }
-        event.preventDefault();
-    };
-
-    public onDrop = e => {
-=======
     public onDragOver = (e: Event) => {
         if (e.stopPropagation) { e.stopPropagation(); };
         e.preventDefault();
     }
 
     public onDrop = (e: Event) => {
->>>>>>> 834946a0
         this.onDragOver(e);
         let event = e as DragEvent;
         let input = event.target as HTMLInputElement;
@@ -378,28 +335,18 @@
         }
     }
 
-<<<<<<< HEAD
-    private handleTimeChange(e: Event) {
-        const { onTimeChange } = this.props;
-=======
     private handleTimeChange(e: Event): void {
         const {
             onTimeChange,
         } = this.props;
->>>>>>> 834946a0
         if (!Viewport.isCustomEvent(e)) {
             throw new Error("not custom event");
         }
         onTimeChange(e.detail);
     }
 
-<<<<<<< HEAD
-    private dispatchUpdatedTime(timeData) {
-        const event = new CustomEvent("timeChange", { detail: timeData });
-=======
     private dispatchUpdatedTime(timeData): void {
         const event = new CustomEvent('timeChange', { detail: timeData });
->>>>>>> 834946a0
         if (this.vdomRef.current) {
             this.vdomRef.current.dispatchEvent(event);
         }
@@ -412,11 +359,6 @@
         }
     }
 
-<<<<<<< HEAD
-    public animate() {
-        const { agentSimController } = this.props;
-        const { netConnection, visData } = agentSimController;
-=======
     public animate(): void {
         const {
             agentSimController,
@@ -424,7 +366,6 @@
         const {
             visData,
         } = agentSimController;
->>>>>>> 834946a0
         const framesPerSecond = 60; // how often the view-port rendering is refreshed per second
         const timePerFrame = 1000 / framesPerSecond; // the time interval at which to re-render
         const now = Date.now();
@@ -483,20 +424,12 @@
         this.animationRequestID = requestAnimationFrame(this.animate);
     }
 
-<<<<<<< HEAD
-    public render() {
-        const { agentSimController, width, height } = this.props;
-
-        const { netConnection, visData } = agentSimController;
-
-=======
     public render(): React.ReactElement<HTMLElement> {
         const {
             width,
             height,
         } = this.props;
 
->>>>>>> 834946a0
         // style is specified below so that the size
         // can be passed as a react property
         return (
