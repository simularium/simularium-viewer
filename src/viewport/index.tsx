import * as React from "react";
import jsLogger from "js-logger";
import Stats from "three/examples/jsm/libs/stats.module.js";
import { FontAwesomeIcon } from "@fortawesome/react-fontawesome";
import { faSyncAlt } from "@fortawesome/free-solid-svg-icons";
import SimulariumController from "../controller";

import { forOwn } from "lodash";

import {
    VisGeometry,
    TrajectoryFileInfo,
    NO_AGENT,
    VisDataMessage,
} from "../simularium";
import { VisDataFrame } from "../simularium/VisData";

export type PropColor = string | number | [number, number, number];

interface ViewportProps {
    backgroundColor: PropColor;
    height: number;
    width: number;
    loggerLevel: string;
    onTimeChange: (timeData: TimeData) => void | undefined;
    simulariumController: SimulariumController;
    onJsonDataArrived(any): void;
    onTrajectoryFileInfoChanged: (
        cachedData: TrajectoryFileInfo
    ) => void | undefined;
    highlightedParticleType: number;
    loadInitialData: boolean;
    showMeshes: boolean;
    showPaths: boolean;
    showBounds: boolean;
}

interface Click {
    x: number;
    y: number;
    time: number;
}

interface ViewportState {
    lastClick: Click
}

interface TimeData {
    time: number;
    frameNumber: number;
}

// Typescript's File definition is missing this function
//  which is part of the HTML standard on all browsers
//  and needed below
interface FileHTML extends File {
    text(): Promise<string>;
}

// This function returns a promise that resolves after all of the objects in
//  the 'files' parameter have been parsed into text and put in the `outParsedFiles` parameter
function parseFilesToText(files: FileHTML[]): Promise<VisDataMessage[]> {
    return Promise.all(
        files.map(file =>
            file.text().then(text => JSON.parse(text) as VisDataMessage)
        )
    );
}

function sortFrames(a: VisDataFrame, b: VisDataFrame): number {
    return a.frameNumber - b.frameNumber;
}

<<<<<<< HEAD
function getJsonUrl(trajectoryName: string): string {
    return `https://aics-agentviz-data.s3.us-east-2.amazonaws.com/visdata/${trajectoryName}.json`;
}

// max time in milliseconds for a mouse/touch interaction to be considered a click;
const MAX_CLICK_TIME = 300;
// for float errors
const CLICK_TOLERANCE = 1e-4;

class Viewport extends React.Component<ViewportProps, ViewportState> {
=======
class Viewport extends React.Component<ViewportProps> {
>>>>>>> 4c0afa6e
    private visGeometry: VisGeometry;
    private lastRenderTime: number;
    private startTime: number;
    private vdomRef: React.RefObject<HTMLInputElement>;
    private handlers: { [key: string]: (e: Event) => void };

    private hit: boolean;
    private animationRequestID: number;
    private lastRenderedAgentTime: number;

    private stats: Stats;

    public static defaultProps = {
        backgroundColor: [0.121569, 0.13333, 0.17647],
        height: 800,
        width: 800,
        highlightedParticleType: -1,
        loadInitialData: true,
        showMeshes: true,
        showPaths: true,
        showBounds: true,
    };

    private static isCustomEvent(event: Event): event is CustomEvent {
        return "detail" in event;
    }

    public constructor(props: ViewportProps) {
        super(props);

        const loggerLevel =
            props.loggerLevel === "debug" ? jsLogger.DEBUG : jsLogger.OFF;
        const colors = [
            0x6ac1e5,
            0xff2200,
            0xee7967,
            0xff6600,
            0xd94d49,
            0xffaa00,
            0xffcc00,
            0x00ccff,
            0x00aaff,
            0x8048f3,
            0x07f4ec,
            0x79bd8f,
            0x8800ff,
            0xaa00ff,
            0xcc00ff,
            0xff00cc,
            0xff00aa,
            0xff0088,
            0xff0066,
            0xff0044,
            0xff0022,
            0xff0000,
            0xccff00,
            0xaaff00,
            0x88ff00,
            0x00ffcc,
            0x66ff00,
            0x44ff00,
            0x22ff00,
            0x00ffaa,
            0x00ff88,
            0x00ffaa,
            0x00ffff,
            0x0066ff,
        ];

        this.animate = this.animate.bind(this);
        this.dispatchUpdatedTime = this.dispatchUpdatedTime.bind(this);
        this.handleTimeChange = this.handleTimeChange.bind(this);
        this.resetCamera = this.resetCamera.bind(this);

        this.visGeometry = new VisGeometry(loggerLevel);
        this.visGeometry.setupScene();
        this.visGeometry.createMaterials(colors);
        this.visGeometry.createMeshes();
        this.vdomRef = React.createRef();
        this.lastRenderTime = Date.now();
        this.startTime = Date.now();
        this.onPickObject = this.onPickObject.bind(this);
        this.stats = new Stats();
        this.stats.showPanel(1);

        this.handlers = {
            touchstart: this.handleTouchStart,
            touchend: this.handleTouchEnd,
            mousedown: this.handleClickStart,
            mouseup: this.handleMouseUp,
            dragover: this.onDragOver,
            drop: this.onDrop,
        };
        this.hit = false;
        this.animationRequestID = 0;
        this.lastRenderedAgentTime = -1;
        this.state = {
            lastClick: {
                x: 0,
                y: 0,
                time: 0,
            },
        };
    }

    public componentDidMount(): void {
        const {
            simulariumController,
            onTrajectoryFileInfoChanged,
            loadInitialData,
            onJsonDataArrived,
        } = this.props;
        const { netConnection } = simulariumController;
        this.visGeometry.reparent(this.vdomRef.current);
        if (this.props.loggerLevel === "debug") {
            if (this.vdomRef && this.vdomRef.current) {
                this.stats.dom.style.position = "absolute";
                this.vdomRef.current.appendChild(this.stats.dom);
            }
        }

        netConnection.onTrajectoryFileInfoArrive = (
            msg: TrajectoryFileInfo
        ) => {
            this.visGeometry.handleTrajectoryData(msg);
            onTrajectoryFileInfoChanged(msg);
        };

        simulariumController.connect().then(() => {
            if (loadInitialData) {
                const fileName = simulariumController.getFile();
                this.visGeometry
                    .mapFromJSON(
                        fileName,
                        simulariumController.getGeometryFile(),
                        simulariumController.getAssetPrefix(),
                        onJsonDataArrived
                    )
                    .then(() => {
                        this.visGeometry.render(this.startTime);
                        this.lastRenderTime = Date.now();
                    });
                simulariumController.initializeTrajectoryFile();
            }
        });

        if (this.vdomRef.current) {
            this.vdomRef.current.addEventListener(
                "timeChange",
                this.handleTimeChange,
                false
            );
        }
        this.addEventHandlersToCanvas();

        this.startTime = Date.now();
        this.animate();
    }

    public componentWillUnmount(): void {
        if (this.vdomRef.current) {
            this.vdomRef.current.removeEventListener(
                "timeChange",
                this.handleTimeChange
            );
        }
        this.removeEventHandlersFromCanvas();
        this.stopAnimate();
    }

    public componentDidUpdate(prevProps: ViewportProps): void {
        const {
            backgroundColor,
            height,
            width,
            showMeshes,
            showPaths,
            showBounds,
        } = this.props;
        this.visGeometry.setHighlightById(this.props.highlightedParticleType);
        this.visGeometry.setShowMeshes(showMeshes);
        this.visGeometry.setShowPaths(showPaths);
        this.visGeometry.setShowBounds(showBounds);
        this.visGeometry.setBackgroundColor(backgroundColor);
        if (prevProps.height !== height || prevProps.width !== width) {
            this.visGeometry.resize(width, height);
        }
    }

    public onDragOver = (e: Event): void => {
        if (e.stopPropagation) {
            e.stopPropagation();
        }
        e.preventDefault();
    };

    public onDrop = (e: Event): void => {
        this.onDragOver(e);
        const event = e as DragEvent;
        const input = event.target as HTMLInputElement;
        const data: DataTransfer = event.dataTransfer as DataTransfer;

        const files: FileList = input.files || data.files;
        const filesArr: FileHTML[] = Array.from(files) as FileHTML[];
        const p = parseFilesToText(filesArr);

        p.then(parsedFiles => {
            const frameJSON = parsedFiles[0];
            frameJSON.bundleData.sort(sortFrames);
            const fileName = filesArr[0].name;
            this.props.simulariumController.changeFile(
                fileName,
                true,
                frameJSON
            );
        });
    };

    public isClick = (thisClick: Click): boolean => {
        const { lastClick } = this.state;
        
        if (Date.now() - lastClick.time > MAX_CLICK_TIME) {
            // long click
            return false;
        }

        if (Math.abs(thisClick.x - lastClick.x) > CLICK_TOLERANCE || Math.abs(thisClick.y - lastClick.y) > CLICK_TOLERANCE) {
            // mouse moved just rotate the field
            return false;
        }
        return true;
    }

    public handleTouchStart = (e: Event): void => {
        const event = e as TouchEvent;
        const touch = event.touches[0];
        this.setState({
            lastClick: {
                x: touch.pageX,
                y: touch.pageY,
                time: Date.now(),
            },
        });
    };

    public handleTouchEnd = (e: Event): void => {
        const event = e as TouchEvent;
         const touch = event.changedTouches[0];
         const thisClick = {
             x: touch.pageX,
             y: touch.pageY,
             time: Date.now(),
         };

         if (this.isClick(thisClick)) {
             // pass event to pick object because it was a true click and not a drag
             const canvas = this.vdomRef.current;
             if (!canvas) {
                 return;
             }
             const r = canvas.getBoundingClientRect();
             const offsetX = touch.clientX - r.left;
             const offsetY = touch.clientY - r.top;
             this.onPickObject(offsetX, offsetY);
         }
    };

    public handleClickStart = (e: Event): void => {
        const event = e as MouseEvent;
        this.setState({
            lastClick: {
                x: event.x,
                y: event.y,
                time: Date.now(),
            },
        });
    };

    public handleMouseUp = (e: Event): void => {
        const event = e as MouseEvent;
        const thisClick = {
            x: event.x,
            y: event.y,
            time: Date.now()
        }
        if (this.isClick(thisClick)) {
            // pass event to pick object because it was a true click and not a drag
            this.onPickObject(event.offsetX, event.offsetY);
        }
    };

    public addEventHandlersToCanvas(): void {
        forOwn(this.handlers, (handler, eventName) =>
            this.visGeometry.renderDom.addEventListener(
                eventName,
                handler,
                false
            )
        );
    }

    public removeEventHandlersFromCanvas(): void {
        forOwn(this.handlers, (handler, eventName) =>
            this.visGeometry.renderDom.removeEventListener(
                eventName,
                handler,
                false
            )
        );
    }

    public resetCamera(): void {
        this.visGeometry.resetCamera();
    }

    public switchRenderStyle(): void {
        this.visGeometry.switchRenderStyle();
    }

    public onPickObject(posX: number, posY: number): void {
        // TODO: intersect with scene's children not including lights?
        // can we select a smaller number of things to hit test?
        const oldFollowObject = this.visGeometry.getFollowObject();
        this.visGeometry.setFollowObject(NO_AGENT);

        // hit testing
        const intersectedObject = this.visGeometry.hitTest(posX, posY);
        if (intersectedObject !== NO_AGENT) {
            this.hit = true;
            if (
                oldFollowObject !== intersectedObject &&
                oldFollowObject !== NO_AGENT
            ) {
                this.visGeometry.removePathForAgentIndex(oldFollowObject);
            }
            this.visGeometry.setFollowObject(intersectedObject);
            this.visGeometry.addPathForAgentIndex(intersectedObject);
        } else {
            if (oldFollowObject !== NO_AGENT) {
                this.resetCamera();
                this.visGeometry.removePathForAgentIndex(oldFollowObject);
            }
            if (this.hit) {
                this.hit = false;
            }
        }
    }

    private handleTimeChange(e: Event): void {
        const { onTimeChange } = this.props;
        if (!Viewport.isCustomEvent(e)) {
            throw new Error("not custom event");
        }
        onTimeChange(e.detail);
    }

    private dispatchUpdatedTime(timeData): void {
        const event = new CustomEvent("timeChange", { detail: timeData });
        if (this.vdomRef.current) {
            this.vdomRef.current.dispatchEvent(event);
        }
    }

    public stopAnimate(): void {
        if (this.animationRequestID !== 0) {
            cancelAnimationFrame(this.animationRequestID);
            this.animationRequestID = 0;
        }
    }

    public animate(): void {
        const { simulariumController } = this.props;
        const { visData } = simulariumController;
        const framesPerSecond = 60; // how often the view-port rendering is refreshed per second
        const timePerFrame = 1000 / framesPerSecond; // the time interval at which to re-render
        const now = Date.now();
        const elapsedTime = now - this.lastRenderTime;
        const totalElapsedTime = now - this.startTime;
        if (elapsedTime > timePerFrame) {
            if (simulariumController.hasChangedFile) {
                this.visGeometry.clear();
                this.visGeometry.resetMapping();
                // skip fetch if local file
                const p = simulariumController.isLocalFile
                    ? Promise.resolve()
                    : this.visGeometry.mapFromJSON(
                          simulariumController.getFile(),
<<<<<<< HEAD
                          getJsonUrl(simulariumController.getFile())
=======
                          simulariumController.getGeometryFile(),
                          simulariumController.getAssetPrefix()
>>>>>>> 4c0afa6e
                      );

                p.then(() => {
                    this.visGeometry.render(totalElapsedTime);
                    this.lastRenderTime = Date.now();
                    this.lastRenderedAgentTime = -1;
                    this.animationRequestID = requestAnimationFrame(
                        this.animate
                    );
                });

                p.catch(() => {
                    this.visGeometry.render(totalElapsedTime);
                    this.lastRenderTime = Date.now();
                    this.lastRenderedAgentTime = -1;
                    this.animationRequestID = requestAnimationFrame(
                        this.animate
                    );
                });

                simulariumController.markFileChangeAsHandled();

                return;
            }

            if (visData.currentFrameData.time != this.lastRenderedAgentTime) {
                const currentAgents = visData.currentFrame();
                if (currentAgents.length > 0) {
                    this.dispatchUpdatedTime(visData.currentFrameData);
                    this.visGeometry.update(currentAgents);
                    this.lastRenderedAgentTime = visData.currentFrameData.time;
                }
            }

            if (!visData.atLatestFrame() && !simulariumController.paused()) {
                visData.gotoNextFrame();
            }
            this.stats.begin();
            this.visGeometry.render(totalElapsedTime);
            this.stats.end();
            this.lastRenderTime = Date.now();
        }

        this.animationRequestID = requestAnimationFrame(this.animate);
    }

    public renderViewControls(): React.ReactElement {
        return (
            <div className="view-controls">
                <button onClick={this.resetCamera} className="btn">
                    <FontAwesomeIcon
                        icon={faSyncAlt}
                        transform="flip-h"
                        style={{ color: "#737373" }}
                    />
                </button>
            </div>
        );
    }

    public render(): React.ReactElement<HTMLElement> {
        const { width, height } = this.props;

        // style is specified below so that the size
        // can be passed as a react property
        return (
            <>
                <div
                    id="vdom"
                    style={{
                        height: height,
                        width: width,
                        position: "relative",
                    }}
                    ref={this.vdomRef}
                >
                    {this.renderViewControls()}
                </div>
            </>
        );
    }
}

export default Viewport;<|MERGE_RESOLUTION|>--- conflicted
+++ resolved
@@ -71,7 +71,6 @@
     return a.frameNumber - b.frameNumber;
 }
 
-<<<<<<< HEAD
 function getJsonUrl(trajectoryName: string): string {
     return `https://aics-agentviz-data.s3.us-east-2.amazonaws.com/visdata/${trajectoryName}.json`;
 }
@@ -82,9 +81,6 @@
 const CLICK_TOLERANCE = 1e-4;
 
 class Viewport extends React.Component<ViewportProps, ViewportState> {
-=======
-class Viewport extends React.Component<ViewportProps> {
->>>>>>> 4c0afa6e
     private visGeometry: VisGeometry;
     private lastRenderTime: number;
     private startTime: number;
@@ -472,12 +468,8 @@
                     ? Promise.resolve()
                     : this.visGeometry.mapFromJSON(
                           simulariumController.getFile(),
-<<<<<<< HEAD
-                          getJsonUrl(simulariumController.getFile())
-=======
                           simulariumController.getGeometryFile(),
                           simulariumController.getAssetPrefix()
->>>>>>> 4c0afa6e
                       );
 
                 p.then(() => {
