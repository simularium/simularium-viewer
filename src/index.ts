--- conflicted
+++ resolved
@@ -29,9 +29,5 @@
 } from "./simularium";
 export { compareTimes, loadSimulariumFile } from "./util";
 export { DEFAULT_CAMERA_SPEC } from "./constants";
-<<<<<<< HEAD
-export type { AgentData } from "./simularium/types";
-=======
->>>>>>> 5e542b3f
 
 export default Viewport;