--- conflicted
+++ resolved
@@ -3,10 +3,7 @@
     TrajectoryFileInfo,
     PlotConfig,
     Plot,
-<<<<<<< HEAD
-=======
     Metrics,
->>>>>>> a89346bb
 } from "./types.js";
 
 /**
@@ -31,17 +28,10 @@
         handler: (msg: VisDataMessage | ArrayBuffer) => void
     ): void;
 
-    /** todo implement callback pattern for plots and metrics */
     /** a callback to receive available metrics */
-<<<<<<< HEAD
-    setMetricsHandler(handler: (msg: Record<string, unknown>) => void): void;
-
-    // /** a callback to receive plot data */
-=======
     setMetricsHandler(handler: (msg: Metrics) => void): void;
 
     /** a callback to receive plot data */
->>>>>>> a89346bb
     setPlotDataHandler(handler: (msg: Plot[]) => void): void;
 
     /** a callback to propagate errors from a simulator to it's implementing context */
@@ -71,12 +61,5 @@
     /** request available metrics */
     requestAvailableMetrics(): void;
     /** request available plots */
-<<<<<<< HEAD
-    requestPlotData(
-        data: Record<string, unknown>,
-        plots: Array<PlotConfig>
-    ): void;
-=======
     requestPlotData(plots: PlotConfig[]): void;
->>>>>>> a89346bb
 }