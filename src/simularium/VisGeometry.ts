--- conflicted
+++ resolved
@@ -40,7 +40,6 @@
     CameraSpec,
     EncodedTypeMapping,
     AgentDisplayDataWithGeometry,
-    GeometryDisplayType,
 } from "./types";
 import { AgentData } from "./VisData";
 
@@ -49,11 +48,7 @@
 import { InstancedMesh } from "./rendering/InstancedMesh";
 import { LegacyRenderer } from "./rendering/LegacyRenderer";
 import GeometryStore from "./VisGeometry/GeometryStore";
-import {
-    AgentTypeGeometry,
-    GeometryDisplayType,
-    MeshLoadRequest,
-} from "./VisGeometry/types";
+import { GeometryDisplayType, MeshLoadRequest } from "./VisGeometry/types";
 import { checkAndSanitizePath } from "../util";
 
 const MAX_PATH_LEN = 32;
@@ -89,25 +84,6 @@
     });
 }
 
-<<<<<<< HEAD
-=======
-interface AgentTypeGeometry {
-    name: string;
-    displayType: GeometryDisplayType;
-}
-
-interface AgentGeometry {
-    geometry: PDBModel | MeshLoadRequest;
-    displayType: GeometryDisplayType.PDB | GeometryDisplayType.OBJ;
-}
-
-interface MeshLoadRequest {
-    mesh: Object3D;
-    cancelled: boolean;
-    instances: InstancedMesh;
-}
-
->>>>>>> ee56312c
 interface PathData {
     agentId: number;
     numSegments: number;
@@ -127,21 +103,9 @@
     public renderStyle: RenderStyle;
     public backgroundColor: Color;
     public pathEndColor: Color;
-<<<<<<< HEAD
     // maps agent type id to agent geometry name
     public visGeomMap: Map<number, string>;
     public geometryStore: GeometryStore;
-=======
-    // maps agent type id to agent geometry (mesh name or pdb name)
-    public visGeomMap: Map<number, AgentTypeGeometry>;
-    // maps mesh name to mesh data
-    public meshRegistry: Map<string | number, MeshLoadRequest>;
-    // maps pdb name to pdb data
-    public pdbRegistry: Map<string | number, PDBModel>;
-    // stores locally loaded geo files
-    public localGeoFiles: Map<string, string>;
-    public geoLoadAttempted: Map<string, boolean>;
->>>>>>> ee56312c
     public scaleMapping: Map<number, number>;
     public followObjectId: number;
     public visAgents: VisAgent[];
@@ -193,21 +157,12 @@
         this.renderStyle = RenderStyle.WEBGL1_FALLBACK;
         this.supportsWebGL2Rendering = false;
 
-<<<<<<< HEAD
         this.visGeomMap = new Map<number, string>();
         this.geometryStore = new GeometryStore(
             this.onNewRuntimeGeometryType.bind(this)
         );
         this.geometryStore.init();
 
-=======
-        this.visGeomMap = new Map<number, AgentTypeGeometry>();
-        this.meshRegistry = new Map<string | number, MeshLoadRequest>();
-        this.initMeshRegistry();
-        this.pdbRegistry = new Map<string | number, PDBModel>();
-        this.localGeoFiles = new Map<string, string>();
-        this.geoLoadAttempted = new Map<string, boolean>();
->>>>>>> ee56312c
         this.scaleMapping = new Map<number, number>();
         this.idColorMapping = new Map<number, number>();
         this.isIdColorMappingSet = false;
@@ -582,16 +537,9 @@
 
     private getAllTypeIdsForGeometryName(name: string) {
         return [...this.visGeomMap.entries()]
-<<<<<<< HEAD
             .filter(({ 1: v }) => v === name)
             .map(([k]) => k);
     }
-=======
-            .filter(({ 1: v }) => v.name === name)
-            .map(([k]) => k);
-    }
-
->>>>>>> ee56312c
     public onNewRuntimeGeometryType(
         geoName: string,
         displayType: GeometryDisplayType,
@@ -720,216 +668,6 @@
         this.initCameraPosition = this.camera.position.clone();
     }
 
-<<<<<<< HEAD
-=======
-    /** Loads pdb model and updates scene. The urlorPath variable is used here as
-     * an identifier key, not to access the geometry. This function can be called with
-     * either locally loaded geometry or a fetch response
-     */
-    public loadPdb(urlOrPath: string, pdbmodel: PDBModel): void {
-        // called after the geo is stored
-        this.onNewRuntimeGeometryType(
-            urlOrPath,
-            GeometryDisplayType.PDB,
-            pdbmodel
-        );
-        // initiate async LOD processing
-        pdbmodel.generateLOD().then(() => {
-            this.logger.debug("Finished loading pdb LODs: ", urlOrPath);
-            this.onNewRuntimeGeometryType(
-                urlOrPath,
-                GeometryDisplayType.PDB,
-                pdbmodel
-            );
-        });
-    }
-
-    /** Downloads a PDB from an external source */
-    public fetchPdb(url: string): void {
-        const pdbmodel = new PDBModel(url);
-        this.pdbRegistry.set(url, pdbmodel);
-        pdbmodel.download(url).then(
-            () => {
-                const pdbEntry = this.pdbRegistry.get(url);
-                if (
-                    pdbEntry &&
-                    pdbEntry === pdbmodel &&
-                    !pdbEntry.isCancelled()
-                ) {
-                    this.logger.debug("Finished downloading pdb: ", url);
-
-                    this.loadPdb(url, pdbmodel);
-                }
-            },
-            (reason) => {
-                this.pdbRegistry.delete(url);
-                if (reason !== REASON_CANCELLED) {
-                    this.logger.debug("Failed to load pdb: ", url);
-
-                    this.onError(
-                        `Failed to fetch PDB file:
-                            ${url}.
-                            Showing spheres for this geometry instead`
-                    );
-                    const ids = this.getAllTypeIdsForGeometryName(url);
-                    forEach(ids, (id) => {
-                        this.visGeomMap.set(id, {
-                            name: DEFAULT_MESH_NAME,
-                            // should use SPHERE here?
-                            displayType: GeometryDisplayType.OBJ,
-                        });
-                    });
-                }
-            }
-        );
-    }
-
-    private prepMeshRegistryForNewObj(meshName: string): void {
-        if (this.meshRegistry.has(meshName)) {
-            const entry = this.meshRegistry.get(meshName);
-            if (entry) {
-                // there is already a mesh registered but we are going to load a new one.
-                // start by resetting this entry to a sphere. we will replace when the new mesh arrives
-                entry.mesh = new Mesh(VisAgent.sphereGeometry);
-                entry.instances.replaceGeometry(
-                    VisAgent.sphereGeometry,
-                    meshName
-                );
-            } else {
-                console.error(
-                    "unreachable, meshRegistry entry assumed to exist"
-                );
-            }
-        } else {
-            // if this mesh is not yet registered, then start off as a sphere
-            // we will replace the sphere in here with the real geometry when it arrives.
-            this.meshRegistry.set(meshName, {
-                mesh: new Mesh(VisAgent.sphereGeometry),
-                cancelled: false,
-                instances: new InstancedMesh(
-                    VisAgent.sphereGeometry,
-                    meshName,
-                    1
-                ),
-            });
-        }
-    }
-
-    public cacheLocalAssets(assets: { [key: string]: string }): void {
-        forEach(assets, (value, key) => {
-            const pathName = checkAndSanitizePath(key);
-            this.localGeoFiles.set(pathName, value);
-        });
-    }
-
-    private handleObjResponse(meshName: string, object: Object3D): void {
-        const meshLoadRequest = this.meshRegistry.get(meshName);
-        if (
-            (meshLoadRequest && meshLoadRequest.cancelled) ||
-            !meshLoadRequest
-        ) {
-            this.meshRegistry.delete(meshName);
-            return;
-        }
-
-        this.logger.debug("Finished loading mesh: ", meshName);
-        // insert new mesh into meshRegistry
-        // get its geometry first:
-        let geom: BufferGeometry | null = null;
-        object.traverse((obj) => {
-            if (!geom && obj instanceof Mesh) {
-                geom = (obj as Mesh).geometry;
-                return false;
-            }
-        });
-        if (geom) {
-            // now replace the geometry in the existing mesh registry entry
-            meshLoadRequest.mesh = object;
-            meshLoadRequest.instances.replaceGeometry(geom, meshName);
-        } else {
-            console.error(
-                "Mesh loaded but could not find instanceable geometry in it"
-            );
-        }
-        if (!object.name) {
-            object.name = meshName;
-        }
-        this.onNewRuntimeGeometryType(
-            meshName,
-            GeometryDisplayType.OBJ,
-            meshLoadRequest
-        );
-    }
-
-    public fetchObj(url: string): void {
-        const objLoader = new OBJLoader();
-        this.prepMeshRegistryForNewObj(url);
-        return objLoader.load(
-            url,
-            (object) => {
-                this.handleObjResponse(url, object);
-            },
-            (xhr) => {
-                this.logger.debug(
-                    url,
-                    " ",
-                    `${(xhr.loaded / xhr.total) * 100}% loaded`
-                );
-            },
-            (error) => {
-                // if the request fails, leave agent as a sphere by default
-                this.logger.debug("Failed to load mesh: ", error, url);
-                this.onError(
-                    `Failed to load mesh: ${url}. Showing spheres for this geometry instead.`
-                );
-            }
-        );
-    }
-
-    private attemptToLoadGeometry(
-        urlOrPath: string,
-        registry: Map<string | number, PDBModel | MeshLoadRequest>,
-        displayType: GeometryDisplayType
-    ) {
-        if (this.localGeoFiles.has(urlOrPath)) {
-            const file = this.localGeoFiles.get(urlOrPath);
-            if (file && displayType === GeometryDisplayType.PDB) {
-                const pdbModel = new PDBModel(urlOrPath);
-                pdbModel.parsePDBData(file);
-                this.pdbRegistry.set(urlOrPath, pdbModel);
-                this.loadPdb(urlOrPath, pdbModel);
-            } else if (file && displayType === GeometryDisplayType.OBJ) {
-                // stores the name in the registry
-                this.prepMeshRegistryForNewObj(urlOrPath);
-                const objLoader = new OBJLoader();
-                const object = objLoader.parse(file);
-                this.handleObjResponse(urlOrPath, object);
-            }
-            this.geoLoadAttempted.set(urlOrPath, true);
-            // don't need to store file data once it's loaded into registry
-            this.localGeoFiles.delete(urlOrPath);
-        } else if (
-            !registry.has(urlOrPath) &&
-            !this.geoLoadAttempted.get(urlOrPath)
-        ) {
-            this.geoLoadAttempted.set(urlOrPath, true);
-            switch (displayType) {
-                case GeometryDisplayType.PDB:
-                    return this.fetchPdb(urlOrPath);
-                case GeometryDisplayType.OBJ:
-                    return this.fetchObj(urlOrPath);
-                default:
-                    console.error(
-                        "Don't know how to load this geometry: ",
-                        displayType,
-                        urlOrPath
-                    );
-                    break;
-            }
-        }
-    }
-
->>>>>>> ee56312c
     public resize(width: number, height: number): void {
         // at least 2x2 in size when resizing, to prevent bad buffer sizes
         width = Math.max(width, 2);
@@ -1172,15 +910,7 @@
 
             // if we don't have a mesh for this, add a sphere instance to mesh registry?
             if (!this.visGeomMap.has(id)) {
-<<<<<<< HEAD
                 this.visGeomMap.set(id, DEFAULT_MESH_NAME);
-=======
-                this.visGeomMap.set(id, {
-                    name: DEFAULT_MESH_NAME,
-                    // TODO this should be SPHERE type!
-                    displayType: GeometryDisplayType.OBJ,
-                });
->>>>>>> ee56312c
             }
         });
     }
@@ -1207,72 +937,9 @@
         this.scaleMapping.clear();
     }
 
-<<<<<<< HEAD
     private getGeoKeyForId(id: number): string | null {
         const name = this.visGeomMap.get(id);
         return name || null;
-=======
-    /**
-     * Map Type ID -> Geometry
-     * This mapping is two level.
-     * First agent type id --> meshName, via visGeomMap
-     * Then meshName --> actual mesh, via meshRegistry (or pdbRegistry)
-     */
-    private mapIdToGeom(
-        id: number,
-        displayType: GeometryDisplayType,
-        url?: string,
-        color?: string
-    ): void {
-        this.logger.debug(`Geo for id ${id} set to '${url}'`);
-        const unassignedName = `${VisAgent.UNASSIGNED_NAME_PREFIX}-${id}`;
-        const isMesh = displayType === GeometryDisplayType.OBJ;
-        const isPDB = displayType === GeometryDisplayType.PDB;
-        console.log(color); // TODO: handle color
-        if (!url) {
-            // displayType not either pdb or obj, will show a sphere
-            // TODO: handle CUBE, GIZMO etc
-            return;
-        }
-        const urlOrPath = checkAndSanitizePath(url);
-        this.visGeomMap.set(id, {
-            name: urlOrPath || DEFAULT_MESH_NAME,
-            displayType,
-        });
-        if (isMesh || isPDB) {
-            this.attemptToLoadGeometry(
-                urlOrPath,
-                this.meshRegistry,
-                displayType
-            );
-        } else if (!this.pdbRegistry.has(unassignedName)) {
-            // assign single atom pdb
-            const pdbmodel = new PDBModel(unassignedName);
-            pdbmodel.create(1);
-            this.pdbRegistry.set(unassignedName, pdbmodel);
-        }
-    }
-
-    private getGeoForAgentType(id: number): AgentGeometry | null {
-        const entry = this.visGeomMap.get(id);
-        if (entry && entry.name) {
-            const meshLoadRequest = this.meshRegistry.get(entry.name);
-            const pdb = this.pdbRegistry.get(entry.name);
-            if (meshLoadRequest) {
-                return {
-                    geometry: meshLoadRequest,
-                    displayType: GeometryDisplayType.OBJ,
-                };
-            }
-            if (pdb) {
-                return {
-                    geometry: pdb,
-                    displayType: GeometryDisplayType.PDB,
-                };
-            }
-        }
-        return null;
->>>>>>> ee56312c
     }
 
     public handleAgentGeometry(typeMapping: EncodedTypeMapping): void {
@@ -1604,7 +1271,6 @@
 
             // if not fiber...
             if (visType === VisTypes.ID_VIS_TYPE_DEFAULT) {
-<<<<<<< HEAD
                 const entryName = this.getGeoKeyForId(typeId);
                 if (!entryName) {
                     return;
@@ -1612,10 +1278,6 @@
 
                 const response =
                     this.geometryStore.getGeoForAgentType(entryName);
-=======
-                const response = this.getGeoForAgentType(typeId);
-
->>>>>>> ee56312c
                 if (!response) {
                     console.warn(
                         `No mesh nor pdb available for ${typeId}? Should be unreachable code`
@@ -1623,11 +1285,6 @@
                     return;
                 }
                 const { geometry, displayType } = response;
-<<<<<<< HEAD
-
-=======
-                // pdb has precedence over mesh
->>>>>>> ee56312c
                 if (geometry && displayType === GeometryDisplayType.PDB) {
                     const pdbEntry = geometry as PDBModel;
                     if (this.renderStyle === RenderStyle.WEBGL1_FALLBACK) {
