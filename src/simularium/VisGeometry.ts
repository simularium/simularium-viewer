--- conflicted
+++ resolved
@@ -31,10 +31,6 @@
     WebGLRendererParameters,
     Mesh,
     Quaternion,
-<<<<<<< HEAD
-=======
-    Matrix4,
->>>>>>> c560a50c
 } from "three";
 
 import * as dat from "dat.gui";
@@ -151,14 +147,11 @@
     private resetCameraOnNewScene: boolean;
     private lodBias: number;
     private lodDistanceStops: number[];
-<<<<<<< HEAD
-    private fiberEndcaps: InstancedFiberEndcaps;
-=======
     private needToCenterCamera: boolean;
     private needToReOrientCamera: boolean;
     private rotateDistance: number;
     private initCameraPosition: Vector3;
->>>>>>> c560a50c
+    private fiberEndcaps: InstancedFiberEndcaps;
 
     public constructor(loggerLevel: ILogLevel) {
         this.renderStyle = RenderStyle.MOLECULAR;
