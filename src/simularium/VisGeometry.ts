import { WEBGL } from "three/examples/jsm/WebGL.js";
import { OBJLoader } from "three/examples/jsm/loaders/OBJLoader";
import { OrbitControls } from "three/examples/jsm/controls/OrbitControls";

import VisAgent from "./VisAgent";
import VisTypes from "./VisTypes";
import PDBModel from "./PDBModel";
import TaskQueue from "./worker/TaskQueue";
import { REASON_CANCELLED } from "./worker/TaskQueue";

import {
    Box3,
    Box3Helper,
    BufferAttribute,
    BufferGeometry,
    Color,
    DirectionalLight,
    Group,
    HemisphereLight,
    LineBasicMaterial,
    LineSegments,
    Object3D,
    PerspectiveCamera,
    Raycaster,
    Scene,
    Vector2,
    Vector3,
    VertexColors,
    WebGLRenderer,
    WebGLRendererParameters,
    Mesh,
} from "three";

import * as dat from "dat.gui";

import jsLogger from "js-logger";
import { ILogger, ILogLevel } from "js-logger/src/types";

import { TrajectoryFileInfo } from "./TrajectoryFileInfo";
import { AgentData } from "./VisData";

import MoleculeRenderer from "./rendering/MoleculeRenderer";

const MAX_PATH_LEN = 32;
const MAX_MESHES = 100000;
const DEFAULT_BACKGROUND_COLOR = new Color(0.121569, 0.13333, 0.17647);
const DEFAULT_VOLUME_BOUNDS = [-150, -150, -150, 150, 150, 150];
const BOUNDING_BOX_COLOR = new Color(0x6e6e6e);
const NO_AGENT = -1;

export enum RenderStyle {
    GENERIC,
    MOLECULAR,
}

function lerp(x0: number, x1: number, alpha: number): number {
    return x0 + (x1 - x0) * alpha;
}

interface AgentTypeGeometry {
    meshName: string;
    pdbName: string;
}

interface MeshLoadRequest {
    mesh: Object3D;
    cancelled: boolean;
}

interface HSL {
    h: number;
    s: number;
    l: number;
}

interface PathData {
    agent: number;
    numSegments: number;
    maxSegments: number;
    color: Color;
    points: Float32Array;
    colors: Float32Array;
    geometry: BufferGeometry;
    material: LineBasicMaterial;
    line: LineSegments;
}

// per agent type Visdata format
interface AgentTypeVisData {
    mesh?: string;
    scale: number;
    pdb?: string;
}

type AgentTypeVisDataMap = Map<string, AgentTypeVisData>;

class VisGeometry {
    public renderStyle: RenderStyle;
    public backgroundColor: Color;
    public pathEndColor: Color;
    public visGeomMap: Map<number, AgentTypeGeometry>;
    public meshRegistry: Map<string | number, MeshLoadRequest>;
    public pdbRegistry: Map<string | number, PDBModel>;
    public meshLoadAttempted: Map<string, boolean>;
    public pdbLoadAttempted: Map<string, boolean>;
    public scaleMapping: Map<number, number>;
    public geomCount: number;
    public followObjectId: number;
    public visAgents: VisAgent[];
    public visAgentInstances: Map<number, VisAgent>;
    public lastNumberOfAgents: number;
    public colorVariant: number;
    public fixLightsToCamera: boolean;
    public highlightedIds: number[];
    public hiddenIds: number[];
    public paths: PathData[];
    public mlogger: ILogger;
    public renderer: WebGLRenderer;
    public scene: Scene;
    public camera: PerspectiveCamera;
    public controls: OrbitControls;
    public dl: DirectionalLight;
    public boundingBox: Box3;
    public boundingBoxMesh: Box3Helper;
    public hemiLight: HemisphereLight;
    public moleculeRenderer: MoleculeRenderer;
    public atomSpread = 3.0;
    public numAtomsPerAgent = 8;
    public currentSceneAgents: AgentData[];
    public colorsData: Float32Array;
    public lightsGroup: Group;
    public agentMeshGroup: Group;
    public agentFiberGroup: Group;
    public agentPDBGroup: Group;
    public agentPathGroup: Group;
    private raycaster: Raycaster;
    private supportsMoleculeRendering: boolean;
    private membraneAgent?: VisAgent;
    private resetCameraOnNewScene: boolean;
    private lodBias: number;
    private lodDistanceStops: number[];

    public constructor(loggerLevel: ILogLevel) {
        this.renderStyle = RenderStyle.MOLECULAR;
        this.supportsMoleculeRendering = false;
        // TODO: pass this flag in from the outside
        this.resetCameraOnNewScene = true;

        this.visGeomMap = new Map<number, AgentTypeGeometry>();
        this.meshRegistry = new Map<string | number, MeshLoadRequest>();
        this.pdbRegistry = new Map<string | number, PDBModel>();
        this.meshLoadAttempted = new Map<string, boolean>();
        this.pdbLoadAttempted = new Map<string, boolean>();
        this.scaleMapping = new Map<number, number>();
        this.geomCount = MAX_MESHES;
        this.followObjectId = NO_AGENT;
        this.visAgents = [];
        this.visAgentInstances = new Map<number, VisAgent>();
        this.lastNumberOfAgents = 0;
        this.colorVariant = 50;
        this.fixLightsToCamera = true;
        this.highlightedIds = [];
        this.hiddenIds = [];

        // will store data for all agents that are drawing paths
        this.paths = [];

        this.setupScene();

        this.membraneAgent = undefined;

        this.moleculeRenderer = new MoleculeRenderer();

        this.backgroundColor = DEFAULT_BACKGROUND_COLOR;
        this.pathEndColor = this.backgroundColor.clone();
        this.moleculeRenderer.setBackgroundColor(this.backgroundColor);

        this.mlogger = jsLogger.get("visgeometry");
        this.mlogger.setLevel(loggerLevel);

        this.scene = new Scene();
        this.lightsGroup = new Group();
        this.agentMeshGroup = new Group();
        this.agentFiberGroup = new Group();
        this.agentPDBGroup = new Group();
        this.agentPathGroup = new Group();

        this.camera = new PerspectiveCamera(75, 100 / 100, 0.1, 10000);
        this.dl = new DirectionalLight(0xffffff, 0.6);
        this.hemiLight = new HemisphereLight(0xffffff, 0x000000, 0.5);
        this.renderer = new WebGLRenderer();
        this.controls = new OrbitControls(
            this.camera,
            this.renderer.domElement
        );

        this.boundingBox = new Box3(
            new Vector3(0, 0, 0),
            new Vector3(100, 100, 100)
        );
        this.boundingBoxMesh = new Box3Helper(
            this.boundingBox,
            BOUNDING_BOX_COLOR
        );
        this.currentSceneAgents = [];
        this.colorsData = new Float32Array(0);
        this.lodBias = 0;
        this.lodDistanceStops = [40, 100, 150, Number.MAX_VALUE];
        if (loggerLevel === jsLogger.DEBUG) {
            this.setupGui();
        }
        this.raycaster = new Raycaster();
    }

    public setBackgroundColor(
        c: string | number | [number, number, number]
    ): void {
        // convert from a PropColor to a THREE.Color
        this.backgroundColor = Array.isArray(c)
            ? new Color(c[0], c[1], c[2])
            : new Color(c);
        this.pathEndColor = this.backgroundColor.clone();
        this.moleculeRenderer.setBackgroundColor(this.backgroundColor);
        this.renderer.setClearColor(this.backgroundColor, 1);
    }

    public setupGui(): void {
        const gui = new dat.GUI();
        const settings = {
            lodBias: this.lodBias,
            atomSpread: this.atomSpread,
            numAtoms: this.numAtomsPerAgent,
            bgcolor: {
                r: this.backgroundColor.r * 255,
                g: this.backgroundColor.g * 255,
                b: this.backgroundColor.b * 255,
            },
        };
        gui.add(settings, "lodBias", 0, 4)
            .step(1)
            .onChange((value) => {
                this.lodBias = value;
                this.updateScene(this.currentSceneAgents);
            });
        gui.addColor(settings, "bgcolor").onChange((value) => {
            this.setBackgroundColor([
                value.r / 255.0,
                value.g / 255.0,
                value.b / 255.0,
            ]);
        });
        gui.add(settings, "atomSpread", 0.01, 8.0).onChange((value) => {
            this.atomSpread = value;
            this.updateScene(this.currentSceneAgents);
        });
        gui.add(settings, "numAtoms", 1, 400)
            .step(1)
            .onChange((value) => {
                this.numAtomsPerAgent = Math.floor(value);
                this.updateScene(this.currentSceneAgents);
            });

        this.moleculeRenderer.setupGui(gui);
    }

    public setRenderStyle(renderStyle: RenderStyle): void {
        // if target render style is supported, then change, otherwise don't.
        if (
            renderStyle === RenderStyle.MOLECULAR &&
            !this.supportsMoleculeRendering
        ) {
            console.log("Warning: molecule rendering not supported");
            return;
        }

        this.renderStyle = renderStyle;
        this.updateScene(this.currentSceneAgents);
    }

    public get logger(): ILogger {
        return this.mlogger;
    }

    public get renderDom(): HTMLElement {
        return this.renderer.domElement;
    }

    public handleTrajectoryData(trajectoryData: TrajectoryFileInfo): void {
        // get bounds.
        if (trajectoryData.hasOwnProperty("size")) {
            const bx = trajectoryData.size.x;
            const by = trajectoryData.size.y;
            const bz = trajectoryData.size.z;
            const epsilon = 0.000001;
            if (
                Math.abs(bx) < epsilon ||
                Math.abs(by) < epsilon ||
                Math.abs(bz) < epsilon
            ) {
                console.log(
                    "WARNING: Bounding box: at least one bound is zero; using default bounds"
                );
                this.resetBounds(DEFAULT_VOLUME_BOUNDS);
            } else {
                this.resetBounds([
                    -bx / 2,
                    -by / 2,
                    -bz / 2,
                    bx / 2,
                    by / 2,
                    bz / 2,
                ]);
            }
        } else {
            this.resetBounds(DEFAULT_VOLUME_BOUNDS);
        }
        if (this.resetCameraOnNewScene) {
            this.resetCamera();
        }
    }

    public resetCamera(): void {
        this.controls.reset();
    }

    public getFollowObject(): number {
        return this.followObjectId;
    }

    public setFollowObject(obj: number): void {
        if (this.membraneAgent && obj === this.membraneAgent.id) {
            return;
        }

        if (this.followObjectId !== NO_AGENT) {
            const visAgent = this.visAgentInstances[this.followObjectId];
            if (!visAgent) {
                console.error("NO AGENT FOR INSTANCE " + this.followObjectId);
            }
            visAgent.setHighlighted(false);
        }
        this.followObjectId = obj;

        if (obj !== NO_AGENT) {
            const visAgent = this.visAgentInstances[obj];
            if (!visAgent) {
                console.error("NO AGENT FOR INSTANCE " + this.followObjectId);
            }
            visAgent.setHighlighted(true);
        }
    }

    public unfollow(): void {
        this.setFollowObject(NO_AGENT);
    }

    public setVisibleByIds(hiddenIds: number[]): void {
        this.hiddenIds = hiddenIds;

        // go over all objects and update material
        const nMeshes = this.visAgents.length;
        for (let i = 0; i < MAX_MESHES && i < nMeshes; i += 1) {
            const visAgent = this.visAgents[i];
            if (visAgent.active) {
                const isHidden = this.hiddenIds.includes(visAgent.typeId);
                visAgent.setHidden(isHidden);
            }
        }
        this.updateScene(this.currentSceneAgents);
    }

    public setHighlightByIds(ids: number[]): void {
        this.highlightedIds = ids;

        // go over all objects and update material
        const nMeshes = this.visAgents.length;
        for (let i = 0; i < MAX_MESHES && i < nMeshes; i += 1) {
            const visAgent = this.visAgents[i];
            if (visAgent.active) {
                const isHighlighted = this.highlightedIds.includes(
                    visAgent.typeId
                );
                visAgent.setSelected(isHighlighted);
            }
        }
    }

    public dehighlight(): void {
        this.setHighlightByIds([]);
    }

    public onNewRuntimeGeometryType(meshName: string): void {
        // find all typeIds for this meshName
        const typeIds = [...this.visGeomMap.entries()]
            .filter(({ 1: v }) => v.meshName === meshName)
            .map(([k]) => k);

        // assuming the meshLoadRequest has already been added to the registry
        const meshLoadRequest = this.meshRegistry.get(meshName);
        if (meshLoadRequest === undefined) {
            console.error(`Mesh name ${meshName} not found in mesh registry`);
            return;
        }

        // go over all objects and update mesh of this typeId
        // if this happens before the first updateScene, then the visAgents don't have type id's yet.
        const nMeshes = this.visAgents.length;
        for (let i = 0; i < MAX_MESHES && i < nMeshes; i += 1) {
            const visAgent = this.visAgents[i];
            if (typeIds.includes(visAgent.typeId)) {
                this.resetAgentGeometry(visAgent, meshLoadRequest.mesh);
                visAgent.setColor(
                    this.getColorForTypeId(visAgent.typeId),
                    this.getColorIndexForTypeId(visAgent.typeId)
                );
            }
        }

        this.updateScene(this.currentSceneAgents);
    }

    private resetAgentGeometry(visAgent: VisAgent, meshGeom: Object3D): void {
        this.agentMeshGroup.remove(visAgent.mesh);
        this.agentFiberGroup.remove(visAgent.mesh);
        visAgent.setupMeshGeometry(meshGeom);
        if (visAgent.visType === VisTypes.ID_VIS_TYPE_DEFAULT) {
            this.agentMeshGroup.add(visAgent.mesh);
        } else if (visAgent.visType === VisTypes.ID_VIS_TYPE_FIBER) {
            this.agentFiberGroup.add(visAgent.mesh);
        }
    }

    public onNewPdb(pdbName: string): void {
        // find all typeIds for this meshName
        const typeIds = [...this.visGeomMap.entries()]
            .filter(({ 1: v }) => v.pdbName === pdbName)
            .map(([k]) => k);

        // assuming the pdb has already been added to the registry
        const pdb = this.pdbRegistry.get(pdbName);

        // go over all objects and update mesh of this typeId
        // if this happens before the first updateScene, then the visAgents don't have type id's yet.
        const nMeshes = this.visAgents.length;
        for (let i = 0; i < MAX_MESHES && i < nMeshes; i += 1) {
            const visAgent = this.visAgents[i];
            if (typeIds.includes(visAgent.typeId)) {
                this.resetAgentPDB(visAgent, pdb);
                visAgent.setColor(
                    this.getColorForTypeId(visAgent.typeId),
                    this.getColorIndexForTypeId(visAgent.typeId)
                );
            }
        }

        this.updateScene(this.currentSceneAgents);
    }

    private resetAgentPDB(visAgent, pdb): void {
        for (let lod = 0; lod < visAgent.pdbObjects.length; ++lod) {
            this.agentPDBGroup.remove(visAgent.pdbObjects[lod]);
        }
        visAgent.setupPdb(pdb);
        for (let lod = 0; lod < visAgent.pdbObjects.length; ++lod) {
            this.agentPDBGroup.add(visAgent.pdbObjects[lod]);
        }
    }

    public setUpControls(element: HTMLElement): void {
        this.controls = new OrbitControls(this.camera, element);
        this.controls.maxDistance = 750;
        this.controls.minDistance = 5;
        this.controls.zoomSpeed = 2;
        this.controls.enablePan = false;
    }

    /**
     *   Setup ThreeJS Scene
     * */
    public setupScene(): void {
        const initWidth = 100;
        const initHeight = 100;
        this.scene = new Scene();
        this.lightsGroup = new Group();
        this.lightsGroup.name = "lights";
        this.scene.add(this.lightsGroup);
        this.agentMeshGroup = new Group();
        this.agentMeshGroup.name = "agent meshes";
        this.scene.add(this.agentMeshGroup);
        this.agentFiberGroup = new Group();
        this.agentFiberGroup.name = "agent fibers";
        this.scene.add(this.agentFiberGroup);
        this.agentPDBGroup = new Group();
        this.agentPDBGroup.name = "agent pdbs";
        this.scene.add(this.agentPDBGroup);
        this.agentPathGroup = new Group();
        this.agentPathGroup.name = "agent paths";
        this.scene.add(this.agentPathGroup);

        this.camera = new PerspectiveCamera(
            75,
            initWidth / initHeight,
            0.1,
            1000
        );

        this.resetBounds(DEFAULT_VOLUME_BOUNDS);

        this.dl = new DirectionalLight(0xffffff, 0.6);
        this.dl.position.set(0, 0, 1);
        this.lightsGroup.add(this.dl);

        this.hemiLight = new HemisphereLight(0xffffff, 0x000000, 0.5);
        this.hemiLight.color.setHSL(0.095, 1, 0.75);
        this.hemiLight.groundColor.setHSL(0.6, 1, 0.6);
        this.hemiLight.position.set(0, 1, 0);
        this.lightsGroup.add(this.hemiLight);

        if (WEBGL.isWebGL2Available() === false) {
            this.renderStyle == RenderStyle.GENERIC;
            this.renderer = new WebGLRenderer();
        } else {
            // TODO: consider switching to molecule rendering by default here??

            this.supportsMoleculeRendering = true;
            const canvas = document.createElement("canvas");
            const context: WebGLRenderingContext = canvas.getContext("webgl2", {
                alpha: false,
            }) as WebGLRenderingContext;

            const rendererParams: WebGLRendererParameters = {
                canvas: canvas,
                context: context,
            };
            this.renderer = new WebGLRenderer(rendererParams);
        }

        this.renderer.setSize(initWidth, initHeight); // expected to change when reparented
        this.renderer.setClearColor(this.backgroundColor, 1);
        this.renderer.clear();

        this.camera.position.z = 120;
    }

    public loadPdb(pdbName: string, assetPath: string): void {
        const pdbmodel = new PDBModel(pdbName);
        this.pdbRegistry.set(pdbName, pdbmodel);
        pdbmodel.download(`${assetPath}/${pdbName}`).then(
            () => {
                const pdbEntry = this.pdbRegistry.get(pdbName);
                if (
                    pdbEntry &&
                    pdbEntry === pdbmodel &&
                    !pdbEntry.isCancelled()
                ) {
                    this.logger.debug("Finished loading pdb: ", pdbName);
                    this.onNewPdb(pdbName);
                    // initiate async LOD processing
                    pdbmodel.generateLOD().then(() => {
                        this.logger.debug(
                            "Finished loading pdb LODs: ",
                            pdbName
                        );
                        this.onNewPdb(pdbName);
                    });
                }
            },
            (reason) => {
                this.pdbRegistry.delete(pdbName);
                if (reason !== REASON_CANCELLED) {
                    console.error(reason);
                    this.logger.debug("Failed to load pdb: ", pdbName);
                }
            }
        );
    }

    public loadObj(meshName: string, assetPath: string): void {
        const objLoader = new OBJLoader();
        this.meshRegistry.set(meshName, {
            mesh: new Mesh(VisAgent.sphereGeometry),
            cancelled: false,
        });
        objLoader.load(
            `${assetPath}/${meshName}`,
            (object) => {
                const meshLoadRequest = this.meshRegistry.get(meshName);
                if (
                    (meshLoadRequest && meshLoadRequest.cancelled) ||
                    !meshLoadRequest
                ) {
                    this.meshRegistry.delete(meshName);
                    return;
                }

                this.logger.debug("Finished loading mesh: ", meshName);
                // insert new mesh into meshRegistry
                this.meshRegistry.set(meshName, {
                    mesh: object,
                    cancelled: false,
                });
                if (!object.name) {
                    object.name = meshName;
                }
                this.onNewRuntimeGeometryType(meshName);
            },
            (xhr) => {
                this.logger.debug(
                    meshName,
                    " ",
                    `${(xhr.loaded / xhr.total) * 100}% loaded`
                );
            },
            (error) => {
                this.meshRegistry.delete(meshName);
                console.error(error);
                this.logger.debug("Failed to load mesh: ", error, meshName);
            }
        );
    }

    public resize(width: number, height: number): void {
        this.camera.aspect = width / height;
        this.camera.updateProjectionMatrix();
        this.renderer.setSize(width, height);
        this.moleculeRenderer.resize(width, height);
    }

    public reparent(parent?: HTMLElement | null): void {
        if (parent === undefined || parent == null) {
            return;
        }

        const height = parent.scrollHeight;
        const width = parent.scrollWidth;
        parent.appendChild(this.renderer.domElement);
        this.setUpControls(this.renderer.domElement);
        this.camera.aspect = width / height;
        this.camera.updateProjectionMatrix();
        this.renderer.setSize(width, height);

        this.moleculeRenderer.resize(width, height);

        this.renderer.setClearColor(this.backgroundColor, 1.0);
        this.renderer.clear();

        this.renderer.domElement.setAttribute("style", "top: 0px; left: 0px");

        this.renderer.domElement.onmouseenter = () => this.enableControls();
        this.renderer.domElement.onmouseleave = () => this.disableControls();
    }

    public disableControls(): void {
        this.controls.enabled = false;
    }

    public enableControls(): void {
        this.controls.enabled = true;
    }

    public render(time: number): void {
        if (this.visAgents.length === 0) {
            return;
        }

        const elapsedSeconds = time / 1000;

        if (this.membraneAgent) {
            VisAgent.updateMembrane(elapsedSeconds, this.renderer);
        }

        this.controls.update();

        this.animateCamera();

        // update light sources due to camera moves
        if (this.dl && this.fixLightsToCamera) {
            // position directional light at camera (facing scene, as headlight!)
            this.dl.position.setFromMatrixColumn(this.camera.matrixWorld, 2);
        }
        if (this.hemiLight && this.fixLightsToCamera) {
            // make hemi light come down from vertical of screen (camera up)
            this.hemiLight.position.setFromMatrixColumn(
                this.camera.matrixWorld,
                1
            );
        }

        if (this.renderStyle == RenderStyle.GENERIC) {
            // meshes only.
            this.renderer.render(this.scene, this.camera);
        } else {
            // select visibility and representation.
            // and set lod for pdbs.
            for (let i = 0; i < this.visAgents.length; ++i) {
                const agent = this.visAgents[i];
                if (agent.active) {
                    if (agent.hidden) {
                        agent.hide();
                    } else if (agent.hasDrawablePDB()) {
                        const agentDistance = this.camera.position.distanceTo(
                            agent.mesh.position
                        );
                        agent.renderAsPDB(
                            agentDistance,
                            this.lodDistanceStops,
                            this.lodBias
                        );
                    } else {
                        agent.renderAsMesh();
                    }
                }
            }

            this.scene.updateMatrixWorld();
            this.scene.autoUpdate = false;
            this.moleculeRenderer.setMeshGroups(
                this.agentMeshGroup,
                this.agentPDBGroup,
                this.agentFiberGroup
            );
            this.moleculeRenderer.setHighlightInstance(this.followObjectId);
            this.moleculeRenderer.setTypeSelectMode(
                this.highlightedIds !== undefined &&
                    this.highlightedIds.length > 0
            );
            this.boundingBoxMesh.visible = false;
            this.agentPathGroup.visible = false;
            this.moleculeRenderer.render(
                this.renderer,
                this.scene,
                this.camera,
                null
            );

            // final pass, add extra stuff on top: bounding box and line paths
            this.boundingBoxMesh.visible = true;
            this.agentPathGroup.visible = true;

            this.renderer.autoClear = false;
            // hide everything except the wireframe and paths, and render with the standard renderer
            this.agentMeshGroup.visible = false;
            this.agentFiberGroup.visible = false;
            this.agentPDBGroup.visible = false;
            this.renderer.render(this.scene, this.camera);
            this.agentMeshGroup.visible = true;
            this.agentFiberGroup.visible = true;
            this.agentPDBGroup.visible = true;
            this.renderer.autoClear = true;

            this.scene.autoUpdate = true;
        }
    }

    public hitTest(offsetX: number, offsetY: number): number {
        const size = new Vector2();
        this.renderer.getSize(size);
        if (this.renderStyle === RenderStyle.GENERIC) {
            const mouse = {
                x: (offsetX / size.x) * 2 - 1,
                y: -(offsetY / size.y) * 2 + 1,
            };

            this.raycaster.setFromCamera(mouse, this.camera);
            // intersect the agent mesh group.
            let intersects = this.raycaster.intersectObjects(
                this.agentMeshGroup.children,
                true
            );
            // try fibers next
            if (!intersects.length) {
                intersects = this.raycaster.intersectObjects(
                    this.agentFiberGroup.children,
                    true
                );
            }

            if (intersects && intersects.length) {
                let obj = intersects[0].object;
                // if the object has a parent and the parent is not the scene, use that.
                // assumption: obj file meshes or fibers load into their own Groups
                // and have only one level of hierarchy.
                if (!obj.userData || !obj.userData.id) {
                    if (obj.parent && obj.parent !== this.agentMeshGroup) {
                        obj = obj.parent;
                    }
                }
                return obj.userData.id;
            } else {
                return NO_AGENT;
            }
        } else {
            // read from instance buffer pixel!
            return this.moleculeRenderer.hitTest(
                this.renderer,
                offsetX,
                size.y - offsetY
            );
        }
    }

    /**
     *   Run Time Mesh functions
     */
    public createMaterials(colors: number[]): void {
        const numColors = colors.length;
        // fill buffer of colors:
        this.colorsData = new Float32Array(numColors * 4);
        for (let i = 0; i < numColors; i += 1) {
            // each color is currently a hex value:
            this.colorsData[i * 4 + 0] =
                ((colors[i] & 0x00ff0000) >> 16) / 255.0;
            this.colorsData[i * 4 + 1] =
                ((colors[i] & 0x0000ff00) >> 8) / 255.0;
            this.colorsData[i * 4 + 2] =
                ((colors[i] & 0x000000ff) >> 0) / 255.0;
            this.colorsData[i * 4 + 3] = 1.0;
        }
        this.moleculeRenderer.updateColors(numColors, this.colorsData);
    }

    private getColorIndexForTypeId(typeId): number {
        const index = (typeId + 1) * this.colorVariant;
        return index % (this.colorsData.length / 4);
    }

    private getColorForTypeId(typeId): Color {
        const index = this.getColorIndexForTypeId(typeId);
        return new Color(
            this.colorsData[index * 4],
            this.colorsData[index * 4 + 1],
            this.colorsData[index * 4 + 2]
        );
    }

    public createMeshes(): void {
        this.geomCount = MAX_MESHES;

        // multipass render:
        // draw moleculebuffer into several render targets to store depth, normals, colors
        // draw quad to composite the buffers into final frame

        // create placeholder agents
        for (let i = 0; i < this.geomCount; i += 1) {
            this.visAgents[i] = new VisAgent(`Agent_${i}`);
        }
    }

    /**
     *   Data Management
     */
    public resetMapping(): void {
        this.resetAllGeometry();

        this.visGeomMap.clear();
        this.meshRegistry.clear();
        this.pdbRegistry.clear();
        this.meshLoadAttempted.clear();
        this.pdbLoadAttempted.clear();
        this.scaleMapping.clear();
    }

    /**
     *   Map Type ID -> Geometry
     */
    public mapIdToGeom(
        id: number,
        meshName: string | undefined,
        pdbName: string | undefined,
        assetPath: string
    ): void {
        this.logger.debug("Mesh for id ", id, " set to ", meshName);
        this.logger.debug("PDB for id ", id, " set to ", pdbName);
        const unassignedName = `${VisAgent.UNASSIGNED_NAME_PREFIX}-${id}`;
        this.visGeomMap.set(id, {
            meshName: meshName || unassignedName,
            pdbName: pdbName || unassignedName,
        });
        if (
            meshName &&
            !this.meshRegistry.has(meshName) &&
            !this.meshLoadAttempted.get(meshName)
        ) {
            this.loadObj(meshName, assetPath);
            this.meshLoadAttempted.set(meshName, true);
        } else if (!this.meshRegistry.has(unassignedName)) {
            // assign mesh sphere
            this.meshRegistry.set(unassignedName, {
                mesh: new Mesh(VisAgent.sphereGeometry),
                cancelled: false,
            });
            this.onNewRuntimeGeometryType(unassignedName);
        }

        // try load pdb file also.
        if (
            pdbName &&
            !this.pdbRegistry.has(pdbName) &&
            !this.pdbLoadAttempted.get(pdbName)
        ) {
            this.loadPdb(pdbName, assetPath);
            this.pdbLoadAttempted.set(pdbName, true);
        } else if (!this.pdbRegistry.has(unassignedName)) {
            // assign single atom pdb
            const pdbmodel = new PDBModel(unassignedName);
            pdbmodel.create(1);
            this.pdbRegistry.set(unassignedName, pdbmodel);
        }
    }

    public getGeomFromId(id: number): Object3D | null {
        if (this.visGeomMap.has(id)) {
            const entry = this.visGeomMap.get(id);
            if (entry) {
                const meshName = entry.meshName;
                if (meshName && this.meshRegistry.has(meshName)) {
                    const meshLoadRequest = this.meshRegistry.get(meshName);
                    if (meshLoadRequest) {
                        return meshLoadRequest.mesh;
                    }
                }
            }
        }

        return null;
    }

    public getPdbFromId(id: number): PDBModel | null {
        if (this.visGeomMap.has(id)) {
            const entry = this.visGeomMap.get(id);
            if (entry) {
                const pdbName = entry.pdbName;
                if (pdbName && this.pdbRegistry.has(pdbName)) {
                    const pdb = this.pdbRegistry.get(pdbName);
                    if (pdb) {
                        return pdb;
                    }
                }
            }
        }

        return null;
    }

    public mapFromJSON(
        name: string,
        filePath: string,
        assetPath: string,
        callback?: (any) => void
    ): Promise<void | Response> {
        if (!filePath) {
            return Promise.resolve();
        }
        const jsonRequest = new Request(filePath);
        return fetch(jsonRequest)
            .then((response) => {
                if (!response.ok) {
                    throw new Error(`Failed to fetch ${filePath}`);
                }
                return response.json();
            })
            .then((data) => {
                this.setGeometryData(
                    data as AgentTypeVisDataMap,
                    assetPath,
                    callback
                );
            });
    }

    public setGeometryData(
        jsonData: AgentTypeVisDataMap,
        assetPath: string,
        callback?: (any) => void
    ): void {
        // clear things out in advance of loading all new geometry
        this.resetMapping();

        this.logger.debug("JSON Mesh mapping loaded: ", jsonData);

        Object.keys(jsonData).forEach((id) => {
            const entry: AgentTypeVisData = jsonData[id];
            if (id === "size") {
                console.log("WARNING: Ignoring deprecated bounding box data");
            } else {
                // mesh name is entry.mesh
                // pdb name is entry.pdb
                this.mapIdToGeom(Number(id), entry.mesh, entry.pdb, assetPath);
                this.setScaleForId(Number(id), entry.scale);
            }
        });
        if (callback) {
            callback(jsonData);
        }
    }

    public resetBounds(boundsAsArray?: number[]): void {
        if (!boundsAsArray) {
            console.log("invalid bounds received");
            return;
        }
        const visible = this.boundingBoxMesh
            ? this.boundingBoxMesh.visible
            : true;
        this.scene.remove(this.boundingBoxMesh);
        // array is minx,miny,minz, maxx,maxy,maxz
        this.boundingBox = new Box3(
            new Vector3(boundsAsArray[0], boundsAsArray[1], boundsAsArray[2]),
            new Vector3(boundsAsArray[3], boundsAsArray[4], boundsAsArray[5])
        );
        this.boundingBoxMesh = new Box3Helper(
            this.boundingBox,
            BOUNDING_BOX_COLOR
        );
        this.boundingBoxMesh.visible = visible;
        this.scene.add(this.boundingBoxMesh);

        if (this.controls) {
            this.controls.maxDistance =
                this.boundingBox.max.distanceTo(this.boundingBox.min) * 1.414;
        }
    }

    public setScaleForId(id: number, scale: number): void {
        this.logger.debug("Scale for id ", id, " set to ", scale);
        this.scaleMapping.set(id, scale);
    }

    public getScaleForId(id: number): number {
        if (this.scaleMapping.has(id)) {
            const scale = this.scaleMapping.get(id);
            if (scale) {
                return scale;
            }
        }

        return 1;
    }

    /**
     *   Update Scene
     * */
    public updateScene(agents: AgentData[]): void {
        this.currentSceneAgents = agents;

        let dx, dy, dz;

        agents.forEach((agentData, i) => {
            const visType = agentData["vis-type"];
            const instanceId = agentData.instanceId;
            const typeId = agentData.type;
            const scale = this.getScaleForId(typeId);
            const radius = agentData.cr ? agentData.cr : 1;

            const visAgent = this.visAgents[i];
            visAgent.id = instanceId;
            visAgent.mesh.userData.id = instanceId;
            this.visAgentInstances[instanceId] = visAgent;

            const lastTypeId = visAgent.typeId;

            visAgent.typeId = typeId;
            visAgent.active = true;
            if (visAgent.hidden) {
                visAgent.hide();
                return;
            }

            // if not fiber...
            if (visType === VisTypes.ID_VIS_TYPE_DEFAULT) {
                // did the agent type change since the last sim time?
                if (typeId !== lastTypeId) {
                    const meshGeom = this.getGeomFromId(typeId);
                    if (meshGeom) {
                        this.resetAgentGeometry(visAgent, meshGeom);
                        if (meshGeom.name.includes("membrane")) {
                            this.membraneAgent = visAgent;
                        }
                    }
                    const pdbGeom = this.getPdbFromId(typeId);
                    if (pdbGeom) {
                        this.resetAgentPDB(visAgent, pdbGeom);
                    }
                    if (!pdbGeom && !meshGeom) {
                        this.resetAgentGeometry(
                            visAgent,
                            new Mesh(VisAgent.sphereGeometry)
                        );
                    }
                    visAgent.setColor(
                        this.getColorForTypeId(typeId),
                        this.getColorIndexForTypeId(typeId)
                    );
                }

                const runtimeMesh = visAgent.mesh;

                dx = agentData.x - runtimeMesh.position.x;
                dy = agentData.y - runtimeMesh.position.y;
                dz = agentData.z - runtimeMesh.position.z;
                runtimeMesh.position.x = agentData.x;
                runtimeMesh.position.y = agentData.y;
                runtimeMesh.position.z = agentData.z;

                runtimeMesh.rotation.x = agentData.xrot;
                runtimeMesh.rotation.y = agentData.yrot;
                runtimeMesh.rotation.z = agentData.zrot;
                runtimeMesh.visible = true;

                runtimeMesh.scale.x = radius * scale;
                runtimeMesh.scale.y = radius * scale;
                runtimeMesh.scale.z = radius * scale;

                // update pdb transforms too
                const pdb = visAgent.pdbModel;
                if (pdb && pdb.pdb) {
                    for (let lod = 0; lod < visAgent.pdbObjects.length; ++lod) {
                        const obj = visAgent.pdbObjects[lod];
                        obj.position.x = agentData.x;
                        obj.position.y = agentData.y;
                        obj.position.z = agentData.z;

                        obj.rotation.x = agentData.xrot;
                        obj.rotation.y = agentData.yrot;
                        obj.rotation.z = agentData.zrot;

                        obj.scale.x = 1.0; //agentData.cr * scale;
                        obj.scale.y = 1.0; //agentData.cr * scale;
                        obj.scale.z = 1.0; //agentData.cr * scale;

                        obj.visible = false;
                    }
                }

                const path = this.findPathForAgent(instanceId);
                if (path && path.line) {
                    this.addPointToPath(
                        path,
                        agentData.x,
                        agentData.y,
                        agentData.z,
                        dx,
                        dy,
                        dz
                    );
                }
            } else if (visType === VisTypes.ID_VIS_TYPE_FIBER) {
                // see if we need to initialize this agent as a fiber
                if (visType !== visAgent.visType) {
                    const meshGeom = VisAgent.makeFiber();
                    if (meshGeom) {
                        meshGeom.name = `Fiber_${i}`;
                        this.resetAgentGeometry(visAgent, meshGeom);
                        visAgent.setColor(
                            this.getColorForTypeId(typeId),
                            this.getColorIndexForTypeId(typeId)
                        );
                        visAgent.visType = visType;
                    }
                }
                // did the agent type change since the last sim time?
                if (typeId !== lastTypeId) {
                    // for fibers we currently only check the color
                    visAgent.setColor(
                        this.getColorForTypeId(typeId),
                        this.getColorIndexForTypeId(typeId)
                    );
                }

                visAgent.updateFiber(agentData.subpoints, agentData.cr, scale);
                visAgent.mesh.visible = true;
            }
        });

        this.hideUnusedAgents(agents.length);
    }

    public animateCamera(): void {
        const lerpTarget = true;
        const lerpPosition = true;
        const lerpRate = 0.2;
        if (this.followObjectId !== NO_AGENT) {
            // keep camera at same distance from target.
            const direction = new Vector3().subVectors(
                this.camera.position,
                this.controls.target
            );
            const distance = direction.length();
            direction.normalize();

            const newTarget = new Vector3();
            const followedObject = this.visAgents[this.followObjectId];
            newTarget.copy(followedObject.mesh.position);

            // update controls target for orbiting
            if (lerpTarget) {
                this.controls.target.lerp(newTarget, lerpRate);
            } else {
                this.controls.target.copy(newTarget);
            }

            // update new camera position
            const newPosition = new Vector3();
            newPosition.subVectors(
                followedObject.mesh.position,
                direction.multiplyScalar(-distance)
            );
            if (lerpPosition) {
                this.camera.position.lerp(newPosition, lerpRate);
            } else {
                this.camera.position.copy(newPosition);
            }
        }
    }

    public findPathForAgent(id: number): PathData | null {
        const path = this.paths.find((path) => {
            return path.agent === id;
        });

        if (path) {
            return path;
        }
        return null;
    }

    // assumes color is a threejs color, or null/undefined
    public addPathForAgent(
        id: number,
        maxSegments?: number,
        color?: Color
    ): PathData {
        // make sure the idx is not already in our list.
        // could be optimized...
        const foundpath = this.findPathForAgent(id);
        if (foundpath) {
            if (foundpath.line) {
                foundpath.line.visible = true;
                return foundpath;
            }
        }

        if (!maxSegments) {
            maxSegments = MAX_PATH_LEN;
        }

        if (!color) {
            // get the agent's color. is there a simpler way?
            const agent = this.visAgentInstances[id];
            if (agent) {
                color = agent.color.clone();
            } else {
                console.error("COULD NOT FIND AGENT INSTANCE " + id);
            }
        }

        const pointsArray = new Float32Array(maxSegments * 3 * 2);
        const colorsArray = new Float32Array(maxSegments * 3 * 2);
        const lineGeometry = new BufferGeometry();
        lineGeometry.setAttribute(
            "position",
            new BufferAttribute(pointsArray, 3)
        );
        lineGeometry.setAttribute("color", new BufferAttribute(colorsArray, 3));
        // path starts empty: draw range spans nothing
        lineGeometry.setDrawRange(0, 0);

        // the line will be colored per-vertex
        const lineMaterial = new LineBasicMaterial({
            vertexColors: VertexColors,
        });

        const lineObject = new LineSegments(lineGeometry, lineMaterial);
        lineObject.frustumCulled = false;

        const pathdata: PathData = {
            agent: id,
            numSegments: 0,
            maxSegments: maxSegments,
            color: color || new Color(0xffffff),
            points: pointsArray,
            colors: colorsArray,
            geometry: lineGeometry,
            material: lineMaterial,
            line: lineObject,
        };

        this.agentPathGroup.add(pathdata.line);

        this.paths.push(pathdata);
        return pathdata;
    }

    public removePathForAgent(id: number): void {
        const pathindex = this.paths.findIndex((path) => {
            return path.agent === id;
        });
        if (pathindex === -1) {
            console.log(
                "attempted to remove path for agent " +
                    id +
                    " that doesn't exist."
            );
            return;
        }
        this.removeOnePath(pathindex);
    }

    private removeOnePath(pathindex) {
        const path = this.paths[pathindex];
        this.agentPathGroup.remove(path.line as Object3D);

        this.paths.splice(pathindex, 1);
    }

    private removeAllPaths() {
        while (this.paths.length > 0) {
            this.removeOnePath(0);
        }
    }

    public addPointToPath(
        path: PathData,
        x: number,
        y: number,
        z: number,
        dx: number,
        dy: number,
        dz: number
    ): void {
        if (x === dx && y === dy && z === dz) {
            return;
        }
        // Check for periodic boundary condition:
        // if any agent moved more than half the volume size in one step,
        // assume it jumped the boundary going the other way.
        const volumeSize = new Vector3();
        this.boundingBox.getSize(volumeSize);
        if (
            Math.abs(dx) > volumeSize.x / 2 ||
            Math.abs(dy) > volumeSize.y / 2 ||
            Math.abs(dz) > volumeSize.z / 2
        ) {
            // now what?
            // TODO: clip line segment from x-dx to x against the bounds,
            // compute new line segments from x-dx to bound, and from x to opposite bound
            // For now, add a degenerate line segment
            dx = 0;
            dy = 0;
            dz = 0;
        }

        // check for paths at max length
        if (path.numSegments === path.maxSegments) {
            // because we append to the end, we can copyWithin to move points up to the beginning
            // as a means of removing the first point in the path.
            // shift the points:
            path.points.copyWithin(0, 3 * 2, path.maxSegments * 3 * 2);
            path.numSegments = path.maxSegments - 1;
        } else {
            // rewrite all the colors. this might be prohibitive for lots of long paths.
            for (let ic = 0; ic < path.numSegments + 1; ++ic) {
                // the very first point should be a=1
                const a = 1.0 - ic / (path.numSegments + 1);
                path.colors[ic * 6 + 0] = lerp(
                    path.color.r,
                    this.pathEndColor.r,
                    a
                );
                path.colors[ic * 6 + 1] = lerp(
                    path.color.g,
                    this.pathEndColor.g,
                    a
                );
                path.colors[ic * 6 + 2] = lerp(
                    path.color.b,
                    this.pathEndColor.b,
                    a
                );

                // the very last point should be b=0
                const b = 1.0 - (ic + 1) / (path.numSegments + 1);
                path.colors[ic * 6 + 3] = lerp(
                    path.color.r,
                    this.pathEndColor.r,
                    b
                );
                path.colors[ic * 6 + 4] = lerp(
                    path.color.g,
                    this.pathEndColor.g,
                    b
                );
                path.colors[ic * 6 + 5] = lerp(
                    path.color.b,
                    this.pathEndColor.b,
                    b
                );
            }
            ((path.line.geometry as BufferGeometry).attributes
                .color as BufferAttribute).needsUpdate = true;
        }
        // add a segment to this line
        path.points[path.numSegments * 2 * 3 + 0] = x - dx;
        path.points[path.numSegments * 2 * 3 + 1] = y - dy;
        path.points[path.numSegments * 2 * 3 + 2] = z - dz;
        path.points[path.numSegments * 2 * 3 + 3] = x;
        path.points[path.numSegments * 2 * 3 + 4] = y;
        path.points[path.numSegments * 2 * 3 + 5] = z;

        path.numSegments++;

        (path.line.geometry as BufferGeometry).setDrawRange(
            0,
            path.numSegments * 2
        );
        ((path.line.geometry as BufferGeometry).attributes
            .position as BufferAttribute).needsUpdate = true; // required after the first render
    }

    public setShowPaths(showPaths: boolean): void {
        for (let i = 0; i < this.paths.length; ++i) {
            const line = this.paths[i].line;
            if (line) {
                line.visible = showPaths;
            }
        }
    }

    public toggleAllAgentsHidden(hideAllAgents: boolean): void {
        const nMeshes = this.visAgents.length;
        for (let i = 0; i < MAX_MESHES && i < nMeshes; i += 1) {
            const visAgent = this.visAgents[i];

            if (visAgent.active) {
<<<<<<< HEAD
                visAgent.setHidden(showMeshes);
=======
                visAgent.setHidden(hideAllAgents);
>>>>>>> 3a0eb634
            }
        }
    }

    public setShowBounds(showBounds: boolean): void {
        this.boundingBoxMesh.visible = showBounds;
    }

    public showPathForAgent(id: number, visible: boolean): void {
        const path = this.findPathForAgent(id);
        if (path) {
            if (path.line) {
                path.line.visible = visible;
            }
        }
    }

    public hideUnusedAgents(numberOfAgents: number): void {
        const nMeshes = this.visAgents.length;
        for (let i = numberOfAgents; i < MAX_MESHES && i < nMeshes; i += 1) {
            const visAgent = this.visAgents[i];
            visAgent.hideAndDeactivate();

            // hide the path if we're hiding the agent. should we remove the path here?
            this.showPathForAgent(visAgent.id, false);
        }
    }

    public clear(): void {
        this.hideUnusedAgents(0);
    }

    private cancelAllAsyncProcessing(): void {
        // note that this leaves cancelled things in the registries.
        // This should be called before the registries are cleared and probably
        // only makes sense to do if they are indeed about to be cleared.

        // don't process any queued requests
        TaskQueue.stopAll();
        // signal to cancel any pending pdbs
        this.pdbRegistry.forEach((value) => {
            value.setCancelled();
        });
        // signal to cancel any pending mesh downloads
        this.meshRegistry.forEach((value) => {
            value.cancelled = true;
        });
    }

    private resetAllGeometry(): void {
        this.cancelAllAsyncProcessing();

        this.unfollow();
        this.removeAllPaths();

        this.membraneAgent = undefined;

        // remove geometry from all visible scene groups.
        // Object3D.remove can be slow, and just doing it in-order here
        // is faster than doing it in the loop over all visAgents
        for (let i = this.agentMeshGroup.children.length - 1; i >= 0; i--) {
            this.agentMeshGroup.remove(this.agentMeshGroup.children[i]);
        }
        for (let i = this.agentFiberGroup.children.length - 1; i >= 0; i--) {
            this.agentFiberGroup.remove(this.agentFiberGroup.children[i]);
        }
        for (let i = this.agentPDBGroup.children.length - 1; i >= 0; i--) {
            this.agentPDBGroup.remove(this.agentPDBGroup.children[i]);
        }

        // set all runtime meshes back to spheres.
        const nMeshes = this.visAgents.length;
        for (let i = 0; i < MAX_MESHES && i < nMeshes; i += 1) {
            const visAgent = this.visAgents[i];
            if (visAgent.active) {
                visAgent.resetMesh();
                // re-add as mesh by default
                this.agentMeshGroup.add(visAgent.mesh);
                visAgent.resetPDB();
            }
        }
    }

    public update(agents: AgentData[]): void {
        this.updateScene(agents);

        const numberOfAgents = agents.length;
        if (
            this.lastNumberOfAgents > numberOfAgents ||
            this.lastNumberOfAgents === 0
        ) {
            this.hideUnusedAgents(numberOfAgents);
        }
        this.lastNumberOfAgents = numberOfAgents;
    }
}

export { VisGeometry, NO_AGENT };
export default VisGeometry;<|MERGE_RESOLUTION|>--- conflicted
+++ resolved
@@ -1432,11 +1432,7 @@
             const visAgent = this.visAgents[i];
 
             if (visAgent.active) {
-<<<<<<< HEAD
-                visAgent.setHidden(showMeshes);
-=======
                 visAgent.setHidden(hideAllAgents);
->>>>>>> 3a0eb634
             }
         }
     }
