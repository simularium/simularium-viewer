--- conflicted
+++ resolved
@@ -15,12 +15,6 @@
 import type { ParsedBundle } from "./VisDataParse";
 import { parseVisDataMessage } from "./VisDataParse";
 
-<<<<<<< HEAD
-// must be utf-8 encoded
-const EOF_PHRASE: Uint8Array = new TextEncoder().encode(
-    "\\EOFTHEFRAMEENDSHERE"
-);
-
 interface CacheFrameSizes {
     bytes: number;
     frameOffset: number;
@@ -29,16 +23,11 @@
 class VisData {
     private frameCache: AgentData[][];
     private frameDataCache: FrameData[];
+    private enableCache: boolean;
     private cacheSize: number;
     private cacheFrameSizes: CacheFrameSizes[];
     private maxCacheLength: number;
     private maxCacheSize: number;
-=======
-class VisData {
-    private frameCache: AgentData[][];
-    private frameDataCache: FrameData[];
-    private enableCache: boolean;
->>>>>>> 716fa3c4
     private webWorker: Worker | null;
 
     private frameToWaitFor: number;
@@ -114,7 +103,6 @@
         };
     }
 
-<<<<<<< HEAD
     public static parseBinary(data: ArrayBuffer): ParsedBundle {
         const parsedAgentDataArray: AgentData[][] = [];
         const frameDataArray: FrameData[] = [];
@@ -250,20 +238,12 @@
             end = start;
         }
 
-        const cachedSize = calculateCachedSize(
-            parsedAgentDataArray,
-            frameDataArray
-        );
-
         return {
             parsedAgentDataArray,
             frameDataArray,
-            cachedSize,
         };
     }
 
-=======
->>>>>>> 716fa3c4
     private setupWebWorker() {
         this.webWorker = new Worker(
             new URL("../visGeometry/workers/visDataWorker", import.meta.url),
@@ -295,17 +275,12 @@
         }
         this.frameCache = [];
         this.frameDataCache = [];
-<<<<<<< HEAD
         this.cacheSize = 0;
         this.cacheFrameSizes = [];
         this.firstFrameTime = null;
         this.cacheFrame = -1;
         this.maxCacheLength = -1;
         this.maxCacheSize = 1000000; // todo define defaults / constants for different browser environments
-=======
-        this.cacheFrame = -1;
-        this.enableCache = true;
->>>>>>> 716fa3c4
         this._dragAndDropFileInfo = null;
         this.frameToWaitFor = 0;
         this.lockedForFrame = false;
@@ -439,22 +414,18 @@
 
     // Add parsed frames to the cache and save the timestamp of the first frame
     private addFramesToCache(frames: ParsedBundle): void {
-<<<<<<< HEAD
-        const sizeToAdd = frames.cachedSize;
-        this.makeRoomInCache(sizeToAdd);
-=======
         if (!this.enableCache) {
             this.frameDataCache = [...frames.frameDataArray];
             this.frameCache = [...frames.parsedAgentDataArray];
             return;
         }
->>>>>>> 716fa3c4
+        const sizeToAdd = frames.cachedSize;
+        this.makeRoomInCache(sizeToAdd);
         Array.prototype.push.apply(this.frameDataCache, frames.frameDataArray);
         Array.prototype.push.apply(
             this.frameCache,
             frames.parsedAgentDataArray
         );
-<<<<<<< HEAD
         this.cacheSize += frames.cachedSize;
         this.cacheFrameSizes.push({
             bytes: frames.cachedSize,
@@ -494,8 +465,6 @@
                 this.frameDataCache.shift();
             }
         }
-=======
->>>>>>> 716fa3c4
     }
 
     private parseAgentsFromVisDataMessage(msg: VisDataMessage): void {
