import { noop } from "lodash";
<<<<<<< HEAD

import { nullCachedFrame } from "../util";

=======

import { nullCachedFrame } from "../util";

import * as util from "./ThreadUtil";
>>>>>>> 24d7ea02
import { VisDataMessage, CachedFrame } from "./types";
import { parseVisDataMessage } from "./VisDataParse";
import { VisDataCache } from "./VisDataCache";
import { ErrorLevel, FrontEndError } from "./FrontEndError";
import { BYTE_SIZE_64_BIT_NUM } from "../constants";

class VisData {
    public frameCache: VisDataCache;
<<<<<<< HEAD
=======
    private webWorker: Worker | null;
>>>>>>> 24d7ea02

    private frameToWaitFor: number;
    private lockedForFrame: boolean;

    private currentFrameNumber: number;

    public timeStepSize: number;
    public onError: (error: FrontEndError) => void;

    private static parseOneBinaryFrame(data: ArrayBuffer): CachedFrame {
        const floatView = new Float32Array(data);
        const intView = new Uint32Array(data);
        const frameData: CachedFrame = {
            data: data,
            frameNumber: floatView[0],
            time: floatView[1],
            agentCount: intView[2],
            size: 0,
        };
        const numMetadataFields = Object.keys(frameData).length - 1; // exclude "data" field
        frameData.size =
            data.byteLength + numMetadataFields * BYTE_SIZE_64_BIT_NUM;

        return frameData;
<<<<<<< HEAD
    }

    public constructor() {
=======
    }

    private setupWebWorker() {
        this.webWorker = new Worker(
            new URL("../visGeometry/workers/visDataWorker", import.meta.url),
            { type: "module" }
        );
        this.webWorker.onmessage = (event) => {
            this.addFrameToCache(event.data);
        };
    }

    public constructor() {
        this.webWorker = null;
        if (util.ThreadUtil.browserSupportsWebWorkers()) {
            this.setupWebWorker();
        }
>>>>>>> 24d7ea02
        this.currentFrameNumber = -1;
        this.frameCache = new VisDataCache();
        this.frameToWaitFor = 0;
        this.lockedForFrame = false;
        this.timeStepSize = 0;

        this.onError = noop;
    }

    public setOnError(onError: (error: FrontEndError) => void): void {
        this.onError = onError;
    }

    public get currentFrameData(): CachedFrame {
<<<<<<< HEAD
        let currentData: CachedFrame = nullCachedFrame();
        if (!this.frameCache.hasFrames()) {
            return currentData;
        }
        if (this.currentFrameNumber < 0) {
            currentData = this.frameCache.getFirstFrame();
            this.currentFrameNumber = currentData.frameNumber;
        } else if (
            this.frameCache.containsFrameAtFrameNumber(this.currentFrameNumber)
        ) {
            currentData = this.frameCache.getFrameAtFrameNumber(
                this.currentFrameNumber
            );
        }
        return currentData;
=======
        if (!this.frameCache.hasFrames()) {
            return nullCachedFrame();
        }
        if (this.currentFrameNumber < 0) {
            const firstFrame = this.frameCache.getFirstFrame();
            if (firstFrame) {
                this.currentFrameNumber = firstFrame.frameNumber;
                return firstFrame;
            }
        } else {
            const frame = this.frameCache.getFrameAtFrameNumber(
                this.currentFrameNumber
            );
            if (frame !== undefined) {
                return frame;
            }
        }
        return nullCachedFrame();
>>>>>>> 24d7ea02
    }

    /**
     *   Functions to check update
     * */
    public hasLocalCacheForTime(time: number): boolean {
        return this.frameCache.containsTime(time);
    }

    public gotoTime(time: number): void {
        const frameNumber = this.frameCache.getFrameAtTime(time)?.frameNumber;
        if (frameNumber !== undefined) {
            this.currentFrameNumber = frameNumber;
        }
    }

    public atLatestFrame(): boolean {
        return this.currentFrameNumber >= this.frameCache.getLastFrameNumber();
    }

    public gotoNextFrame(): void {
        if (!this.atLatestFrame()) {
            this.currentFrameNumber += 1;
        }
    }

    /**
     * Data management
     * */
    public WaitForFrame(frameNumber: number): void {
        this.frameToWaitFor = frameNumber;
        this.lockedForFrame = true;
    }

    public clearCache(): void {
        this.frameCache.clear();
        this.currentFrameNumber = -1;
        this.frameToWaitFor = 0;
        this.lockedForFrame = false;
    }

    public clearForNewTrajectory(): void {
        this.clearCache();
    }

<<<<<<< HEAD
=======
    public cancelAllWorkers(): void {
        // we need to be able to terminate any queued work in the worker during trajectory changeovers
        if (
            util.ThreadUtil.browserSupportsWebWorkers() &&
            this.webWorker !== null
        ) {
            this.webWorker.terminate();
            this.setupWebWorker();
        }
    }

>>>>>>> 24d7ea02
    private parseAgentsFromVisDataMessage(msg: VisDataMessage): void {
        /**
         *   visDataMsg = {
         *       ...
         *       bundleSize : Number
         *       bundleStart : Number
         *       bundleData : [
         *           {data : Number[], frameNumber : Number, time : Number},
         *           {...}, {...}, ...
         *       ]
         *   }
         */

        const visDataMsg = msg as VisDataMessage;
        if (this.lockedForFrame === true) {
            if (visDataMsg.bundleData[0].frameNumber !== this.frameToWaitFor) {
                // This object is waiting for a frame with a specified frame number
                //  and  the arriving frame didn't match it
                return;
            } else {
                this.lockedForFrame = false;
                this.frameToWaitFor = 0;
            }
        }
        const parsedMsg: CachedFrame = parseVisDataMessage(visDataMsg);
<<<<<<< HEAD
=======
        if (
            this.frameCache.cacheSizeLimited &&
            parsedMsg.size > this.frameCache.maxSize
        ) {
            this.frameExceedsCacheSizeError(parsedMsg.size);
            return;
        }
>>>>>>> 24d7ea02
        if (
            this.frameCache.cacheSizeLimited &&
            parsedMsg.size > this.frameCache.maxSize
        ) {
<<<<<<< HEAD
            this.frameExceedsCacheSizeError(parsedMsg.size);
            return;
=======
            this.webWorker.postMessage(parsedMsg);
        } else {
            this.addFrameToCache(parsedMsg);
>>>>>>> 24d7ea02
        }
        this.addFrameToCache(parsedMsg);
    }

    public parseAgentsFromFrameData(msg: VisDataMessage | ArrayBuffer): void {
        if (msg instanceof ArrayBuffer) {
            const frame = VisData.parseOneBinaryFrame(msg);
            if (frame.frameNumber === 0) {
                this.clearCache(); // new data has arrived
            }
            this.addFrameToCache(frame);
            return;
        }
        this.parseAgentsFromVisDataMessage(msg);
    }

    public parseAgentsFromNetData(msg: VisDataMessage | ArrayBuffer): void {
        if (msg instanceof ArrayBuffer) {
            // Streamed binary file data messages contain message type, file name
            // length, and file name in header, which local file data messages
            // do not. Once those parts are stripped out, processing is the same
            const floatView = new Float32Array(msg);

            const fileNameSize = Math.ceil(floatView[1] / 4);
            const dataStart = (2 + fileNameSize) * 4;

            msg = msg.slice(dataStart);
        }

        this.parseAgentsFromFrameData(msg);
    }

    private addFrameToCache(frame: CachedFrame): void {
        if (
            this.frameCache.cacheSizeLimited &&
            frame.size > this.frameCache.maxSize
        ) {
            this.frameExceedsCacheSizeError(frame.size);
            return;
        }
        this.frameCache.addFrame(frame);
    }

    private frameExceedsCacheSizeError(frameSize: number): void {
        this.onError(
            new FrontEndError(
                `Frame size exceeds cache size: ${frameSize} > ${this.frameCache.maxSize}`,
                ErrorLevel.ERROR
            )
        );
    }
}

export { VisData };
export default VisData;<|MERGE_RESOLUTION|>--- conflicted
+++ resolved
@@ -1,14 +1,7 @@
 import { noop } from "lodash";
-<<<<<<< HEAD
 
 import { nullCachedFrame } from "../util";
 
-=======
-
-import { nullCachedFrame } from "../util";
-
-import * as util from "./ThreadUtil";
->>>>>>> 24d7ea02
 import { VisDataMessage, CachedFrame } from "./types";
 import { parseVisDataMessage } from "./VisDataParse";
 import { VisDataCache } from "./VisDataCache";
@@ -17,10 +10,6 @@
 
 class VisData {
     public frameCache: VisDataCache;
-<<<<<<< HEAD
-=======
-    private webWorker: Worker | null;
->>>>>>> 24d7ea02
 
     private frameToWaitFor: number;
     private lockedForFrame: boolean;
@@ -45,29 +34,9 @@
             data.byteLength + numMetadataFields * BYTE_SIZE_64_BIT_NUM;
 
         return frameData;
-<<<<<<< HEAD
     }
 
     public constructor() {
-=======
-    }
-
-    private setupWebWorker() {
-        this.webWorker = new Worker(
-            new URL("../visGeometry/workers/visDataWorker", import.meta.url),
-            { type: "module" }
-        );
-        this.webWorker.onmessage = (event) => {
-            this.addFrameToCache(event.data);
-        };
-    }
-
-    public constructor() {
-        this.webWorker = null;
-        if (util.ThreadUtil.browserSupportsWebWorkers()) {
-            this.setupWebWorker();
-        }
->>>>>>> 24d7ea02
         this.currentFrameNumber = -1;
         this.frameCache = new VisDataCache();
         this.frameToWaitFor = 0;
@@ -82,23 +51,6 @@
     }
 
     public get currentFrameData(): CachedFrame {
-<<<<<<< HEAD
-        let currentData: CachedFrame = nullCachedFrame();
-        if (!this.frameCache.hasFrames()) {
-            return currentData;
-        }
-        if (this.currentFrameNumber < 0) {
-            currentData = this.frameCache.getFirstFrame();
-            this.currentFrameNumber = currentData.frameNumber;
-        } else if (
-            this.frameCache.containsFrameAtFrameNumber(this.currentFrameNumber)
-        ) {
-            currentData = this.frameCache.getFrameAtFrameNumber(
-                this.currentFrameNumber
-            );
-        }
-        return currentData;
-=======
         if (!this.frameCache.hasFrames()) {
             return nullCachedFrame();
         }
@@ -117,7 +69,6 @@
             }
         }
         return nullCachedFrame();
->>>>>>> 24d7ea02
     }
 
     /**
@@ -163,20 +114,6 @@
         this.clearCache();
     }
 
-<<<<<<< HEAD
-=======
-    public cancelAllWorkers(): void {
-        // we need to be able to terminate any queued work in the worker during trajectory changeovers
-        if (
-            util.ThreadUtil.browserSupportsWebWorkers() &&
-            this.webWorker !== null
-        ) {
-            this.webWorker.terminate();
-            this.setupWebWorker();
-        }
-    }
-
->>>>>>> 24d7ea02
     private parseAgentsFromVisDataMessage(msg: VisDataMessage): void {
         /**
          *   visDataMsg = {
@@ -202,28 +139,12 @@
             }
         }
         const parsedMsg: CachedFrame = parseVisDataMessage(visDataMsg);
-<<<<<<< HEAD
-=======
         if (
             this.frameCache.cacheSizeLimited &&
             parsedMsg.size > this.frameCache.maxSize
         ) {
             this.frameExceedsCacheSizeError(parsedMsg.size);
             return;
-        }
->>>>>>> 24d7ea02
-        if (
-            this.frameCache.cacheSizeLimited &&
-            parsedMsg.size > this.frameCache.maxSize
-        ) {
-<<<<<<< HEAD
-            this.frameExceedsCacheSizeError(parsedMsg.size);
-            return;
-=======
-            this.webWorker.postMessage(parsedMsg);
-        } else {
-            this.addFrameToCache(parsedMsg);
->>>>>>> 24d7ea02
         }
         this.addFrameToCache(parsedMsg);
     }
