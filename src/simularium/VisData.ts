import { difference } from "lodash";

import { compareTimes } from "../util";

import * as util from "./ThreadUtil";
import {
    AGENT_OBJECT_KEYS,
    AgentData,
    FrameData,
    TrajectoryFileInfo,
    EncodedTypeMapping,
    VisDataMessage,
} from "./types";
import { FrontEndError, ErrorLevel } from "./FrontEndError";
import type { ParsedBundle } from "./VisDataParse";
import { parseVisDataMessage } from "./VisDataParse";
import { nullAgent } from "../constants";

class VisData {
    private frameCache: AgentData[][];
    private frameDataCache: FrameData[];
    private enableCache: boolean;
    private webWorker: Worker | null;

    private frameToWaitFor: number;
    private lockedForFrame: boolean;
    private cacheFrame: number;

    // eslint-disable-next-line @typescript-eslint/naming-convention
    private _dragAndDropFileInfo: TrajectoryFileInfo | null;

    public timeStepSize: number;

    private static parseOneBinaryFrame(data: ArrayBuffer): ParsedBundle {
        const parsedAgentDataArray: AgentData[][] = [];
        const frameDataArray: FrameData[] = [];
        const floatView = new Float32Array(data);
        const intView = new Uint32Array(data);
        const parsedFrameData = {
            time: floatView[1],
            frameNumber: floatView[0],
        };
        const expectedNumAgents = intView[2];
        frameDataArray.push(parsedFrameData);

        const AGENTS_OFFSET = 3;

        const parsedAgentData: AgentData[] = [];
        let j = AGENTS_OFFSET;
        for (let i = 0; i < expectedNumAgents; i++) {
<<<<<<< HEAD
            const agentData: AgentData = {
                visType: -1,
                instanceId: -1,
                type: -1,
                x: 0,
                y: 0,
                z: 0,
                xrot: 0,
                yrot: 0,
                zrot: 0,
                cr: 0,
                subpoints: [],
            };
=======
            //TODO use visType in AgentData and convert from "vis-type" here at parse time
            const agentData: AgentData = nullAgent();
>>>>>>> bf80f776

            for (let k = 0; k < AGENT_OBJECT_KEYS.length; ++k) {
                agentData[AGENT_OBJECT_KEYS[k]] = floatView[j++];
            }
            const nSubPoints = agentData["nSubPoints"];
            if (!Number.isInteger(nSubPoints)) {
                throw new FrontEndError(
                    "Your data is malformed, non-integer value found for num-subpoints.",
                    ErrorLevel.ERROR,
                    `Number of Subpoints: <pre>${nSubPoints}</pre>`
                );
                break;
            }
            // now read sub points.
            for (let k = 0; k < nSubPoints; k++) {
                agentData.subpoints.push(floatView[j++]);
            }
            parsedAgentData.push(agentData);
        }
        parsedAgentDataArray.push(parsedAgentData);

        return {
            parsedAgentDataArray,
            frameDataArray,
        };
    }

    private setupWebWorker() {
        this.webWorker = new Worker(
            new URL("../visGeometry/workers/visDataWorker", import.meta.url),
            { type: "module" }
        );

        // event.data is of type ParsedBundle
        this.webWorker.onmessage = (event) => {
            if (!this.enableCache) {
                this.frameDataCache = [...event.data.frameDataArray];
                this.frameCache = [...event.data.parsedAgentDataArray];
                return;
            }
            Array.prototype.push.apply(
                this.frameDataCache,
                event.data.frameDataArray
            );
            Array.prototype.push.apply(
                this.frameCache,
                event.data.parsedAgentDataArray
            );
        };
    }

    public constructor() {
        this.webWorker = null;
        if (util.ThreadUtil.browserSupportsWebWorkers()) {
            this.setupWebWorker();
        }
        this.frameCache = [];
        this.frameDataCache = [];
        this.cacheFrame = -1;
        this.enableCache = true;
        this._dragAndDropFileInfo = null;
        this.frameToWaitFor = 0;
        this.lockedForFrame = false;
        this.timeStepSize = 0;
    }

    //get time() { return this.cacheFrame < this.frameDataCache.length ? this.frameDataCache[this.cacheFrame] : -1 }
    public get currentFrameData(): FrameData {
        if (this.frameDataCache.length > 0) {
            if (this.cacheFrame < 0) {
                return this.frameDataCache[0];
            } else if (this.cacheFrame >= this.frameDataCache.length) {
                return this.frameDataCache[this.frameDataCache.length - 1];
            } else {
                return this.frameDataCache[this.cacheFrame];
            }
        }

        return { frameNumber: 0, time: 0 };
    }

    /**
     *   Functions to check update
     * */
    public hasLocalCacheForTime(time: number): boolean {
        // TODO: debug compareTimes
        if (!this.enableCache) {
            return false;
        }
        if (this.frameDataCache.length < 1) {
            return false;
        }

        const firstFrameTime = this.frameDataCache[0].time;
        const lastFrameTime =
            this.frameDataCache[this.frameDataCache.length - 1].time;

        const notLessThanFirstFrameTime =
            compareTimes(time, firstFrameTime, this.timeStepSize) !== -1;
        const notGreaterThanLastFrameTime =
            compareTimes(time, lastFrameTime, this.timeStepSize) !== 1;
        return notLessThanFirstFrameTime && notGreaterThanLastFrameTime;
    }

    public gotoTime(time: number): void {
        this.cacheFrame = -1;

        // Find the index of the frame that has the time matching our target time
        const frameNumber = this.frameDataCache.findIndex((frameData) => {
            return compareTimes(frameData.time, time, this.timeStepSize) === 0;
        });

        // frameNumber is -1 if findIndex() above doesn't find a match
        if (frameNumber !== -1) {
            this.cacheFrame = frameNumber;
        }
    }

    public atLatestFrame(): boolean {
        if (this.cacheFrame === -1 && this.frameCache.length > 0) {
            return false;
        }

        return this.cacheFrame >= this.frameCache.length - 1;
    }

    public currentFrame(): AgentData[] {
        if (this.frameCache.length === 0) {
            return [];
        } else if (this.cacheFrame === -1) {
            this.cacheFrame = 0;
            return this.frameCache[0];
        }

        return this.cacheFrame < this.frameCache.length
            ? this.frameCache[this.cacheFrame]
            : Array<AgentData>();
    }

    public gotoNextFrame(): void {
        if (!this.atLatestFrame()) {
            this.cacheFrame = this.cacheFrame + 1;
        }
    }

    /**
     * Data management
     * */
    public WaitForFrame(frameNumber: number): void {
        this.frameToWaitFor = frameNumber;
        this.lockedForFrame = true;
    }

    public clearCache(): void {
        this.frameCache = [];
        this.frameDataCache = [];
        this.cacheFrame = -1;
        this._dragAndDropFileInfo = null;
        this.frameToWaitFor = 0;
        this.lockedForFrame = false;
    }

    public clearForNewTrajectory(): void {
        this.clearCache();
    }

    public cancelAllWorkers(): void {
        // we need to be able to terminate any queued work in the worker during trajectory changeovers
        if (
            util.ThreadUtil.browserSupportsWebWorkers() &&
            this.webWorker !== null
        ) {
            this.webWorker.terminate();
            this.setupWebWorker();
        }
    }

    public setCacheEnabled(cacheEnabled: boolean): void {
        this.enableCache = cacheEnabled;
    }

    // Add parsed frames to the cache and save the timestamp of the first frame
    private addFramesToCache(frames: ParsedBundle): void {
        if (!this.enableCache) {
            this.frameDataCache = [...frames.frameDataArray];
            this.frameCache = [...frames.parsedAgentDataArray];
            return;
        }
        Array.prototype.push.apply(this.frameDataCache, frames.frameDataArray);
        Array.prototype.push.apply(
            this.frameCache,
            frames.parsedAgentDataArray
        );
    }

    private parseAgentsFromVisDataMessage(msg: VisDataMessage): void {
        /**
         *   visDataMsg = {
         *       ...
         *       bundleSize : Number
         *       bundleStart : Number
         *       bundleData : [
         *           {data : Number[], frameNumber : Number, time : Number},
         *           {...}, {...}, ...
         *       ]
         *   }
         */

        const visDataMsg = msg as VisDataMessage;
        if (this.lockedForFrame === true) {
            if (visDataMsg.bundleData[0].frameNumber !== this.frameToWaitFor) {
                // This object is waiting for a frame with a specified frame number
                //  and  the arriving frame didn't match it
                return;
            } else {
                this.lockedForFrame = false;
                this.frameToWaitFor = 0;
            }
        }

        if (
            util.ThreadUtil.browserSupportsWebWorkers() &&
            this.webWorker !== null
        ) {
            this.webWorker.postMessage(visDataMsg);
        } else {
            const frames = parseVisDataMessage(visDataMsg);
            this.addFramesToCache(frames);
        }
    }

    public parseAgentsFromFrameData(msg: VisDataMessage | ArrayBuffer): void {
        if (msg instanceof ArrayBuffer) {
            const frames = VisData.parseOneBinaryFrame(msg);
            if (
                frames.frameDataArray.length > 0 &&
                frames.frameDataArray[0].frameNumber === 0
            ) {
                this.clearCache(); // new data has arrived
            }
            this.addFramesToCache(frames);
            return;
        }

        // handle VisDataMessage
        this.parseAgentsFromVisDataMessage(msg);
    }

    public parseAgentsFromNetData(msg: VisDataMessage | ArrayBuffer): void {
        if (msg instanceof ArrayBuffer) {
            // Streamed binary file data messages contain message type, file name
            // length, and file name in header, which local file data messages
            // do not. Once those parts are stripped out, processing is the same
            const floatView = new Float32Array(msg);

            const fileNameSize = Math.ceil(floatView[1] / 4);
            const dataStart = (2 + fileNameSize) * 4;

            msg = msg.slice(dataStart);
        }

        this.parseAgentsFromFrameData(msg);
    }

    // for use w/ a drag-and-drop trajectory file
    //  save a file for playback
    // will be caught by controller.changeFile(...).catch()
    public cacheJSON(visDataMsg: VisDataMessage): void {
        if (this.frameCache.length > 0) {
            throw new Error(
                "cache not cleared before cacheing a new drag-and-drop file"
            );
        }

        const frames = parseVisDataMessage(visDataMsg);
        this.addFramesToCache(frames);
    }

    public set dragAndDropFileInfo(fileInfo: TrajectoryFileInfo | null) {
        if (!fileInfo) return;
        // NOTE: this may be a temporary check as we're troubleshooting new file formats
        const missingIds = this.checkTypeMapping(fileInfo.typeMapping);

        if (missingIds.length) {
            const include = confirm(
                `Your file typeMapping is missing names for the following type ids: ${missingIds}. Do you want to include them in the interactive interface?`
            );
            if (include) {
                missingIds.forEach((id) => {
                    fileInfo.typeMapping[id] = { name: id.toString() };
                });
            }
        }
        this._dragAndDropFileInfo = fileInfo;
    }

    public get dragAndDropFileInfo(): TrajectoryFileInfo | null {
        if (!this._dragAndDropFileInfo) {
            return null;
        }
        return this._dragAndDropFileInfo;
    }

    // will be caught by controller.changeFile(...).catch()
    // TODO: check if this code is still used
    public checkTypeMapping(typeMappingFromFile: EncodedTypeMapping): number[] {
        if (!typeMappingFromFile) {
            throw new Error(
                "data needs 'typeMapping' object to display agent controls"
            );
        }
        const idsInFrameData = new Set();
        const idsInTypeMapping = Object.keys(typeMappingFromFile).map(Number);

        if (this.frameCache.length === 0) {
            console.log("no data to check type mapping against");
            return [];
        }

        this.frameCache.forEach((element) => {
            element.map((agent) => idsInFrameData.add(agent.type));
        });
        const idsArr: number[] = [...idsInFrameData].sort() as number[];
        return difference(idsArr, idsInTypeMapping).sort();
    }
}

export { VisData };
export default VisData;<|MERGE_RESOLUTION|>--- conflicted
+++ resolved
@@ -48,24 +48,7 @@
         const parsedAgentData: AgentData[] = [];
         let j = AGENTS_OFFSET;
         for (let i = 0; i < expectedNumAgents; i++) {
-<<<<<<< HEAD
-            const agentData: AgentData = {
-                visType: -1,
-                instanceId: -1,
-                type: -1,
-                x: 0,
-                y: 0,
-                z: 0,
-                xrot: 0,
-                yrot: 0,
-                zrot: 0,
-                cr: 0,
-                subpoints: [],
-            };
-=======
-            //TODO use visType in AgentData and convert from "vis-type" here at parse time
             const agentData: AgentData = nullAgent();
->>>>>>> bf80f776
 
             for (let k = 0; k < AGENT_OBJECT_KEYS.length; ++k) {
                 agentData[AGENT_OBJECT_KEYS[k]] = floatView[j++];
