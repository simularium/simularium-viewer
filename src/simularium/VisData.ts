<<<<<<< HEAD
import { compareTimes } from "../util.js";

import * as util from "./ThreadUtil.js";
import {
    AGENT_OBJECT_KEYS,
    AgentData,
    FrameData,
    VisDataMessage,
} from "./types.js";
import { FrontEndError, ErrorLevel } from "./FrontEndError.js";
import type { ParsedBundle } from "./VisDataParse.js";
import { parseVisDataMessage } from "./VisDataParse.js";
import { nullAgent } from "../constants.js";
=======
import { noop } from "lodash";

import { nullCachedFrame } from "../util";

import { VisDataMessage, CachedFrame } from "./types";
import { parseVisDataMessage } from "./VisDataParse";
import { VisDataCache } from "./VisDataCache";
import { ErrorLevel, FrontEndError } from "./FrontEndError";
import { BYTE_SIZE_64_BIT_NUM } from "../constants";
>>>>>>> cf905ddf

class VisData {
    public frameCache: VisDataCache;

    private frameToWaitFor: number;
    private lockedForFrame: boolean;

    private currentFrameNumber: number;

    public timeStepSize: number;
    public onError: (error: FrontEndError) => void;

    private static parseOneBinaryFrame(data: ArrayBuffer): CachedFrame {
        const floatView = new Float32Array(data);
        const intView = new Uint32Array(data);
        const frameData: CachedFrame = {
            data: data,
            frameNumber: floatView[0],
            time: floatView[1],
            agentCount: intView[2],
            size: 0,
        };
        const numMetadataFields = Object.keys(frameData).length - 1; // exclude "data" field
        frameData.size =
            data.byteLength + numMetadataFields * BYTE_SIZE_64_BIT_NUM;

        return frameData;
    }

    public constructor() {
        this.currentFrameNumber = -1;
        this.frameCache = new VisDataCache();
        this.frameToWaitFor = 0;
        this.lockedForFrame = false;
        this.timeStepSize = 0;

        this.onError = noop;
    }

    public setOnError(onError: (error: FrontEndError) => void): void {
        this.onError = onError;
    }

    public get currentFrameData(): CachedFrame {
        if (!this.frameCache.hasFrames()) {
            return nullCachedFrame();
        }
        if (this.currentFrameNumber < 0) {
            const firstFrame = this.frameCache.getFirstFrame();
            if (firstFrame) {
                this.currentFrameNumber = firstFrame.frameNumber;
                return firstFrame;
            }
        } else {
            const frame = this.frameCache.getFrameAtFrameNumber(
                this.currentFrameNumber
            );
            if (frame !== undefined) {
                return frame;
            }
        }
        return nullCachedFrame();
    }

    /**
     *   Functions to check update
     * */
    public hasLocalCacheForTime(time: number): boolean {
        return this.frameCache.containsTime(time);
    }

    public gotoTime(time: number): void {
        const frameNumber = this.frameCache.getFrameAtTime(time)?.frameNumber;
        if (frameNumber !== undefined) {
            this.currentFrameNumber = frameNumber;
        }
    }

    public atLatestFrame(): boolean {
        return this.currentFrameNumber >= this.frameCache.getLastFrameNumber();
    }

    public gotoNextFrame(): void {
        if (!this.atLatestFrame()) {
            this.currentFrameNumber += 1;
        }
    }

    /**
     * Data management
     * */
    public WaitForFrame(frameNumber: number): void {
        this.frameToWaitFor = frameNumber;
        this.lockedForFrame = true;
    }

    public clearCache(): void {
        this.frameCache.clear();
        this.currentFrameNumber = -1;
        this.frameToWaitFor = 0;
        this.lockedForFrame = false;
    }

    public clearForNewTrajectory(): void {
        this.clearCache();
    }

    private parseAgentsFromVisDataMessage(msg: VisDataMessage): void {
        /**
         *   visDataMsg = {
         *       ...
         *       bundleSize : Number
         *       bundleStart : Number
         *       bundleData : [
         *           {data : Number[], frameNumber : Number, time : Number},
         *           {...}, {...}, ...
         *       ]
         *   }
         */

        const visDataMsg = msg as VisDataMessage;
        if (this.lockedForFrame === true) {
            if (visDataMsg.bundleData[0].frameNumber !== this.frameToWaitFor) {
                // This object is waiting for a frame with a specified frame number
                //  and  the arriving frame didn't match it
                return;
            } else {
                this.lockedForFrame = false;
                this.frameToWaitFor = 0;
            }
        }
        const parsedMsg: CachedFrame = parseVisDataMessage(visDataMsg);
        if (
            this.frameCache.cacheSizeLimited &&
            parsedMsg.size > this.frameCache.maxSize
        ) {
            this.frameExceedsCacheSizeError(parsedMsg.size);
            return;
        }
        this.addFrameToCache(parsedMsg);
    }

    public parseAgentsFromFrameData(msg: VisDataMessage | ArrayBuffer): void {
        if (msg instanceof ArrayBuffer) {
            const frame = VisData.parseOneBinaryFrame(msg);
            if (frame.frameNumber === 0) {
                this.clearCache(); // new data has arrived
            }
            this.addFrameToCache(frame);
            return;
        }
        this.parseAgentsFromVisDataMessage(msg);
    }

    public parseAgentsFromNetData(msg: VisDataMessage | ArrayBuffer): void {
        if (msg instanceof ArrayBuffer) {
            // Streamed binary file data messages contain message type, file name
            // length, and file name in header, which local file data messages
            // do not. Once those parts are stripped out, processing is the same
            const floatView = new Float32Array(msg);

            const fileNameSize = Math.ceil(floatView[1] / 4);
            const dataStart = (2 + fileNameSize) * 4;

            msg = msg.slice(dataStart);
        }

        this.parseAgentsFromFrameData(msg);
    }

    private addFrameToCache(frame: CachedFrame): void {
        if (
            this.frameCache.cacheSizeLimited &&
            frame.size > this.frameCache.maxSize
        ) {
            this.frameExceedsCacheSizeError(frame.size);
            return;
        }
        this.frameCache.addFrame(frame);
    }

    private frameExceedsCacheSizeError(frameSize: number): void {
        this.onError(
            new FrontEndError(
                `Frame size exceeds cache size: ${frameSize} > ${this.frameCache.maxSize}`,
                ErrorLevel.ERROR
            )
        );
    }
}

export { VisData };
export default VisData;<|MERGE_RESOLUTION|>--- conflicted
+++ resolved
@@ -1,28 +1,12 @@
-<<<<<<< HEAD
-import { compareTimes } from "../util.js";
-
-import * as util from "./ThreadUtil.js";
-import {
-    AGENT_OBJECT_KEYS,
-    AgentData,
-    FrameData,
-    VisDataMessage,
-} from "./types.js";
-import { FrontEndError, ErrorLevel } from "./FrontEndError.js";
-import type { ParsedBundle } from "./VisDataParse.js";
+import { noop } from "lodash";
+
+import { nullCachedFrame } from "../util.js";
+
+import { VisDataMessage, CachedFrame } from "./types.js";
 import { parseVisDataMessage } from "./VisDataParse.js";
-import { nullAgent } from "../constants.js";
-=======
-import { noop } from "lodash";
-
-import { nullCachedFrame } from "../util";
-
-import { VisDataMessage, CachedFrame } from "./types";
-import { parseVisDataMessage } from "./VisDataParse";
-import { VisDataCache } from "./VisDataCache";
-import { ErrorLevel, FrontEndError } from "./FrontEndError";
-import { BYTE_SIZE_64_BIT_NUM } from "../constants";
->>>>>>> cf905ddf
+import { VisDataCache } from "./VisDataCache.js";
+import { ErrorLevel, FrontEndError } from "./FrontEndError.js";
+import { BYTE_SIZE_64_BIT_NUM } from "../constants.js";
 
 class VisData {
     public frameCache: VisDataCache;
