import { difference } from "lodash";

import { compareTimes } from "../util";

import * as util from "./ThreadUtil";
import {
    AGENT_OBJECT_KEYS,
    AgentData,
    FrameData,
    TrajectoryFileInfo,
    EncodedTypeMapping,
    VisDataMessage,
} from "./types";
import { FrontEndError, ErrorLevel } from "./FrontEndError";
import type { ParsedBundle } from "./VisDataParse";
import { parseVisDataMessage } from "./VisDataParse";

// must be utf-8 encoded
const EOF_PHRASE: Uint8Array = new TextEncoder().encode(
    "\\EOFTHEFRAMEENDSHERE"
);

class VisData {
    private frameCache: AgentData[][];
    private frameDataCache: FrameData[];
    private maxCacheLength: number;
    private webWorker: Worker | null;

    private frameToWaitFor: number;
    private lockedForFrame: boolean;
    private cacheFrame: number;
    private netBuffer: ArrayBuffer;

    // eslint-disable-next-line @typescript-eslint/naming-convention
    private _dragAndDropFileInfo: TrajectoryFileInfo | null;

    public timeStepSize: number;

    private static parseOneBinaryFrame(data: ArrayBuffer): ParsedBundle {
        const parsedAgentDataArray: AgentData[][] = [];
        const frameDataArray: FrameData[] = [];
        const floatView = new Float32Array(data);
        const intView = new Uint32Array(data);
        const parsedFrameData = {
            time: floatView[1],
            frameNumber: floatView[0],
        };
        const expectedNumAgents = intView[2];
        frameDataArray.push(parsedFrameData);

        const AGENTS_OFFSET = 3;

        const parsedAgentData: AgentData[] = [];
        let j = AGENTS_OFFSET;
        for (let i = 0; i < expectedNumAgents; i++) {
            const agentData: AgentData = {
                //TODO use visType in AgentData and convert from "vis-type" here at parse time
                "vis-type": -1,
                instanceId: -1,
                type: -1,
                x: 0,
                y: 0,
                z: 0,
                xrot: 0,
                yrot: 0,
                zrot: 0,
                cr: 0,
                subpoints: [],
            };

            for (let k = 0; k < AGENT_OBJECT_KEYS.length; ++k) {
                agentData[AGENT_OBJECT_KEYS[k]] = floatView[j++];
            }
            const nSubPoints = agentData["nSubPoints"];
            if (!Number.isInteger(nSubPoints)) {
                throw new FrontEndError(
                    "Your data is malformed, non-integer value found for num-subpoints.",
                    ErrorLevel.ERROR,
                    `Number of Subpoints: <pre>${nSubPoints}</pre>`
                );
                break;
            }
            // now read sub points.
            for (let k = 0; k < nSubPoints; k++) {
                agentData.subpoints.push(floatView[j++]);
            }
            parsedAgentData.push(agentData);
        }
        parsedAgentDataArray.push(parsedAgentData);

        return {
            parsedAgentDataArray,
            frameDataArray,
        };
    }

    public static parseBinary(data: ArrayBuffer): ParsedBundle {
        const parsedAgentDataArray: AgentData[][] = [];
        const frameDataArray: FrameData[] = [];

        const byteView = new Uint8Array(data);
        const length = byteView.length;
        const lastEOF = length - EOF_PHRASE.length;
        let end = 0;
        let start = 0;

        const frameDataView = new Float32Array(data);

        while (end < lastEOF) {
            // Find the next End of Frame signal
            for (; end < length; end = end + 4) {
                const curr = byteView.subarray(end, end + EOF_PHRASE.length);
                if (curr.every((val, i) => val === EOF_PHRASE[i])) {
                    break;
                }
            }

            // contains Frame # | Time Stamp | # of Agents
            const frameInfoView = frameDataView.subarray(
                start / 4,
                (start + 12) / 4
            );

            // contains parsable agents
            const agentDataView = frameDataView.subarray(
                (start + 12) / 4,
                end / 4
            );

            const parsedFrameData = {
                time: frameInfoView[1],
                frameNumber: frameInfoView[0],
            };
            const expectedNumAgents = frameInfoView[2];
            frameDataArray.push(parsedFrameData);

            // Parse the frameData
            const parsedAgentData: AgentData[] = [];
            const nSubPointsIndex = AGENT_OBJECT_KEYS.findIndex(
                (ele) => ele === "nSubPoints"
            );

            const parseOneAgent = (agentArray): AgentData => {
                return agentArray.reduce(
                    (agentData, cur, i) => {
                        let key;
                        if (AGENT_OBJECT_KEYS[i]) {
                            key = AGENT_OBJECT_KEYS[i];
                            agentData[key] = cur;
                        } else if (
                            i <
                            agentArray.length + agentData.nSubPoints
                        ) {
                            agentData.subpoints.push(cur);
                        }
                        return agentData;
                    },
                    { subpoints: [] }
                );
            };

            let dataIter = 0;
            while (dataIter < agentDataView.length) {
                const nSubPoints = agentDataView[dataIter + nSubPointsIndex];
                if (
                    !Number.isInteger(nSubPoints) ||
                    !Number.isInteger(dataIter)
                ) {
                    throw new FrontEndError(
                        "Your data is malformed, non-integer value found for num-subpoints.",
                        ErrorLevel.ERROR,
                        `Number of Subpoints: <pre>${nSubPoints}</pre>`
                    );
                    break;
                }

                // each array length is variable based on how many subpoints the agent has
                const chunkLength = AGENT_OBJECT_KEYS.length + nSubPoints;
                const remaining = agentDataView.length - dataIter;
                if (remaining < chunkLength - 1) {
                    const attemptedMapping = AGENT_OBJECT_KEYS.map(
                        (name, index) =>
                            `${name}: ${agentDataView[dataIter + index]}<br />`
                    );
                    // will be caught by controller.changeFile(...).catch()
                    throw new FrontEndError(
                        "Your data is malformed, non-integer value found for num-subpoints.",
                        ErrorLevel.ERROR,
                        `Example attempt to parse your data: <pre>${attemptedMapping.join(
                            ""
                        )}</pre>`
                    );
                }

                const agentSubSetArray = agentDataView.subarray(
                    dataIter,
                    dataIter + chunkLength
                );
                if (agentSubSetArray.length < AGENT_OBJECT_KEYS.length) {
                    const attemptedMapping = AGENT_OBJECT_KEYS.map(
                        (name, index) =>
                            `${name}: ${agentSubSetArray[index]}<br />`
                    );
                    // will be caught by controller.changeFile(...).catch()
                    throw new FrontEndError(
                        "Your data is malformed, there are less entries than expected for this agent.",
                        ErrorLevel.ERROR,
                        `Example attempt to parse your data: <pre>${attemptedMapping.join(
                            ""
                        )}</pre>`
                    );
                }

                const agent = parseOneAgent(agentSubSetArray);
                parsedAgentData.push(agent);
                dataIter = dataIter + chunkLength;
            }

            const numParsedAgents = parsedAgentData.length;
            if (numParsedAgents != expectedNumAgents) {
                throw new FrontEndError(
                    "Mismatch between expected num agents and parsed num agents, possible offset error"
                );
            }

            parsedAgentDataArray.push(parsedAgentData);

            start = end + EOF_PHRASE.length;
            end = start;
        }

        return {
            parsedAgentDataArray,
            frameDataArray,
        };
    }

    private setupWebWorker() {
        this.webWorker = new Worker(
            new URL("../visGeometry/workers/visDataWorker", import.meta.url),
            { type: "module" }
        );

        // event.data is of type ParsedBundle
        this.webWorker.onmessage = (event) => {
            Array.prototype.push.apply(
                this.frameDataCache,
                event.data.frameDataArray
            );
            Array.prototype.push.apply(
                this.frameCache,
                event.data.parsedAgentDataArray
            );
        };
    }

    public constructor() {
        this.webWorker = null;
        if (util.ThreadUtil.browserSupportsWebWorkers()) {
            this.setupWebWorker();
        }
        this.frameCache = [];
        this.frameDataCache = [];
        this.cacheFrame = -1;
        this.maxCacheLength = -1;
        this._dragAndDropFileInfo = null;
        this.frameToWaitFor = 0;
        this.lockedForFrame = false;
        this.netBuffer = new ArrayBuffer(0);
        this.timeStepSize = 0;
    }

    //get time() { return this.cacheFrame < this.frameDataCache.length ? this.frameDataCache[this.cacheFrame] : -1 }
    public get currentFrameData(): FrameData {
        if (this.frameDataCache.length > 0) {
            if (this.cacheFrame < 0) {
                return this.frameDataCache[0];
            } else if (this.cacheFrame >= this.frameDataCache.length) {
                return this.frameDataCache[this.frameDataCache.length - 1];
            } else {
                return this.frameDataCache[this.cacheFrame];
            }
        }

        return { frameNumber: 0, time: 0 };
    }

    /**
     *   Functions to check update
     * */
    public hasLocalCacheForTime(time: number): boolean {
        if (this.frameDataCache.length < 1) {
            return false;
        }

        const firstFrameTime = this.frameDataCache[0].time;
        const lastFrameTime =
            this.frameDataCache[this.frameDataCache.length - 1].time;

        const notLessThanFirstFrameTime =
            compareTimes(time, firstFrameTime, this.timeStepSize) !== -1;
        const notGreaterThanLastFrameTime =
            compareTimes(time, lastFrameTime, this.timeStepSize) !== 1;
        return notLessThanFirstFrameTime && notGreaterThanLastFrameTime;
    }

    public gotoTime(time: number): void {
        this.cacheFrame = -1;

        // Find the index of the frame that has the time matching our target time
        const frameNumber = this.frameDataCache.findIndex((frameData) => {
            return compareTimes(frameData.time, time, this.timeStepSize) === 0;
        });

        // frameNumber is -1 if findIndex() above doesn't find a match
        if (frameNumber !== -1) {
            this.cacheFrame = frameNumber;
        }
    }

    public atLatestFrame(): boolean {
        if (this.cacheFrame === -1 && this.frameCache.length > 0) {
            return false;
        }

        return this.cacheFrame >= this.frameCache.length - 1;
    }

    public currentFrame(): AgentData[] {
        if (this.frameCache.length === 0) {
            return [];
        } else if (this.cacheFrame === -1) {
            this.cacheFrame = 0;
            return this.frameCache[0];
        }

        return this.cacheFrame < this.frameCache.length
            ? this.frameCache[this.cacheFrame]
            : Array<AgentData>();
    }

    public gotoNextFrame(): void {
        if (!this.atLatestFrame()) {
            this.cacheFrame = this.cacheFrame + 1;
        }
    }

    /**
     * Data management
     * */
    public WaitForFrame(frameNumber: number): void {
        this.frameToWaitFor = frameNumber;
        this.lockedForFrame = true;
    }

    public setMaxCacheLength(cacheLength: number | undefined): void {
        if (cacheLength === undefined || cacheLength < 0) {
            this.maxCacheLength = -1;
            return;
        }
        // cache must have at least one frame
        this.maxCacheLength = cacheLength > 0 ? cacheLength : 1;
    }

    public clearCache(): void {
        this.frameCache = [];
        this.frameDataCache = [];
        this.cacheFrame = -1;
        this._dragAndDropFileInfo = null;
        this.frameToWaitFor = 0;
        this.lockedForFrame = false;
        this.netBuffer = new ArrayBuffer(0);
    }

    public clearForNewTrajectory(): void {
        this.clearCache();
    }

    public cancelAllWorkers(): void {
        // we need to be able to terminate any queued work in the worker during trajectory changeovers
        if (
            util.ThreadUtil.browserSupportsWebWorkers() &&
            this.webWorker !== null
        ) {
            this.webWorker.terminate();
            this.setupWebWorker();
        }
    }

    // Add parsed frames to the cache and save the timestamp of the first frame
    private addFramesToCache(frames: ParsedBundle): void {
        Array.prototype.push.apply(this.frameDataCache, frames.frameDataArray);
        Array.prototype.push.apply(
            this.frameCache,
            frames.parsedAgentDataArray
        );
<<<<<<< HEAD
        if (this.firstFrameTime === null) {
            this.firstFrameTime = frames.frameDataArray[0].time;
        }

        if (
            this.maxCacheLength > 0 &&
            this.frameDataCache.length > this.maxCacheLength
        ) {
            this.trimCacheHead(
                this.frameDataCache.length - this.maxCacheLength
            );
        }
    }

    private trimCacheHead(nFrames: number): void {
        this.frameCache.splice(0, nFrames);
        this.frameDataCache.splice(0, nFrames);
=======
>>>>>>> cf8123bd
    }

    private parseAgentsFromVisDataMessage(msg: VisDataMessage): void {
        /**
         *   visDataMsg = {
         *       ...
         *       bundleSize : Number
         *       bundleStart : Number
         *       bundleData : [
         *           {data : Number[], frameNumber : Number, time : Number},
         *           {...}, {...}, ...
         *       ]
         *   }
         */

        const visDataMsg = msg as VisDataMessage;
        if (this.lockedForFrame === true) {
            if (visDataMsg.bundleData[0].frameNumber !== this.frameToWaitFor) {
                // This object is waiting for a frame with a specified frame number
                //  and  the arriving frame didn't match it
                return;
            } else {
                this.lockedForFrame = false;
                this.frameToWaitFor = 0;
            }
        }

        if (
            util.ThreadUtil.browserSupportsWebWorkers() &&
            this.webWorker !== null
        ) {
            this.webWorker.postMessage(visDataMsg);
        } else {
            const frames = parseVisDataMessage(visDataMsg);
            this.addFramesToCache(frames);
        }
    }

    public parseAgentsFromLocalFileData(
        msg: VisDataMessage | ArrayBuffer
    ): void {
        if (msg instanceof ArrayBuffer) {
            // Streamed binary data can have partial frames but
            // drag and drop is assumed to provide whole frames.
            const frames = VisData.parseOneBinaryFrame(msg);
            if (
                frames.frameDataArray.length > 0 &&
                frames.frameDataArray[0].frameNumber === 0
            ) {
                this.clearCache(); // new data has arrived
            }
            this.addFramesToCache(frames);
            return;
        }

        // handle VisDataMessage
        this.parseAgentsFromVisDataMessage(msg);
    }

    public parseAgentsFromNetData(msg: VisDataMessage | ArrayBuffer): void {
        if (msg instanceof ArrayBuffer) {
            const floatView = new Float32Array(msg);

            const fileNameSize = Math.ceil(floatView[1] / 4);
            const dataStart = (2 + fileNameSize) * 4;

            this.parseBinaryNetData(msg as ArrayBuffer, dataStart);
            return;
        }

        this.parseAgentsFromVisDataMessage(msg);
    }

    private parseBinaryNetData(data: ArrayBuffer, dataStart: number) {
        let eof = -1;

        // find last '/eof' signal in new data
        const byteView = new Uint8Array(data);

        // walk backwards in order to find the last eofPhrase in the data
        let index = byteView.length - EOF_PHRASE.length;
        for (; index > 0; index = index - 4) {
            const curr = byteView.subarray(index, index + EOF_PHRASE.length);
            if (curr.every((val, i) => val === EOF_PHRASE[i])) {
                eof = index;
                break;
            }
        }

        if (eof > dataStart) {
            const frame = data.slice(dataStart, eof);

            const tmp = new ArrayBuffer(
                this.netBuffer.byteLength + frame.byteLength
            );
            new Uint8Array(tmp).set(new Uint8Array(this.netBuffer));
            new Uint8Array(tmp).set(
                new Uint8Array(frame),
                this.netBuffer.byteLength
            );

            try {
                const frames = VisData.parseBinary(tmp);
                if (
                    frames.frameDataArray.length > 0 &&
                    frames.frameDataArray[0].frameNumber === 0
                ) {
                    this.clearCache(); // new data has arrived
                }
                this.addFramesToCache(frames);
            } catch (err) {
                // TODO: There are frequent errors due to a race condition that
                // occurs when jumping to a new time if a partial frame is received
                // after netBuffer is cleared. We don't want this to trigger a front
                // end error, it's best to catch it here and just move on, as the
                // issue should be contained to just one frame. When binary messages
                // are updated to include frame num for partial frames in their header,
                // we can ensure that netBuffer is being combined with the matching
                // frame, and this try/catch can be removed
                console.log(err);
            }

            // Save remaining data for later processing
            const remainder = data.slice(eof + EOF_PHRASE.length);
            this.netBuffer = new ArrayBuffer(remainder.byteLength);
            new Uint8Array(this.netBuffer).set(new Uint8Array(remainder));
        } else {
            // Append the new data, and wait until eof
            const frame = data.slice(dataStart, data.byteLength);
            const tmp = new ArrayBuffer(
                this.netBuffer.byteLength + frame.byteLength
            );
            new Uint8Array(tmp).set(new Uint8Array(this.netBuffer));
            new Uint8Array(tmp).set(
                new Uint8Array(frame),
                this.netBuffer.byteLength
            );

            this.netBuffer = tmp;
        }
    }

    // for use w/ a drag-and-drop trajectory file
    //  save a file for playback
    // will be caught by controller.changeFile(...).catch()
    public cacheJSON(visDataMsg: VisDataMessage): void {
        if (this.frameCache.length > 0) {
            throw new Error(
                "cache not cleared before cacheing a new drag-and-drop file"
            );
        }

        const frames = parseVisDataMessage(visDataMsg);
        this.addFramesToCache(frames);
    }

    public set dragAndDropFileInfo(fileInfo: TrajectoryFileInfo | null) {
        if (!fileInfo) return;
        // NOTE: this may be a temporary check as we're troubleshooting new file formats
        const missingIds = this.checkTypeMapping(fileInfo.typeMapping);

        if (missingIds.length) {
            const include = confirm(
                `Your file typeMapping is missing names for the following type ids: ${missingIds}. Do you want to include them in the interactive interface?`
            );
            if (include) {
                missingIds.forEach((id) => {
                    fileInfo.typeMapping[id] = { name: id.toString() };
                });
            }
        }
        this._dragAndDropFileInfo = fileInfo;
    }

    public get dragAndDropFileInfo(): TrajectoryFileInfo | null {
        if (!this._dragAndDropFileInfo) {
            return null;
        }
        return this._dragAndDropFileInfo;
    }

    // will be caught by controller.changeFile(...).catch()
    // TODO: check if this code is still used
    public checkTypeMapping(typeMappingFromFile: EncodedTypeMapping): number[] {
        if (!typeMappingFromFile) {
            throw new Error(
                "data needs 'typeMapping' object to display agent controls"
            );
        }
        const idsInFrameData = new Set();
        const idsInTypeMapping = Object.keys(typeMappingFromFile).map(Number);

        if (this.frameCache.length === 0) {
            console.log("no data to check type mapping against");
            return [];
        }

        this.frameCache.forEach((element) => {
            element.map((agent) => idsInFrameData.add(agent.type));
        });
        const idsArr: number[] = [...idsInFrameData].sort() as number[];
        return difference(idsArr, idsInTypeMapping).sort();
    }
}

export { VisData };
export default VisData;<|MERGE_RESOLUTION|>--- conflicted
+++ resolved
@@ -394,11 +394,6 @@
             this.frameCache,
             frames.parsedAgentDataArray
         );
-<<<<<<< HEAD
-        if (this.firstFrameTime === null) {
-            this.firstFrameTime = frames.frameDataArray[0].time;
-        }
-
         if (
             this.maxCacheLength > 0 &&
             this.frameDataCache.length > this.maxCacheLength
@@ -412,8 +407,6 @@
     private trimCacheHead(nFrames: number): void {
         this.frameCache.splice(0, nFrames);
         this.frameDataCache.splice(0, nFrames);
-=======
->>>>>>> cf8123bd
     }
 
     private parseAgentsFromVisDataMessage(msg: VisDataMessage): void {
