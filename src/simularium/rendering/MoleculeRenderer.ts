import SSAO1Pass from "./SSAO";
import GBufferPass from "./GBufferPass";
import BlurPass from "./GaussianBlur";
import CompositePass from "./CompositePass";
import ContourPass from "./ContourPass";
import DrawBufferPass from "./DrawBufferPass";

import {
    Color,
    FloatType,
    Group,
    NearestFilter,
    RGBAFormat,
    Scene,
    WebGLRenderer,
    WebGLRenderTarget,
    PerspectiveCamera,
} from "three";
import * as dat from "dat.gui";

interface MoleculeRenderParameters {
    aoradius1: number;
    aoradius2: number;
    blurradius1: number;
    blurradius2: number;
    aothreshold1: number;
    aofalloff1: number;
    aothreshold2: number;
    aofalloff2: number;
    atomBeginDistance: number;
    chainBeginDistance: number;
    bghueoffset: number;
    bgchromaoffset: number;
    bgluminanceoffset: number;
    outlineThickness: number;
    followThickness: number;
    outlineAlpha: number;
    followAlpha: number;
    followColor: [number, number, number];
    outlineColor: [number, number, number];
}

class MoleculeRenderer {
    public gbufferPass: GBufferPass;
    public ssao1Pass: SSAO1Pass;
    public ssao2Pass: SSAO1Pass;
    public blur1Pass: BlurPass;
    public blur2Pass: BlurPass;
    public compositePass: CompositePass;
    public contourPass: ContourPass;
    public drawBufferPass: DrawBufferPass;
    public colorBuffer: WebGLRenderTarget;
    public normalBuffer: WebGLRenderTarget;
    public positionBuffer: WebGLRenderTarget;
    public blurIntermediateBuffer: WebGLRenderTarget;
    public ssaoBuffer: WebGLRenderTarget;
    public ssaoBuffer2: WebGLRenderTarget;
    public ssaoBufferBlurred: WebGLRenderTarget;
    public ssaoBufferBlurred2: WebGLRenderTarget;
    private parameters: MoleculeRenderParameters;
    private boundsNear: number;
    private boundsFar: number;

    public constructor() {
        this.parameters = {
            aoradius1: 1.2,
            aoradius2: 1.6,
            aothreshold1: 75,
            aothreshold2: 75,
            aofalloff1: 29,
            aofalloff2: 58,
            blurradius1: 1.5,
            blurradius2: 0.7,
            atomBeginDistance: 50.0,
            chainBeginDistance: 100.0,
            bghueoffset: 1,
            bgchromaoffset: 0.8,
            bgluminanceoffset: 0.8,
            outlineThickness: 2.0,
            followThickness: 3.0,
            outlineAlpha: 0.8,
            followAlpha: 0.8,
            followColor: [255, 255, 0],
            outlineColor: [255, 255, 255],
        };
        this.boundsNear = 0.0;
        this.boundsFar = 100.0;

        this.gbufferPass = new GBufferPass();
        // radius, threshold, falloff in view space coordinates.
        this.ssao1Pass = new SSAO1Pass(
            this.parameters.aoradius1,
            this.parameters.aothreshold1,
            this.parameters.aofalloff1
        );
        this.ssao2Pass = new SSAO1Pass(
            this.parameters.aoradius2,
            this.parameters.aothreshold2,
            this.parameters.aofalloff2
        );

        this.blur1Pass = new BlurPass(this.parameters.blurradius1);
        this.blur2Pass = new BlurPass(this.parameters.blurradius2);
        this.compositePass = new CompositePass({
            x: this.parameters.bghueoffset,
            y: this.parameters.bgchromaoffset,
            z: this.parameters.bgluminanceoffset,
        });
        this.contourPass = new ContourPass();
        this.drawBufferPass = new DrawBufferPass();

        // buffers:
        this.colorBuffer = new WebGLRenderTarget(2, 2, {
            minFilter: NearestFilter,
            magFilter: NearestFilter,
            format: RGBAFormat,
            type: FloatType,
            depthBuffer: true,
            stencilBuffer: false,
        });
        this.colorBuffer.texture.generateMipmaps = false;
        // TODO : MRT AND SHARE DEPTH BUFFER among color, position, normal etc
        this.normalBuffer = new WebGLRenderTarget(2, 2, {
            minFilter: NearestFilter,
            magFilter: NearestFilter,
            format: RGBAFormat,
            type: FloatType,
            depthBuffer: true,
            stencilBuffer: false,
        });
        this.normalBuffer.texture.generateMipmaps = false;
        this.positionBuffer = new WebGLRenderTarget(2, 2, {
            minFilter: NearestFilter,
            magFilter: NearestFilter,
            format: RGBAFormat,
            type: FloatType,
            depthBuffer: true,
            stencilBuffer: false,
        });
        this.positionBuffer.texture.generateMipmaps = false;

        // intermediate blurring buffer
        this.blurIntermediateBuffer = new WebGLRenderTarget(2, 2, {
            minFilter: NearestFilter,
            magFilter: NearestFilter,
            format: RGBAFormat,
            type: FloatType,
            depthBuffer: false,
            stencilBuffer: false,
        });
        this.blurIntermediateBuffer.texture.generateMipmaps = false;

        this.ssaoBuffer = new WebGLRenderTarget(2, 2, {
            minFilter: NearestFilter,
            magFilter: NearestFilter,
            format: RGBAFormat,
            type: FloatType,
            depthBuffer: false,
            stencilBuffer: false,
        });
        this.ssaoBuffer.texture.generateMipmaps = false;
        this.ssaoBuffer2 = new WebGLRenderTarget(2, 2, {
            minFilter: NearestFilter,
            magFilter: NearestFilter,
            format: RGBAFormat,
            type: FloatType,
            depthBuffer: false,
            stencilBuffer: false,
        });
        this.ssaoBuffer2.texture.generateMipmaps = false;
        this.ssaoBufferBlurred = new WebGLRenderTarget(2, 2, {
            minFilter: NearestFilter,
            magFilter: NearestFilter,
            format: RGBAFormat,
            type: FloatType,
            depthBuffer: false,
            stencilBuffer: false,
        });
        this.ssaoBufferBlurred.texture.generateMipmaps = false;
        this.ssaoBufferBlurred2 = new WebGLRenderTarget(2, 2, {
            minFilter: NearestFilter,
            magFilter: NearestFilter,
            format: RGBAFormat,
            type: FloatType,
            depthBuffer: false,
            stencilBuffer: false,
        });
        this.ssaoBufferBlurred2.texture.generateMipmaps = false;
    }

    public setupGui(gui: dat.GUI): void {
        const settings = this.parameters;

        gui.add(settings, "aoradius1", 0.01, 10.0).onChange((value) => {
            this.ssao1Pass.setRadius(value);
        });
        gui.add(settings, "blurradius1", 0.01, 10.0).onChange((value) => {
            this.blur1Pass.setRadius(value);
        });
        gui.add(settings, "aothreshold1", 0.01, 300.0);
        gui.add(settings, "aofalloff1", 0.01, 300.0);
        gui.add(settings, "aoradius2", 0.01, 10.0).onChange((value) => {
            this.ssao2Pass.setRadius(value);
        });
        gui.add(settings, "blurradius2", 0.01, 10.0).onChange((value) => {
            this.blur2Pass.setRadius(value);
        });
        gui.add(settings, "aothreshold2", 0.01, 300.0);
        gui.add(settings, "aofalloff2", 0.01, 300.0);

        gui.add(settings, "atomBeginDistance", 0.0, 300.0);
        gui.add(settings, "chainBeginDistance", 0.0, 300.0);

        gui.add(settings, "bghueoffset", 0.0, 1.0).onChange((value) => {
            this.compositePass.setBgHueOffset(value);
        });
        gui.add(settings, "bgchromaoffset", 0.0, 1.0).onChange((value) => {
            this.compositePass.setBgChromaOffset(value);
        });
        gui.add(settings, "bgluminanceoffset", 0.0, 1.0).onChange((value) => {
            this.compositePass.setBgLuminanceOffset(value);
        });
        gui.add(settings, "outlineThickness", 1.0, 8.0)
            .step(1)
            .onChange((value: number) => {
<<<<<<< HEAD
                this.contourPass.changeOutlineThickness(value);
            });
        gui.addColor(settings, "outlineColor").onChange((value: number[]) => {
            this.contourPass.changeOutlineColor(value);
=======
                this.contourPass.setOutlineThickness(value);
            });
        gui.addColor(settings, "outlineColor").onChange((value: number[]) => {
            this.contourPass.setOutlineColor(value);
>>>>>>> b4dec63a
        });

        gui.add(settings, "outlineAlpha", 0.0, 1.0).onChange(
            (value: number) => {
<<<<<<< HEAD
                this.contourPass.changeOutlineAlpha(value);
=======
                this.contourPass.setOutlineAlpha(value);
>>>>>>> b4dec63a
            }
        );
        gui.add(settings, "followThickness", 1.0, 8.0)
            .step(1)
            .onChange((value: number) => {
<<<<<<< HEAD
                this.contourPass.changeFollowOutlineThickness(value);
            });
        gui.addColor(settings, "followColor").onChange((value: number[]) => {
            this.contourPass.changeFollowColor(value);
        });
        gui.add(settings, "followAlpha", 0.0, 1.0).onChange((value: number) => {
            this.contourPass.changeFollowAlpha(value);
=======
                this.contourPass.setFollowOutlineThickness(value);
            });
        gui.addColor(settings, "followColor").onChange((value: number[]) => {
            this.contourPass.setFollowColor(value);
        });
        gui.add(settings, "followAlpha", 0.0, 1.0).onChange((value: number) => {
            this.contourPass.setFollowAlpha(value);
>>>>>>> b4dec63a
        });
    }

    public setBackgroundColor(color: Color): void {
        this.compositePass.setBackgroundColor(color);
    }
    public setFollowedInstance(instance: number): void {
        this.compositePass.setFollowedInstance(instance);
        this.contourPass.setFollowedInstance(instance);
    }

    public hitTest(renderer: WebGLRenderer, x: number, y: number): number {
        const pixel = new Float32Array(4).fill(-1);
        // (typeId), (instanceId), fragViewPos.z, fragPosDepth;
        renderer.readRenderTargetPixels(this.colorBuffer, x, y, 1, 1, pixel);
        if (pixel[3] === -1) {
            return -1;
        } else {
            // look up the object from its instance.
            const instance = pixel[1];
            return instance;
        }
    }

    // colorsData is a Float32Array of rgb triples
    public updateColors(numColors: number, colorsData: Float32Array): void {
        this.compositePass.updateColors(numColors, colorsData);
    }

    public setMeshGroups(
        agentMeshGroup: Group,
        agentPDBGroup: Group,
        agentFiberGroup: Group,
        instancedMeshGroup: Group
    ): void {
        this.gbufferPass.setMeshGroups(
            agentMeshGroup,
            agentPDBGroup,
            agentFiberGroup,
            instancedMeshGroup
        );
    }

    public resize(x: number, y: number): void {
        this.colorBuffer.setSize(x, y);
        // TODO : MRT AND SHARE DEPTH BUFFER
        this.normalBuffer.setSize(x, y);
        this.positionBuffer.setSize(x, y);
        // intermediate blurring buffer
        this.blurIntermediateBuffer.setSize(x, y);
        this.ssaoBuffer.setSize(x, y);
        this.ssaoBuffer2.setSize(x, y);
        this.ssaoBufferBlurred.setSize(x, y);
        this.ssaoBufferBlurred2.setSize(x, y);

        this.gbufferPass.resize(x, y);
        this.ssao1Pass.resize(x, y);
        this.ssao2Pass.resize(x, y);
        this.blur1Pass.resize(x, y);
        this.blur2Pass.resize(x, y);
        this.compositePass.resize(x, y);
        this.contourPass.resize(x, y);
        this.drawBufferPass.resize(x, y);
    }

    public setNearFar(n: number, f: number): void {
        this.boundsNear = n;
        this.boundsFar = f;
    }

    public render(
        renderer: WebGLRenderer,
        scene: Scene,
        camera: PerspectiveCamera,
        target: WebGLRenderTarget | null
    ): void {
        // updates for transformed bounds (should this happen in shader?)
        this.ssao1Pass.pass.material.uniforms.ssaoThreshold.value =
            this.parameters.aothreshold1 + Math.max(this.boundsNear, 0.0);
        this.ssao1Pass.pass.material.uniforms.ssaoFalloff.value =
            this.parameters.aofalloff1 + Math.max(this.boundsNear, 0.0);
        this.ssao2Pass.pass.material.uniforms.ssaoThreshold.value =
            this.parameters.aothreshold2 + Math.max(this.boundsNear, 0.0);
        this.ssao2Pass.pass.material.uniforms.ssaoFalloff.value =
            this.parameters.aofalloff2 + Math.max(this.boundsNear, 0.0);
        this.compositePass.pass.material.uniforms.atomicBeginDistance.value =
            this.parameters.atomBeginDistance + Math.max(this.boundsNear, 0.0);
        this.compositePass.pass.material.uniforms.chainBeginDistance.value =
            this.parameters.chainBeginDistance + Math.max(this.boundsNear, 0.0);

        // currently rendering is a draw call per PDB POINTS objects and one draw call per mesh TRIANGLES object (reusing same geometry buffer)

        // threejs does not allow:
        //   multiple render targets : i have to do 3x the vtx processing work to draw
        //   instancing is limited and not generalized : draw call overhead
        //   transform feedback (capture the post-transform state of an object and resubmit it multiple times)
        //   WEBGL_multi_draw extension support??? : draw call overhead
        //     chrome flags Enable Draft webgl extensions

        // webgl2 :  FF, Chrome, Edge, Android
        //    NOT: safari, ios safari  (due in 2020?)

        // no geometry or tessellation shaders in webgl2 at all

        // options to proceed:
        //   1. custom webgl renderer.  could still use some threejs classes for camera, matrices and maybe canvas handling
        //   2. fork threejs and mod (some of the asked for features are languishing in PRs)
        // Both options are time consuming.  #2 is probably quicker to implement, possibly less optimal JS code,
        //   more robust against varying user configs
        // we still need to maintain the simple mesh rendering for webgl1 devices.

        // DEPTH HANDLING STRATEGY:
        // gbuffer pass writes gl_FragDepth
        // depth buffer should be not written to or tested again after this.

        // 1 draw molecules into G buffers
        // TODO: MRT
        this.gbufferPass.render(
            renderer,
            scene,
            camera,
            this.colorBuffer,
            this.normalBuffer,
            this.positionBuffer
        );

        // 2 render ssao
        this.ssao1Pass.render(
            renderer,
            camera,
            this.ssaoBuffer,
            this.normalBuffer,
            this.positionBuffer
        );
        this.blur1Pass.render(
            renderer,
            this.ssaoBufferBlurred,
            this.ssaoBuffer,
            this.positionBuffer,
            this.blurIntermediateBuffer
        );

        this.ssao2Pass.render(
            renderer,
            camera,
            this.ssaoBuffer2,
            this.normalBuffer,
            this.positionBuffer
        );
        this.blur2Pass.render(
            renderer,
            this.ssaoBufferBlurred2,
            this.ssaoBuffer2,
            this.positionBuffer,
            this.blurIntermediateBuffer
        );

        // render composite pass into this buffer, overwriting whatever was there!
        // Be sure this buffer is not needed anymore!
        const compositeTarget = this.blurIntermediateBuffer;

        // render into default render target
        this.compositePass.render(
            renderer,
            camera,
            compositeTarget,
            this.ssaoBufferBlurred,
            this.ssaoBufferBlurred2,
            this.colorBuffer
        );

        this.contourPass.render(
            renderer,
            target,
            compositeTarget,
            // this is the buffer with the instance ids and fragdepth!
            this.colorBuffer,
            this.normalBuffer
        );

        // DEBUGGING some of the intermediate buffers:
        //this.drawBufferPass.setScale(1.0 / 34.0, 1.0 / 6.0, 0, 1);
        //this.drawBufferPass.render(renderer, target, this.colorBuffer);
        //this.drawBufferPass.render(renderer, target, this.ssaoBuffer);
        //this.drawBufferPass.render(renderer, target, this.ssaoBuffer2);
        //this.drawBufferPass.render(renderer, target, this.normalBuffer);
        //this.drawBufferPass.setScale(1.0/150.0, 1.0/150.0, 1.0/150.0, 1.0/150.0);
        //this.drawBufferPass.render(renderer, target, this.positionBuffer);
    }
}

export default MoleculeRenderer;<|MERGE_RESOLUTION|>--- conflicted
+++ resolved
@@ -223,40 +223,20 @@
         gui.add(settings, "outlineThickness", 1.0, 8.0)
             .step(1)
             .onChange((value: number) => {
-<<<<<<< HEAD
-                this.contourPass.changeOutlineThickness(value);
-            });
-        gui.addColor(settings, "outlineColor").onChange((value: number[]) => {
-            this.contourPass.changeOutlineColor(value);
-=======
                 this.contourPass.setOutlineThickness(value);
             });
         gui.addColor(settings, "outlineColor").onChange((value: number[]) => {
             this.contourPass.setOutlineColor(value);
->>>>>>> b4dec63a
         });
 
         gui.add(settings, "outlineAlpha", 0.0, 1.0).onChange(
             (value: number) => {
-<<<<<<< HEAD
-                this.contourPass.changeOutlineAlpha(value);
-=======
                 this.contourPass.setOutlineAlpha(value);
->>>>>>> b4dec63a
             }
         );
         gui.add(settings, "followThickness", 1.0, 8.0)
             .step(1)
             .onChange((value: number) => {
-<<<<<<< HEAD
-                this.contourPass.changeFollowOutlineThickness(value);
-            });
-        gui.addColor(settings, "followColor").onChange((value: number[]) => {
-            this.contourPass.changeFollowColor(value);
-        });
-        gui.add(settings, "followAlpha", 0.0, 1.0).onChange((value: number) => {
-            this.contourPass.changeFollowAlpha(value);
-=======
                 this.contourPass.setFollowOutlineThickness(value);
             });
         gui.addColor(settings, "followColor").onChange((value: number[]) => {
@@ -264,7 +244,6 @@
         });
         gui.add(settings, "followAlpha", 0.0, 1.0).onChange((value: number) => {
             this.contourPass.setFollowAlpha(value);
->>>>>>> b4dec63a
         });
     }
 
