import { Color, WebGLRenderer, WebGLRenderTarget } from "three";

import RenderToBuffer from "./RenderToBuffer";

class ContourPass {
    public pass: RenderToBuffer;

    public constructor() {
        this.pass = new RenderToBuffer({
            uniforms: {
                colorTex: { value: null },
                instanceIdTex: { value: null },
                normalsTex: { value: null },
                followedInstance: { value: -1 },
                outlineThickness: { value: 2.0 },
                outlineAlpha: { value: 0.8 },
                outlineColor: { value: new Color(1, 1, 1) },
                followThickness: { value: 3.0 },
                followAlpha: { value: 0.8 },
                followColor: { value: new Color(1, 1, 0) },
            },
            fragmentShader: `
            in vec2 vUv;
            
            uniform sampler2D colorTex;
            uniform sampler2D instanceIdTex;
            uniform sampler2D normalsTex;
            uniform float followedInstance;
            uniform float outlineThickness;
            uniform float followThickness;
            uniform float followAlpha;
            uniform float outlineAlpha;
            uniform vec3 followColor;
            uniform vec3 outlineColor;

            bool isHighlighted(float typevalue) {
              return (sign(typevalue) > 0.0);
            }

            void main(void)
            {
              vec4 col = texture(colorTex, vUv);
              //output_col = col;
              //return;
            
              ivec2 resolution = textureSize(colorTex, 0);
            
              vec2 pixelPos = vUv * vec2(float(resolution.x), float(resolution.y));
              float wStep = 1.0 / float(resolution.x);
              float hStep = 1.0 / float(resolution.y);
            
              vec4 instance = texture(instanceIdTex, vUv);
              // instance.g is the agent id
              int X = int(instance.g);
              int R = int(texture(instanceIdTex, vUv + vec2(wStep, 0)).g);
              int L = int(texture(instanceIdTex, vUv + vec2(-wStep, 0)).g);
              int T = int(texture(instanceIdTex, vUv + vec2(0, hStep)).g);
              int B = int(texture(instanceIdTex, vUv + vec2(0, -hStep)).g);
            
              vec4 finalColor = col;
              if ( (X == R) && (X == L) && (X == T) && (X == B) )
              {
                //~ current pixel is NOT on the edge
                finalColor = col;
              }
              else
              {
                //~ current pixel lies on the edge
                // outline pixel color is a blackened version of the color
                finalColor = mix(vec4(0,0,0,1), col, 0.8);

              }

              // instance.r is the type id
              bool highlighted = isHighlighted(instance.r);
              if (highlighted) {
                float thickness = outlineThickness;
                mat3 sx = mat3( 
                    1.0, 2.0, 1.0, 
                    0.0, 0.0, 0.0, 
                   -1.0, -2.0, -1.0 
                );
                mat3 sy = mat3( 
                    1.0, 0.0, -1.0, 
                    2.0, 0.0, -2.0, 
                    1.0, 0.0, -1.0 
                );
                mat3 I;
                for (int i=0; i<3; i++) {
                  for (int j=0; j<3; j++) {
                    bool v = isHighlighted(
                      texelFetch(instanceIdTex, 
                        ivec2(gl_FragCoord) + 
                        ivec2(
                          (i-1)*int(thickness),
                          (j-1)*int(thickness)
                        ), 
                        0 ).r
                    );
                    I[i][j] = v ? 1.0 : 0.0; 
                  }
                }
                float gx = dot(sx[0], I[0]) + dot(sx[1], I[1]) + dot(sx[2], I[2]); 
                float gy = dot(sy[0], I[0]) + dot(sy[1], I[1]) + dot(sy[2], I[2]);

                float g = sqrt(pow(gx, 2.0)+pow(gy, 2.0));
                finalColor = mix(finalColor, vec4(outlineColor.rgb,1), g*outlineAlpha);

              }



              if (X >= 0 && X == int(followedInstance)) {
                float thickness = followThickness;
                R = int(texture(instanceIdTex, vUv + vec2(wStep*thickness, 0)).g);
                L = int(texture(instanceIdTex, vUv + vec2(-wStep*thickness, 0)).g);
                T = int(texture(instanceIdTex, vUv + vec2(0, hStep*thickness)).g);
                B = int(texture(instanceIdTex, vUv + vec2(0, -hStep*thickness)).g);
                if ( (X != R) || (X != L) || (X != T) || (X != B) )
                {
                  //~ current pixel lies on the edge
                  // outline pixel color is a whitened version of the color
                  finalColor = mix(vec4(followColor.rgb,1), col, 1.0-followAlpha);
                }
              }
        
              gl_FragDepth = instance.w >= 0.0 ? instance.w : 1.0;
              gl_FragColor = finalColor;
            }
            `,
        });
    }

    // eslint-disable-next-line @typescript-eslint/no-unused-vars
    public resize(x: number, y: number): void {
        /* do nothing */
    }

<<<<<<< HEAD
    public changeOutlineColor(value: number[]): void {
=======
    public setOutlineColor(value: number[]): void {
>>>>>>> b4dec63a
        this.pass.material.uniforms.outlineColor.value = new Color(
            value[0] / 255.0,
            value[1] / 255.0,
            value[2] / 255.0
        );
    }

<<<<<<< HEAD
    public changeOutlineAlpha(value: number): void {
        this.pass.material.uniforms.outlineAlpha.value = value;
    }

    public changeOutlineThickness(value: number): void {
        this.pass.material.uniforms.outlineThickness.value = value;
    }

    public changeFollowColor(value: number[]): void {
=======
    public setOutlineAlpha(value: number): void {
        this.pass.material.uniforms.outlineAlpha.value = value;
    }

    public setOutlineThickness(value: number): void {
        this.pass.material.uniforms.outlineThickness.value = value;
    }

    public setFollowColor(value: number[]): void {
>>>>>>> b4dec63a
        this.pass.material.uniforms.followColor.value = new Color(
            value[0] / 255.0,
            value[1] / 255.0,
            value[2] / 255.0
        );
    }

<<<<<<< HEAD
    public changeFollowAlpha(value: number): void {
        this.pass.material.uniforms.followAlpha.value = value;
    }

    public changeFollowOutlineThickness(value: number): void {
=======
    public setFollowAlpha(value: number): void {
        this.pass.material.uniforms.followAlpha.value = value;
    }

    public setFollowOutlineThickness(value: number): void {
>>>>>>> b4dec63a
        this.pass.material.uniforms.followThickness.value = value;
    }

    public setFollowedInstance(instance: number): void {
        this.pass.material.uniforms.followedInstance.value = instance;
    }

    public render(
        renderer: WebGLRenderer,
        target: WebGLRenderTarget | null,
        colorBuffer: WebGLRenderTarget,
        instanceIdBuffer: WebGLRenderTarget,
        normalsBuffer: WebGLRenderTarget
    ): void {
        // this render pass has to fill frag depth for future render passes
        this.pass.material.depthWrite = true;
        this.pass.material.depthTest = true;
        this.pass.material.uniforms.colorTex.value = colorBuffer.texture;
        this.pass.material.uniforms.instanceIdTex.value =
            instanceIdBuffer.texture;
        this.pass.material.uniforms.normalsTex.value = normalsBuffer.texture;

        // const c = renderer.getClearColor().clone();
        // const a = renderer.getClearAlpha();
        // renderer.setClearColor(new THREE.Color(1.0, 0.0, 0.0), 1.0);

        this.pass.render(renderer, target);

        // renderer.setClearColor(c, a);
    }
}

export default ContourPass;<|MERGE_RESOLUTION|>--- conflicted
+++ resolved
@@ -136,11 +136,7 @@
         /* do nothing */
     }
 
-<<<<<<< HEAD
-    public changeOutlineColor(value: number[]): void {
-=======
     public setOutlineColor(value: number[]): void {
->>>>>>> b4dec63a
         this.pass.material.uniforms.outlineColor.value = new Color(
             value[0] / 255.0,
             value[1] / 255.0,
@@ -148,17 +144,6 @@
         );
     }
 
-<<<<<<< HEAD
-    public changeOutlineAlpha(value: number): void {
-        this.pass.material.uniforms.outlineAlpha.value = value;
-    }
-
-    public changeOutlineThickness(value: number): void {
-        this.pass.material.uniforms.outlineThickness.value = value;
-    }
-
-    public changeFollowColor(value: number[]): void {
-=======
     public setOutlineAlpha(value: number): void {
         this.pass.material.uniforms.outlineAlpha.value = value;
     }
@@ -168,7 +153,6 @@
     }
 
     public setFollowColor(value: number[]): void {
->>>>>>> b4dec63a
         this.pass.material.uniforms.followColor.value = new Color(
             value[0] / 255.0,
             value[1] / 255.0,
@@ -176,19 +160,11 @@
         );
     }
 
-<<<<<<< HEAD
-    public changeFollowAlpha(value: number): void {
-        this.pass.material.uniforms.followAlpha.value = value;
-    }
-
-    public changeFollowOutlineThickness(value: number): void {
-=======
     public setFollowAlpha(value: number): void {
         this.pass.material.uniforms.followAlpha.value = value;
     }
 
     public setFollowOutlineThickness(value: number): void {
->>>>>>> b4dec63a
         this.pass.material.uniforms.followThickness.value = value;
     }
 
