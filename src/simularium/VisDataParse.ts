--- conflicted
+++ resolved
@@ -42,40 +42,6 @@
             throw new FrontEndError(
                 `Your data is malformed, there are too few entries. Found ${currentAgentData.length} entries, expected ${chunkLength}.`,
                 ErrorLevel.ERROR
-<<<<<<< HEAD
-            );
-        }
-
-        agentCount++;
-
-        // Copy agent data
-        for (let i = 0; i < FRAME_DATA_SIZE; i++) {
-            view[writeIndex++] = frame.data[readIndex++];
-        }
-
-        // Validate data integrity
-        if (--readIndex + nSubPoints > frame.data.length) {
-            throw new FrontEndError(
-                `Your data is malformed, there are too few entries. Found ${
-                    frame.data.length
-                }, expected ${readIndex + nSubPoints}.`,
-                ErrorLevel.ERROR
-            );
-        }
-
-        // Copy subpoints
-        for (let i = 0; i < nSubPoints; i++) {
-            view[writeIndex++] = frame.data[readIndex++];
-        }
-
-        // Adjust offsets relative to next agent's # of subpoints
-        offset += chunkLength;
-        nSubPoints = visData[offset + AGENT_OBJECT_KEYS.indexOf("nSubPoints")];
-        chunkLength = FRAME_DATA_SIZE + nSubPoints;
-        currentAgentData = visData.slice(offset, offset + chunkLength);
-    }
-
-=======
             );
         }
 
@@ -113,7 +79,6 @@
         currentAgentData = visData.slice(offset, offset + chunkLength);
     }
 
->>>>>>> 24d7ea02
     // Write header data
     view[0] = frame.frameNumber;
     view[1] = frame.time;
