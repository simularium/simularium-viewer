<<<<<<< HEAD
import {
    FrameData,
    VisDataMessage,
    AgentData,
    AGENT_OBJECT_KEYS,
} from "./types.js";
import { FrontEndError, ErrorLevel } from "./FrontEndError.js";
=======
import { VisDataMessage, AGENT_OBJECT_KEYS, CachedFrame } from "./types";
import { FrontEndError, ErrorLevel } from "./FrontEndError";
import { AGENT_HEADER_SIZE } from "../constants";
>>>>>>> cf905ddf

const FRAME_DATA_SIZE = AGENT_OBJECT_KEYS.length;

/**
 * This function serves as a translation layer, it takes in a VisDataMessage
 * and walks the data counting the agents and converting the number[] to ArrayBuffer
 * in order to generate a CachedFrame.
 *
 * This is used for loading local JSON files, and in the rare case
 * that JSON is sent from the backend. Parsing twice (number[] to ArrayBuffer,
 * ArrayBuffer to AgentData) is a low concern for performance
 * as local files will automatically pre-cache frames and not deal with
 * network latency.
 *
 * todo: VisDataMessage.bundleData should only ever be a single frame
 * regardless of whether or not the data is JSON or binary, so we
 * should be able to adjust the typing of VisDataMessage to reflect that.
 */

function parseVisDataMessage(visDataMsg: VisDataMessage): CachedFrame {
    const frame = visDataMsg.bundleData[0];
    const visData = [...frame.data];

    let nSubPoints = visData[AGENT_OBJECT_KEYS.indexOf("nSubPoints")];
    let chunkLength = FRAME_DATA_SIZE + nSubPoints;

    // make ArrayBuffer from number[] to use in cache
    const totalSize = calculateBufferSize(frame.data);
    const buffer = new ArrayBuffer(totalSize);
    const view = new Float32Array(buffer);

    let agentCount = 0;
    let offset = 0;
    let currentAgentData = visData.slice(offset, offset + chunkLength);
    while (currentAgentData.length) {
        let writeIndex = AGENT_HEADER_SIZE + offset;
        let readIndex = offset;
        if (currentAgentData.length < chunkLength) {
            throw new FrontEndError(
                `Your data is malformed, there are too few entries. Found ${currentAgentData.length} entries, expected ${chunkLength}.`,
                ErrorLevel.ERROR
            );
        }

        agentCount++;

        // Copy agent data
        const agentData = frame.data.slice(
            readIndex,
            readIndex + FRAME_DATA_SIZE
        );
        view.set(agentData, writeIndex);
        readIndex += FRAME_DATA_SIZE;
        writeIndex += FRAME_DATA_SIZE;

        // Validate data integrity
        if (--readIndex + nSubPoints > frame.data.length) {
            throw new FrontEndError(
                `Your data is malformed, there are too few entries. Found ${
                    frame.data.length
                }, expected ${readIndex + nSubPoints}.`,
                ErrorLevel.ERROR
            );
        }

        // Copy subpoints
        const subpoints = frame.data.slice(readIndex, readIndex + nSubPoints);
        view.set(subpoints, writeIndex);
        readIndex += nSubPoints;
        writeIndex += nSubPoints;

        // Adjust offsets relative to next agent's # of subpoints
        offset += chunkLength;
        nSubPoints = visData[offset + AGENT_OBJECT_KEYS.indexOf("nSubPoints")];
        chunkLength = FRAME_DATA_SIZE + nSubPoints;
        currentAgentData = visData.slice(offset, offset + chunkLength);
    }

    // Write header data
    view[0] = frame.frameNumber;
    view[1] = frame.time;
    view[2] = agentCount;

    const arrayBuffer: ArrayBuffer = view.buffer;
    const frameData: CachedFrame = {
        data: arrayBuffer,
        frameNumber: frame.frameNumber,
        time: frame.time,
        agentCount: agentCount,
        size: totalSize,
    };

    return frameData;
}

function calculateBufferSize(data: number[]): number {
    let size = AGENT_HEADER_SIZE * 4; // Header size in bytes
    let index = 0;

    while (index < data.length) {
        size += FRAME_DATA_SIZE * 4; // Agent header size in bytes
        const nSubPoints =
            data[index + AGENT_OBJECT_KEYS.indexOf("nSubPoints")];
        size += nSubPoints * 4; // Subpoints size in bytes
        index += FRAME_DATA_SIZE + nSubPoints;
    }

    return size;
}

export { parseVisDataMessage, calculateBufferSize };<|MERGE_RESOLUTION|>--- conflicted
+++ resolved
@@ -1,16 +1,6 @@
-<<<<<<< HEAD
-import {
-    FrameData,
-    VisDataMessage,
-    AgentData,
-    AGENT_OBJECT_KEYS,
-} from "./types.js";
+import { VisDataMessage, AGENT_OBJECT_KEYS, CachedFrame } from "./types.js";
 import { FrontEndError, ErrorLevel } from "./FrontEndError.js";
-=======
-import { VisDataMessage, AGENT_OBJECT_KEYS, CachedFrame } from "./types";
-import { FrontEndError, ErrorLevel } from "./FrontEndError";
-import { AGENT_HEADER_SIZE } from "../constants";
->>>>>>> cf905ddf
+import { AGENT_HEADER_SIZE } from "../constants.js";
 
 const FRAME_DATA_SIZE = AGENT_OBJECT_KEYS.length;
 
