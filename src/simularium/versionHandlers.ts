import { mapValues } from "lodash";
import * as si from "si-prefix";

import { DEFAULT_CAMERA_SPEC } from "../constants";
import {
    AgentDisplayDataWithGeometry,
<<<<<<< HEAD
=======
    GeometryDisplayType,
>>>>>>> ee56312c
    TrajectoryFileInfo,
    TrajectoryFileInfoAny,
    TrajectoryFileInfoV1,
} from "./types";
import { GeometryDisplayType } from "./VisGeometry/types";

// the data may come in missing any of these values
export interface AgentTypeVisDataPreProcessing {
    displayType?: GeometryDisplayType;
    url?: string;
    color?: string;
}

export interface AgentDisplayDataPreProcessing {
    name: string;
    geometry?: AgentTypeVisDataPreProcessing;
}
export interface EncodedTypeMappingPreProcessing {
    [key: number]: AgentDisplayDataPreProcessing;
}
/*
Handles different trajectory file format versions.
Currently supported versions: 1, 2
*/
const LATEST_VERSION = 3;
const VERSION_NUM_ERROR = "Invalid version number in TrajectoryFileInfo:";
export const makeMissingDisplayTypeErrorMessage = (
    key: string,
    url: string
): string => {
    if (url) {
        return `Missing typeMapping[${key}].geometry.displayType, so we couldn't request ${url}. Geometry will default to spheres`;
    } else {
        return `No typeMapping[${key}].geometry.displayType. Geometry will default to spheres`;
    }
};

export const makeMissingUrlErrorMessage = (
    key: string,
    displayType: GeometryDisplayType.PDB | GeometryDisplayType.OBJ
): string => {
    return `DisplayType was ${displayType} but missing typeMapping[${key}].geometry.url, so we couldn't request the file. Geometry will default to spheres`;
};

export const sanitizeAgentMapGeometryData = (
    typeMapping: EncodedTypeMappingPreProcessing,
    onError?: (msg: string) => void
): { [key: number]: AgentDisplayDataWithGeometry } => {
    return mapValues(
        typeMapping,
        (value: AgentDisplayDataPreProcessing, key) => {
            let geometry = {};
            if (value.geometry) {
                let url = value.geometry.url || "";
                let { displayType } = value.geometry;
                if (!displayType) {
                    // we're relying on the data to have a displayType to tell us what sort of data the url is pointing at
                    // if the user fails to provide the displayType, we'll default to loading a sphere, and clear out the url
                    const message = makeMissingDisplayTypeErrorMessage(
                        key,
                        url
                    );
                    if (onError) {
                        onError(message);
                    } else {
                        console.log(message);
                    }
                    url = "";
                    displayType = GeometryDisplayType.SPHERE;
                } else if (
                    !url &&
                    (displayType === GeometryDisplayType.PDB ||
                        displayType === GeometryDisplayType.OBJ)
                ) {
                    const message = makeMissingUrlErrorMessage(
                        key,
                        displayType
                    );
                    if (onError) {
                        onError(message);
                    } else {
                        console.log(message);
                    }
                    displayType = GeometryDisplayType.SPHERE;
                }

                geometry = {
                    ...value.geometry,
                    displayType,
                    url,
                    color: value.geometry.color || "",
                };
            } else {
                geometry = {
                    displayType: "SPHERE",
                    url: "",
                    color: "",
                };
            }
            return {
                ...value,
                geometry,
            } as AgentDisplayDataWithGeometry;
        }
    );
};

export const updateTrajectoryFileInfoFormat = (
    msg: TrajectoryFileInfoAny,
    onError?: (msg: string) => void
): TrajectoryFileInfo => {
    let output = {
        ...msg,
        typeMapping: sanitizeAgentMapGeometryData(msg.typeMapping, onError),
        version: LATEST_VERSION,
    };

    switch (msg.version) {
        case LATEST_VERSION:
            break;
        case 2:
            break;
        case 1:
            const v1Data = msg as TrajectoryFileInfoV1;

            // Ex: 1.5e-9 -> [1.5, "nm"]
            const spatialUnitsArray = si.meter.convert(
                v1Data.spatialUnitFactorMeters
            );
            const spatialUnitsMagnitude = spatialUnitsArray[0];
            // The si-prefix library abbreviates "micro" as "mc", so swap it out with "µ"
            const spatialUnitsName = spatialUnitsArray[1].replace("mc", "µ");

            // Can't manipulate v1Data in place because TypeScript doesn't allow deleting of
            // non-optional keys
            output = {
                connId: v1Data.connId,
                msgType: v1Data.msgType,
                size: v1Data.size,
                spatialUnits: {
                    magnitude: spatialUnitsMagnitude,
                    name: spatialUnitsName,
                },
                timeUnits: {
                    magnitude: 1,
                    name: "s",
                },
                cameraDefault: DEFAULT_CAMERA_SPEC,
                timeStepSize: v1Data.timeStepSize,
                totalSteps: v1Data.totalSteps,
                typeMapping: output.typeMapping,
                version: LATEST_VERSION,
            };
            console.warn(
                "Using default camera settings since none were provided"
            );
            break;
        default:
            throw new RangeError(VERSION_NUM_ERROR + msg.version);
    }

    return output as TrajectoryFileInfo;
};<|MERGE_RESOLUTION|>--- conflicted
+++ resolved
@@ -4,10 +4,6 @@
 import { DEFAULT_CAMERA_SPEC } from "../constants";
 import {
     AgentDisplayDataWithGeometry,
-<<<<<<< HEAD
-=======
-    GeometryDisplayType,
->>>>>>> ee56312c
     TrajectoryFileInfo,
     TrajectoryFileInfoAny,
     TrajectoryFileInfoV1,
