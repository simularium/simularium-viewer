import jsLogger from "js-logger";
import { ILogger } from "js-logger";

import {
    VisDataMessage,
    TrajectoryFileInfo,
    PlotConfig,
    Plot,
<<<<<<< HEAD
=======
    Metrics,
>>>>>>> a89346bb
} from "./types.js";
import {
    ClientMessageEnum,
    ClientPlayBackType,
    IClientSimulatorImpl,
} from "./localSimulators/IClientSimulatorImpl.js";
import { ISimulator } from "./ISimulator.js";

// a ClientSimulator is a ISimulator that is expected to run purely in procedural javascript in the browser client,
// with the procedural implementation in a IClientSimulatorImpl
export class ClientSimulator implements ISimulator {
    private localSimulator: IClientSimulatorImpl;
    private simulatorIntervalId = 0;
    // throttle the data interval so that the local client can keep up
    // ideally the client (VisData) needs to be able to handle the data rate
    private dataInterval = 66;
    protected logger: ILogger;
    public onTrajectoryFileInfoArrive: (msg: TrajectoryFileInfo) => void;
    public onTrajectoryDataArrive: (msg: VisDataMessage) => void;
<<<<<<< HEAD
    public onAvailableMetricsArrive: (NetMessage) => void;
    public onPlotDataArrive: (NetMessage) => void;
=======
    public onAvailableMetricsArrive: (msg: Metrics) => void;
    public onPlotDataArrive: (msg: Plot[]) => void;
>>>>>>> a89346bb
    public handleError: (error: Error) => void;

    public constructor(sim: IClientSimulatorImpl) {
        this.logger = jsLogger.get("netconnection");
        this.logger.setLevel(jsLogger.DEBUG);

        this.onTrajectoryFileInfoArrive = () => {
            /* do nothing */
        };
        this.onTrajectoryDataArrive = () => {
            /* do nothing */
        };
        this.handleError = () => {
            /* do nothing */
        };
        this.onAvailableMetricsArrive = () => {
            /* do nothing */
        };
        this.onPlotDataArrive = () => {
            /* do nothing */
        };
        this.localSimulator = sim;
    }

    public setTrajectoryFileInfoHandler(
        handler: (msg: TrajectoryFileInfo) => void
    ): void {
        this.onTrajectoryFileInfoArrive = handler;
    }
    public setTrajectoryDataHandler(
        handler: (msg: VisDataMessage) => void
    ): void {
        this.onTrajectoryDataArrive = handler;
    }
<<<<<<< HEAD
    public setMetricsHandler(
        handler: (msg: Record<string, unknown>) => void
    ): void {
=======
    public setMetricsHandler(handler: (msg: Metrics) => void): void {
>>>>>>> a89346bb
        this.onAvailableMetricsArrive = handler;
    }
    public setPlotDataHandler(handler: (msg: Plot[]) => void): void {
        this.onPlotDataArrive = handler;
    }
    public setErrorHandler(handler: (msg: Error) => void): void {
        this.handleError = handler;
    }

    private sendSimulationRequest(
        jsonData: Record<string, unknown>,
        _requestDescription: string
    ): void {
        switch (jsonData.msgType) {
            case ClientMessageEnum.ID_UPDATE_TIME_STEP:
                break;
            case ClientMessageEnum.ID_UPDATE_RATE_PARAM:
                break;
            case ClientMessageEnum.ID_MODEL_DEFINITION:
                break;
            case ClientMessageEnum.ID_UPDATE_SIMULATION_STATE:
                {
                    this.localSimulator.updateSimulationState(
                        jsonData["data"] as Record<string, unknown>
                    );
                }
                break;
            case ClientMessageEnum.ID_VIS_DATA_REQUEST:
                {
                    if (jsonData["frameNumber"] !== undefined) {
                        const frame = this.localSimulator.update(
                            jsonData["frameNumber"] as number
                        );
                        this.onTrajectoryDataArrive(frame);
                    } else {
                        const a: TrajectoryFileInfo =
                            this.localSimulator.getInfo();
                        this.onTrajectoryFileInfoArrive(a);
                    }
                }
                break;
            case ClientMessageEnum.ID_VIS_DATA_PAUSE:
                {
                    window.clearInterval(this.simulatorIntervalId);
                    this.simulatorIntervalId = 0;
                }
                break;
            case ClientMessageEnum.ID_VIS_DATA_RESUME:
                {
                    this.simulatorIntervalId = window.setInterval(() => {
                        const frame = this.localSimulator.update(0);
                        this.onTrajectoryDataArrive(frame);
                    }, this.dataInterval);
                }
                break;
            case ClientMessageEnum.ID_VIS_DATA_ABORT:
                {
                    window.clearInterval(this.simulatorIntervalId);
                    this.simulatorIntervalId = 0;
                }
                break;
            case ClientMessageEnum.ID_GOTO_SIMULATION_TIME:
                {
                    const frame = this.localSimulator.update(
                        jsonData["time"] as number
                    );
                    this.onTrajectoryDataArrive(frame);
                }
                break;
            case ClientMessageEnum.ID_INIT_TRAJECTORY_FILE:
                {
                    const a: TrajectoryFileInfo = this.localSimulator.getInfo();
                    console.log("receive trajectory file info");
                    this.onTrajectoryFileInfoArrive(a);
                }
                break;
        }
    }

    public sendTimeStepUpdate(newTimeStep: number): void {
        const jsonData = {
            msgType: ClientMessageEnum.ID_UPDATE_TIME_STEP,
            timeStep: newTimeStep,
        };
        this.sendSimulationRequest(jsonData, "Update Time-Step");
    }

    public sendUpdate(obj: Record<string, unknown>): Promise<void> {
        obj.msgType = ClientMessageEnum.ID_UPDATE_SIMULATION_STATE;
        this.sendSimulationRequest(obj, "Simulation State Update");
        return Promise.resolve();
    }

    /**
     * Simulation Control
     *
     * Simulation Run Modes:
     *  Live : Results are sent as they are calculated
     *  Pre-Run : All results are evaluated, then sent piecemeal
     *  Trajectory File: No simulation run, stream a result file piecemeal
     *
     */
    public initialize(fileName: string): Promise<void> {
        const jsonData = {
            msgType: ClientMessageEnum.ID_VIS_DATA_REQUEST,
            mode: ClientPlayBackType.ID_TRAJECTORY_FILE_PLAYBACK,
            fileName: fileName,
        };

        return Promise.resolve().then(() => {
            this.sendSimulationRequest(
                jsonData,
                "Start Trajectory File Playback"
            );
        });
    }

    public pause(): void {
        this.sendSimulationRequest(
            { msgType: ClientMessageEnum.ID_VIS_DATA_PAUSE },
            "Pause Simulation"
        );
    }

    public stream(): void {
        this.sendSimulationRequest(
            { msgType: ClientMessageEnum.ID_VIS_DATA_RESUME },
            "Resume Simulation"
        );
    }

    public abort(): void {
        this.sendSimulationRequest(
            { msgType: ClientMessageEnum.ID_VIS_DATA_ABORT },
            "Abort Simulation"
        );
    }

    public requestFrame(startFrameNumber: number): void {
        this.sendSimulationRequest(
            {
                msgType: ClientMessageEnum.ID_VIS_DATA_REQUEST,
                mode: ClientPlayBackType.ID_TRAJECTORY_FILE_PLAYBACK,
                frameNumber: startFrameNumber,
            },
            "Request Single Frame"
        );
    }

    public requestFrameByTime(time: number): void {
        this.sendSimulationRequest(
            {
                msgType: ClientMessageEnum.ID_GOTO_SIMULATION_TIME,
                time: time,
            },
            "Load single frame at specified Time"
        );
    }

    public requestTrajectoryFileInfo(fileName: string): void {
        this.sendSimulationRequest(
            {
                msgType: ClientMessageEnum.ID_INIT_TRAJECTORY_FILE,
                fileName: fileName,
            },
            "Initialize trajectory file info"
        );
    }

    public requestAvailableMetrics(): void {
        /*not implemented*/
    }

<<<<<<< HEAD
    public requestPlotData(
        _data: Record<string, unknown>,
        _plots: Array<PlotConfig>
    ): void {
=======
    public requestPlotData(_plots: PlotConfig[]): void {
>>>>>>> a89346bb
        /*not implemented*/
    }
}<|MERGE_RESOLUTION|>--- conflicted
+++ resolved
@@ -6,10 +6,7 @@
     TrajectoryFileInfo,
     PlotConfig,
     Plot,
-<<<<<<< HEAD
-=======
     Metrics,
->>>>>>> a89346bb
 } from "./types.js";
 import {
     ClientMessageEnum,
@@ -29,13 +26,8 @@
     protected logger: ILogger;
     public onTrajectoryFileInfoArrive: (msg: TrajectoryFileInfo) => void;
     public onTrajectoryDataArrive: (msg: VisDataMessage) => void;
-<<<<<<< HEAD
-    public onAvailableMetricsArrive: (NetMessage) => void;
-    public onPlotDataArrive: (NetMessage) => void;
-=======
     public onAvailableMetricsArrive: (msg: Metrics) => void;
     public onPlotDataArrive: (msg: Plot[]) => void;
->>>>>>> a89346bb
     public handleError: (error: Error) => void;
 
     public constructor(sim: IClientSimulatorImpl) {
@@ -70,13 +62,7 @@
     ): void {
         this.onTrajectoryDataArrive = handler;
     }
-<<<<<<< HEAD
-    public setMetricsHandler(
-        handler: (msg: Record<string, unknown>) => void
-    ): void {
-=======
     public setMetricsHandler(handler: (msg: Metrics) => void): void {
->>>>>>> a89346bb
         this.onAvailableMetricsArrive = handler;
     }
     public setPlotDataHandler(handler: (msg: Plot[]) => void): void {
@@ -250,14 +236,7 @@
         /*not implemented*/
     }
 
-<<<<<<< HEAD
-    public requestPlotData(
-        _data: Record<string, unknown>,
-        _plots: Array<PlotConfig>
-    ): void {
-=======
     public requestPlotData(_plots: PlotConfig[]): void {
->>>>>>> a89346bb
         /*not implemented*/
     }
 }