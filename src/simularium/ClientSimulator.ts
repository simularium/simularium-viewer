--- conflicted
+++ resolved
@@ -1,9 +1,6 @@
 import jsLogger from "js-logger";
 import { ILogger } from "js-logger";
 
-<<<<<<< HEAD
-import { VisDataMessage, TrajectoryFileInfo, PlotConfig } from "./types.js";
-=======
 import {
     VisDataMessage,
     TrajectoryFileInfo,
@@ -11,7 +8,6 @@
     Plot,
     Metrics,
 } from "./types.js";
->>>>>>> 4c83fc23
 import {
     ClientMessageEnum,
     ClientPlayBackType,
@@ -238,19 +234,9 @@
 
     public requestAvailableMetrics(): void {
         /*not implemented*/
-<<<<<<< HEAD
-        // todo add plot or metric msg type to client message enum?
-    }
-
-    public requestPlotData(
-        _data: Record<string, unknown>,
-        _plots: Array<PlotConfig>
-    ): void {
-=======
     }
 
     public requestPlotData(_plots: PlotConfig[]): void {
->>>>>>> 4c83fc23
         /*not implemented*/
     }
 }