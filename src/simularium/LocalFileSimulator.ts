--- conflicted
+++ resolved
@@ -10,11 +10,6 @@
 } from "./types.js";
 import { ISimulator } from "./ISimulator.js";
 import type { ISimulariumFile } from "./ISimulariumFile.js";
-<<<<<<< HEAD
-import { RemoteMetricsCalculator } from "./RemoteMetricsCalculator.js";
-import { NetConnectionParams } from "./WebsocketClient.js";
-=======
->>>>>>> 7a28fd22
 
 // a LocalFileSimulator is a ISimulator that plays back the contents of
 // a drag-n-drop trajectory file (a ISimulariumFile object)
@@ -161,58 +156,14 @@
         return this.simulariumFile;
     }
 
-<<<<<<< HEAD
-    public async setupMetricsCalculator(
-        netConnectionSettings: NetConnectionParams
-    ): Promise<void> {
-        this.remoteMetricsCalculator = new RemoteMetricsCalculator(
-            netConnectionSettings,
-            this.fileName,
-            this.handleError
-        );
-        await this.remoteMetricsCalculator.initialize(this.fileName);
-    }
-
-    public requestAvailableMetrics(): void {
-        if (
-            !this.remoteMetricsCalculator ||
-            !this.remoteMetricsCalculator.isConnectedToRemoteServer()
-        ) {
-            this.handleError(
-                new Error("Metrics calculator is not configured.")
-            );
-            return;
-        }
-
-        this.remoteMetricsCalculator.getAvailableMetrics();
-=======
     public requestAvailableMetrics(): void {
         /** not implemented */
->>>>>>> 7a28fd22
     }
 
     public requestPlotData(
         _data: Record<string, unknown>,
         _plots: Array<PlotConfig>
     ): void {
-<<<<<<< HEAD
-        if (
-            !this.remoteMetricsCalculator ||
-            !this.remoteMetricsCalculator.isConnectedToRemoteServer()
-        ) {
-            this.handleError(
-                new Error("Metrics calculator is not configured.")
-            );
-            return;
-        }
-
-        this.remoteMetricsCalculator.getPlotData(
-            this.simulariumFile["simulariumFile"],
-            plots,
-            this.fileName
-        );
-=======
         this.onPlotDataArrive(this.simulariumFile.getPlotData());
->>>>>>> 7a28fd22
     }
 }