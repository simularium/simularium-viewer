--- conflicted
+++ resolved
@@ -7,10 +7,7 @@
     TrajectoryFileInfoV2,
     PlotConfig,
     Plot,
-<<<<<<< HEAD
-=======
     Metrics,
->>>>>>> a89346bb
 } from "./types.js";
 import { ISimulator } from "./ISimulator.js";
 import type { ISimulariumFile } from "./ISimulariumFile.js";
@@ -23,13 +20,8 @@
     protected logger: ILogger;
     public onTrajectoryFileInfoArrive: (msg: TrajectoryFileInfoV2) => void;
     public onTrajectoryDataArrive: (msg: VisDataMessage | ArrayBuffer) => void;
-<<<<<<< HEAD
-    public onAvailableMetricsArrive: (NetMessage) => void;
-    public onPlotDataArrive: (NetMessage) => void;
-=======
     public onAvailableMetricsArrive: (msg: Metrics) => void;
     public onPlotDataArrive: (msg: Plot[]) => void;
->>>>>>> a89346bb
     public handleError: (error: Error) => void;
     // setInterval is the playback engine for now
     private playbackIntervalId = 0;
@@ -68,13 +60,7 @@
     ): void {
         this.onTrajectoryDataArrive = handler;
     }
-<<<<<<< HEAD
-    public setMetricsHandler(
-        handler: (msg: Record<string, unknown>) => void
-    ): void {
-=======
     public setMetricsHandler(handler: (msg: Metrics) => void): void {
->>>>>>> a89346bb
         this.onAvailableMetricsArrive = handler;
     }
     public setPlotDataHandler(handler: (msg: Plot[]) => void): void {
@@ -173,14 +159,7 @@
         /** not implemented */
     }
 
-<<<<<<< HEAD
-    public requestPlotData(
-        _data: Record<string, unknown>,
-        _plots: Array<PlotConfig>
-    ): void {
-=======
     public requestPlotData(_plots: PlotConfig[]): void {
->>>>>>> a89346bb
         this.onPlotDataArrive(this.simulariumFile.getPlotData());
     }
 }