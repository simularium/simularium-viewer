import jsLogger from "js-logger";
import { ILogger } from "js-logger";

import {
    VisDataFrame,
    VisDataMessage,
    TrajectoryFileInfoV2,
    PlotConfig,
<<<<<<< HEAD
=======
    Plot,
    Metrics,
>>>>>>> 4c83fc23
} from "./types.js";
import { ISimulator } from "./ISimulator.js";
import type { ISimulariumFile } from "./ISimulariumFile.js";
import { RemoteMetricsCalculator } from "./RemoteMetricsCalculator.js";

// a LocalFileSimulator is a ISimulator that plays back the contents of
// a drag-n-drop trajectory file (a ISimulariumFile object)
export class LocalFileSimulator implements ISimulator {
    protected fileName: string;
    protected simulariumFile: ISimulariumFile;
    protected remoteMetricsCalculator?: RemoteMetricsCalculator;
    protected logger: ILogger;
    public onTrajectoryFileInfoArrive: (msg: TrajectoryFileInfoV2) => void;
    public onTrajectoryDataArrive: (msg: VisDataMessage | ArrayBuffer) => void;
    public onAvailableMetricsArrive: (msg: Metrics) => void;
    public onPlotDataArrive: (msg: Plot[]) => void;
    public handleError: (error: Error) => void;
    // setInterval is the playback engine for now
    private playbackIntervalId = 0;
    private currentPlaybackFrameIndex = 0;

    public constructor(fileName: string, simulariumFile: ISimulariumFile) {
        this.fileName = fileName;
        this.simulariumFile = simulariumFile;
        this.logger = jsLogger.get("netconnection");
        this.logger.setLevel(jsLogger.DEBUG);
        this.onTrajectoryFileInfoArrive = () => {
            /* do nothing */
        };
        this.onTrajectoryDataArrive = () => {
            /* do nothing */
        };
        this.handleError = () => {
            /* do nothing */
        };
        this.onAvailableMetricsArrive = () => {
            /* do nothing */
        };
        this.onPlotDataArrive = () => {
            /* do nothing */
        };
        console.log("NEW LOCALFILECONNECTION");
    }

    public setTrajectoryFileInfoHandler(
        handler: (msg: TrajectoryFileInfoV2) => void
    ): void {
        this.onTrajectoryFileInfoArrive = handler;
    }
    public setTrajectoryDataHandler(
        handler: (msg: VisDataMessage | ArrayBuffer) => void
    ): void {
        this.onTrajectoryDataArrive = handler;
    }
    public setMetricsHandler(handler: (msg: Metrics) => void): void {
        this.onAvailableMetricsArrive = handler;
    }
    public setPlotDataHandler(handler: (msg: Plot[]) => void): void {
        this.onPlotDataArrive = handler;
    }
    public setErrorHandler(handler: (msg: Error) => void): void {
        this.handleError = handler;
    }

    public initialize(_fileName: string): Promise<void> {
        try {
            const trajectoryInfo = this.simulariumFile.getTrajectoryFileInfo();
            this.onTrajectoryFileInfoArrive(trajectoryInfo);
        } catch (e) {
            return Promise.reject(e);
        }
        return Promise.resolve();
    }

    public pause(): void {
        window.clearInterval(this.playbackIntervalId);
        this.playbackIntervalId = 0;
    }

    public stream(): void {
        this.playbackIntervalId = window.setInterval(() => {
            const numFrames = this.simulariumFile.getNumFrames();
            if (this.currentPlaybackFrameIndex >= numFrames) {
                this.currentPlaybackFrameIndex = numFrames - 1;
                this.pause();
                return;
            }
            this.onTrajectoryDataArrive(
                this.getFrame(this.currentPlaybackFrameIndex)
            );
            this.currentPlaybackFrameIndex++;
        }, 1);
    }

    public abort(): void {
        window.clearInterval(this.playbackIntervalId);
        this.playbackIntervalId = 0;
        this.currentPlaybackFrameIndex = 0;
    }

    public requestFrame(startFrameNumber: number): void {
        this.onTrajectoryDataArrive(this.getFrame(startFrameNumber));
    }

    public requestFrameByTime(time: number): void {
        const frameNumber = this.simulariumFile.getFrameIndexAtTime(time);

        // frameNumber is -1 if findIndex() above doesn't find a match
        if (frameNumber !== -1) {
            this.currentPlaybackFrameIndex = frameNumber;
            this.requestFrame(frameNumber);
        }
    }

    public requestTrajectoryFileInfo(_fileName: string): void {
        this.onTrajectoryFileInfoArrive(
            this.simulariumFile.getTrajectoryFileInfo()
        );
    }

    public sendUpdate(_obj: Record<string, unknown>): Promise<void> {
        // not implemented
        return Promise.resolve();
    }

    private getFrame(theFrameNumber: number): VisDataMessage | ArrayBuffer {
        // Possible TODO:
        // Theoretically we could return all frames here, and as a result
        // the Controller would precache the entire file in VisData.
        // Then subsequent frame requests would only hit the VisData cache.

        const data = this.simulariumFile.getFrame(theFrameNumber);
        if (data instanceof ArrayBuffer) {
            return data as ArrayBuffer;
        } else {
            return {
                msgType: 0,
                bundleStart: theFrameNumber,
                bundleSize: 1,
                bundleData: [data as VisDataFrame],
                fileName: this.fileName,
            };
        }
    }

    public getSimulariumFile(): ISimulariumFile {
        return this.simulariumFile;
    }

<<<<<<< HEAD
    public async setupMetricsCalculator(
        metricsCalculator: RemoteMetricsCalculator
    ): Promise<void> {
        this.remoteMetricsCalculator = metricsCalculator;
    }

    public requestAvailableMetrics(): void {
        if (
            !this.remoteMetricsCalculator ||
            !this.remoteMetricsCalculator.socketIsValid()
        ) {
            this.handleError(
                new Error("Metrics calculator is not configured.")
            );
            return;
        }

        this.remoteMetricsCalculator.getAvailableMetrics();
    }

    public requestPlotData(
        _data: Record<string, unknown>,
        plots: Array<PlotConfig>
    ): void {
        if (
            !this.remoteMetricsCalculator ||
            !this.remoteMetricsCalculator.socketIsValid()
        ) {
            this.handleError(
                new Error("Metrics calculator is not configured.")
            );
            return;
        }

        this.remoteMetricsCalculator.getPlotData(
            this.simulariumFile["simulariumFile"],
            plots,
            this.fileName
        );
=======
    public requestAvailableMetrics(): void {
        /** not implemented */
    }

    public requestPlotData(_plots: PlotConfig[]): void {
        this.onPlotDataArrive(this.simulariumFile.getPlotData());
>>>>>>> 4c83fc23
    }
}<|MERGE_RESOLUTION|>--- conflicted
+++ resolved
@@ -6,11 +6,8 @@
     VisDataMessage,
     TrajectoryFileInfoV2,
     PlotConfig,
-<<<<<<< HEAD
-=======
     Plot,
     Metrics,
->>>>>>> 4c83fc23
 } from "./types.js";
 import { ISimulator } from "./ISimulator.js";
 import type { ISimulariumFile } from "./ISimulariumFile.js";
@@ -160,53 +157,11 @@
         return this.simulariumFile;
     }
 
-<<<<<<< HEAD
-    public async setupMetricsCalculator(
-        metricsCalculator: RemoteMetricsCalculator
-    ): Promise<void> {
-        this.remoteMetricsCalculator = metricsCalculator;
-    }
-
-    public requestAvailableMetrics(): void {
-        if (
-            !this.remoteMetricsCalculator ||
-            !this.remoteMetricsCalculator.socketIsValid()
-        ) {
-            this.handleError(
-                new Error("Metrics calculator is not configured.")
-            );
-            return;
-        }
-
-        this.remoteMetricsCalculator.getAvailableMetrics();
-    }
-
-    public requestPlotData(
-        _data: Record<string, unknown>,
-        plots: Array<PlotConfig>
-    ): void {
-        if (
-            !this.remoteMetricsCalculator ||
-            !this.remoteMetricsCalculator.socketIsValid()
-        ) {
-            this.handleError(
-                new Error("Metrics calculator is not configured.")
-            );
-            return;
-        }
-
-        this.remoteMetricsCalculator.getPlotData(
-            this.simulariumFile["simulariumFile"],
-            plots,
-            this.fileName
-        );
-=======
     public requestAvailableMetrics(): void {
         /** not implemented */
     }
 
     public requestPlotData(_plots: PlotConfig[]): void {
         this.onPlotDataArrive(this.simulariumFile.getPlotData());
->>>>>>> 4c83fc23
     }
 }