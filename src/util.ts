--- conflicted
+++ resolved
@@ -1,15 +1,13 @@
-<<<<<<< HEAD
 import type { ISimulariumFile } from "./simularium/ISimulariumFile.js";
 import JsonFileReader from "./simularium/JsonFileReader.js";
 import BinaryFileReader from "./simularium/BinaryFileReader.js";
-=======
-import type { ISimulariumFile } from "./simularium/ISimulariumFile";
-import JsonFileReader from "./simularium/JsonFileReader";
-import BinaryFileReader from "./simularium/BinaryFileReader";
-import { AGENT_OBJECT_KEYS, AgentData, CachedFrame } from "./simularium/types";
-import { nullAgent } from "./constants";
-import { FrontEndError } from "./simularium";
->>>>>>> cf905ddf
+import {
+    AGENT_OBJECT_KEYS,
+    AgentData,
+    CachedFrame,
+} from "./simularium/types.js";
+import { nullAgent } from "./constants.js";
+import { FrontEndError } from "./simularium/index.js";
 
 export const compareTimes = (
     time1: number,
