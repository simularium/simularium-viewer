--- conflicted
+++ resolved
@@ -1,12 +1,7 @@
 import { BufferGeometry, Color, Object3D } from "three";
-<<<<<<< HEAD
-import PDBModel from "./PDBModel";
-import { MRTShaders } from "./rendering/MultipassMaterials";
-import VolumeModel from "./VolumeModel";
-=======
 import PDBModel from "./PDBModel.js";
 import { MRTShaders } from "./rendering/MultipassMaterials.js";
->>>>>>> 5c6deca9
+import VolumeModel from "./VolumeModel.js";
 
 export interface GeometryInstanceContainer {
     replaceGeometry: (newGeometry: BufferGeometry, name: string) => void;
