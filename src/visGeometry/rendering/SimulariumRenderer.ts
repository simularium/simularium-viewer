import SSAO1Pass from "./SSAO.js";
import GBufferPass from "./GBufferPass.js";
import BlurPass from "./GaussianBlur.js";
import CompositePass from "./CompositePass.js";
import ContourPass from "./ContourPass.js";
import DrawBufferPass from "./DrawBufferPass.js";
import HitTestHelper from "./HitTestHelper.js";
import { InstancedFiberGroup } from "./InstancedFiber.js";
import { GeometryInstanceContainer } from "../types.js";

import {
    Color,
    FloatType,
    Group,
    NearestFilter,
    OrthographicCamera,
    PerspectiveCamera,
    RGBAFormat,
    Scene,
<<<<<<< HEAD
    Texture,
    WebGLMultipleRenderTargets,
=======
>>>>>>> a3aea7e2
    WebGLRenderer,
    WebGLRenderTarget,
} from "three";
import { Pane } from "tweakpane";

const AGENTBUFFER = 0;
const NORMALBUFFER = 1;
const POSITIONBUFFER = 2;

export interface SimulariumAOParameters {
    bias: number;
    intensity: number;
    scale: number;
    kernelRadius: number;
    minResolution: number;
    blurRadius: number;
    blurStdDev: number;
    blurDepthCutoff: number;
}

interface SimulariumRenderParameters {
    ao1: SimulariumAOParameters;
    atomBeginDistance: number;
    chainBeginDistance: number;
    bghueoffset: number;
    bgchromaoffset: number;
    bgluminanceoffset: number;
    outlineThickness: number;
    followThickness: number;
    outlineAlpha: number;
    followAlpha: number;
    followColor: { r: number; g: number; b: number };
    outlineColor: { r: number; g: number; b: number };
}

class SimulariumRenderer {
    public gbufferPass: GBufferPass;
    public ssao1Pass: SSAO1Pass;
    public blur1Pass: BlurPass;
    public compositePass: CompositePass;
    public contourPass: ContourPass;
    public drawBufferPass: DrawBufferPass;
    public gbuffer: WebGLRenderTarget;
    private hitTestHelper: HitTestHelper;
    public blurIntermediateBuffer: WebGLRenderTarget;
    public ssaoBuffer: WebGLRenderTarget;
    public ssaoBuffer2: WebGLRenderTarget;
    public ssaoBufferBlurred: WebGLRenderTarget;
    public ssaoBufferBlurred2: WebGLRenderTarget;
    private parameters: SimulariumRenderParameters;
    private boundsNear: number;
    private boundsFar: number;
    private boundsMaxDim: number;
    private cameraZoom: number;

    public constructor() {
        this.parameters = {
            ao1: {
                bias: 0.5,
                intensity: 0.05,
                scale: 10.0,
                kernelRadius: 15.0,
                minResolution: 0.0,
                blurRadius: 4.0,
                blurStdDev: 3.0,
                blurDepthCutoff: 0.1,
            },
            atomBeginDistance: 0.6666, // % of bounds size
            chainBeginDistance: 1.0, // % of bounds size
            bghueoffset: 1,
            bgchromaoffset: 0.45,
            bgluminanceoffset: 0.45,
            outlineThickness: 2.0,
            followThickness: 3.0,
            outlineAlpha: 0.8,
            followAlpha: 0.8,
            followColor: { r: 35, g: 255, b: 0 },
            outlineColor: { r: 255, g: 255, b: 255 },
        };
        this.boundsNear = 0.0;
        this.boundsFar = 100.0;
        this.boundsMaxDim = 100.0;
        this.cameraZoom = 1.0;

        this.gbufferPass = new GBufferPass();

        this.ssao1Pass = new SSAO1Pass();

        this.blur1Pass = new BlurPass(
            this.parameters.ao1.blurRadius,
            this.parameters.ao1.blurStdDev
        );

        this.compositePass = new CompositePass({
            x: this.parameters.bghueoffset,
            y: this.parameters.bgchromaoffset,
            z: this.parameters.bgluminanceoffset,
        });
        this.contourPass = new ContourPass();
        this.drawBufferPass = new DrawBufferPass();

        // buffers:
        this.gbuffer = new WebGLRenderTarget(2, 2, {
            count: 3,
            minFilter: NearestFilter,
            magFilter: NearestFilter,
            format: RGBAFormat,
            type: FloatType,
            generateMipmaps: false,
        });
        // Name our G-Buffer attachments for debugging
        this.gbuffer.textures[AGENTBUFFER].name = "agentinfo";
        this.gbuffer.textures[NORMALBUFFER].name = "normal";
        this.gbuffer.textures[POSITIONBUFFER].name = "position";

        this.hitTestHelper = new HitTestHelper();

        // intermediate blurring buffer
        this.blurIntermediateBuffer = new WebGLRenderTarget(2, 2, {
            minFilter: NearestFilter,
            magFilter: NearestFilter,
            format: RGBAFormat,
            type: FloatType,
            depthBuffer: false,
            stencilBuffer: false,
        });
        this.blurIntermediateBuffer.texture.generateMipmaps = false;

        this.ssaoBuffer = new WebGLRenderTarget(2, 2, {
            minFilter: NearestFilter,
            magFilter: NearestFilter,
            format: RGBAFormat,
            type: FloatType,
            depthBuffer: false,
            stencilBuffer: false,
        });
        this.ssaoBuffer.texture.generateMipmaps = false;
        this.ssaoBuffer2 = new WebGLRenderTarget(2, 2, {
            minFilter: NearestFilter,
            magFilter: NearestFilter,
            format: RGBAFormat,
            type: FloatType,
            depthBuffer: false,
            stencilBuffer: false,
        });
        this.ssaoBuffer2.texture.generateMipmaps = false;
        this.ssaoBufferBlurred = new WebGLRenderTarget(2, 2, {
            minFilter: NearestFilter,
            magFilter: NearestFilter,
            format: RGBAFormat,
            type: FloatType,
            depthBuffer: false,
            stencilBuffer: false,
        });
        this.ssaoBufferBlurred.texture.generateMipmaps = false;
        this.ssaoBufferBlurred2 = new WebGLRenderTarget(2, 2, {
            minFilter: NearestFilter,
            magFilter: NearestFilter,
            format: RGBAFormat,
            type: FloatType,
            depthBuffer: false,
            stencilBuffer: false,
        });
        this.ssaoBufferBlurred2.texture.generateMipmaps = false;
    }

    public setupGui(gui: Pane): void {
        const settings = this.parameters;
        const ao1 = gui.addFolder({ title: "AO pass 1", expanded: false });
        ao1.addInput(settings.ao1, "bias", { min: -1, max: 1 });
        ao1.addInput(settings.ao1, "intensity", { min: 0, max: 1 });
        ao1.addInput(settings.ao1, "scale", { min: 0, max: 40 });
        ao1.addInput(settings.ao1, "kernelRadius", { min: 1, max: 100 });
        ao1.addInput(settings.ao1, "minResolution", { min: 0, max: 1 });
        ao1.addInput(settings.ao1, "blurRadius", { min: 0, max: 200 });
        ao1.addInput(settings.ao1, "blurStdDev", { min: 0.5, max: 150 });
        ao1.addInput(settings.ao1, "blurDepthCutoff", {
            min: 0.0,
            max: 0.1,
        });

        const depth = gui.addFolder({ title: "DepthCueing", expanded: false });
        depth.addInput(settings, "atomBeginDistance", { min: 0.0, max: 2.0 });
        depth.addInput(settings, "chainBeginDistance", {
            min: 0.0,
            max: 2.0,
        });

        depth
            .addInput(settings, "bghueoffset", { min: 0.0, max: 1.0 })
            .on("change", (event) => {
                this.compositePass.setBgHueOffset(event.value);
            });
        depth
            .addInput(settings, "bgchromaoffset", { min: 0.0, max: 1.0 })
            .on("change", (event) => {
                this.compositePass.setBgChromaOffset(event.value);
            });
        depth
            .addInput(settings, "bgluminanceoffset", { min: 0.0, max: 1.0 })
            .on("change", (event) => {
                this.compositePass.setBgLuminanceOffset(event.value);
            });
        const outlines = gui.addFolder({ title: "Outlines", expanded: false });
        outlines
            .addInput(settings, "outlineThickness", {
                min: 1.0,
                max: 8.0,
                step: 1,
            })
            .on("change", (event) => {
                this.contourPass.setOutlineThickness(event.value);
            });
        outlines.addInput(settings, "outlineColor").on("change", (event) => {
            this.contourPass.setOutlineColor([
                event.value.r,
                event.value.g,
                event.value.b,
            ]);
        });

        outlines
            .addInput(settings, "outlineAlpha", { min: 0.0, max: 1.0 })
            .on("change", (event) => {
                this.contourPass.setOutlineAlpha(event.value);
            });
        outlines
            .addInput(settings, "followThickness", {
                min: 1.0,
                max: 8.0,
                step: 1,
            })
            .on("change", (event) => {
                this.contourPass.setFollowOutlineThickness(event.value);
            });
        outlines.addInput(settings, "followColor").on("change", (event) => {
            this.contourPass.setFollowColor([
                event.value.r,
                event.value.g,
                event.value.b,
            ]);
        });
        outlines
            .addInput(settings, "followAlpha", { min: 0.0, max: 1.0 })
            .on("change", (event) => {
                this.contourPass.setFollowAlpha(event.value);
            });
    }

    public getPositionTexture(): Texture {
        return this.gbuffer.texture[POSITIONBUFFER];
    }

    public setBackgroundColor(color: Color): void {
        this.compositePass.setBackgroundColor(color);
    }
    public setFollowedInstance(instance: number): void {
        this.compositePass.setFollowedInstance(instance);
        this.contourPass.setFollowedInstance(instance);
    }

    public hitTest(renderer: WebGLRenderer, x: number, y: number): number {
        const tex = this.gbuffer.textures[AGENTBUFFER];
        const pixel = this.hitTestHelper.hitTest(
            renderer,
            tex,
            x / tex.image.width,
            y / tex.image.height
        );
        // (typeId), (instanceId), fragViewPos.z, fragPosDepth;

        if (pixel[3] === -1) {
            return -1;
        } else {
            // look up the object from its instance.
            // and round it off to nearest integer
            const instance = Math.round(pixel[1]);
            return instance;
        }
    }

    // colorsData is a Float32Array of rgb triples
    public updateColors(numColors: number, colorsData: Float32Array): void {
        this.compositePass.updateColors(numColors, colorsData);
    }

    public setMeshGroups(
        instancedMeshGroup: Group,
        fibers: InstancedFiberGroup,
        meshTypes: GeometryInstanceContainer[]
    ): void {
        this.gbufferPass.setMeshGroups(instancedMeshGroup, fibers, meshTypes);
    }

    public resize(x: number, y: number): void {
        this.gbuffer.setSize(x, y);

        // intermediate blurring buffer
        this.blurIntermediateBuffer.setSize(x, y);
        this.ssaoBuffer.setSize(x, y);
        this.ssaoBufferBlurred.setSize(x, y);

        this.gbufferPass.resize(x, y);
        this.ssao1Pass.resize(x, y);
        this.blur1Pass.resize(x, y);
        this.compositePass.resize(x, y);
        this.contourPass.resize(x, y);
        this.drawBufferPass.resize(x, y);
    }

    public setNearFar(
        n: number,
        f: number,
        boxMaxDim: number,
        cameraZoom: number
    ): void {
        this.boundsNear = n;
        this.boundsFar = f;
        this.boundsMaxDim = boxMaxDim;
        this.cameraZoom = cameraZoom;
    }

    public render(
        renderer: WebGLRenderer,
        scene: Scene,
        camera: PerspectiveCamera | OrthographicCamera,
        target: WebGLRenderTarget | null
    ): void {
        // some param settings were based on a bounding box of 300 units
        const sceneSize = this.boundsMaxDim;

        // update all ao settings here.
        this.ssao1Pass.pass.material.uniforms.bias.value =
            this.parameters.ao1.bias;
        this.ssao1Pass.pass.material.uniforms.intensity.value =
            this.parameters.ao1.intensity;
        this.ssao1Pass.pass.material.uniforms.scale.value =
            (this.parameters.ao1.scale * sceneSize * this.cameraZoom) / 100.0;
        this.ssao1Pass.pass.material.uniforms.kernelRadius.value =
            this.parameters.ao1.kernelRadius;
        this.ssao1Pass.pass.material.uniforms.minResolution.value =
            this.parameters.ao1.minResolution;
        this.ssao1Pass.pass.material.uniforms.beginFalloffDistance.value =
            this.parameters.atomBeginDistance * sceneSize +
            Math.max(this.boundsNear, 0.0);
        this.ssao1Pass.pass.material.uniforms.endFalloffDistance.value =
            this.parameters.chainBeginDistance * sceneSize +
            Math.max(this.boundsNear, 0.0);

        this.ssao1Pass.pass.material.uniforms.cameraFar.value = camera.far;

        this.blur1Pass.configure(
            this.parameters.ao1.blurRadius,
            this.parameters.ao1.blurStdDev,
            this.parameters.ao1.blurDepthCutoff
        );

        this.compositePass.pass.material.uniforms.atomicBeginDistance.value =
            this.parameters.atomBeginDistance * sceneSize +
            Math.max(this.boundsNear, 0.0);
        this.compositePass.pass.material.uniforms.chainBeginDistance.value =
            this.parameters.chainBeginDistance * sceneSize +
            Math.max(this.boundsNear, 0.0);

        // currently rendering is a draw call per PDB POINTS objects and one draw call per mesh TRIANGLES object (reusing same geometry buffer)

        // threejs does not allow:
        //   multiple render targets : i have to do 3x the vtx processing work to draw
        //   instancing is limited and not generalized : draw call overhead
        //   transform feedback (capture the post-transform state of an object and resubmit it multiple times)
        //   WEBGL_multi_draw extension support??? : draw call overhead
        //     chrome flags Enable Draft webgl extensions

        // webgl2 :  FF, Chrome, Edge, Android
        //    NOT: safari, ios safari  (due in 2020?)

        // no geometry or tessellation shaders in webgl2 at all

        // options to proceed:
        //   1. custom webgl renderer.  could still use some threejs classes for camera, matrices and maybe canvas handling
        //   2. fork threejs and mod (some of the asked for features are languishing in PRs)
        // Both options are time consuming.  #2 is probably quicker to implement, possibly less optimal JS code,
        //   more robust against varying user configs
        // we still need to maintain the simple mesh rendering for webgl1 devices.

        // DEPTH HANDLING STRATEGY:
        // gbuffer pass writes gl_FragDepth
        // depth buffer should be not written to or tested again after this.

        // 1 draw molecules into G buffers
        this.gbufferPass.render(renderer, scene, camera, this.gbuffer);

        // 2 render ssao
        this.ssao1Pass.render(
            renderer,
            camera,
            this.ssaoBuffer,
            this.gbuffer.textures[NORMALBUFFER],
            this.gbuffer.textures[POSITIONBUFFER]
        );
        this.blur1Pass.render(
            renderer,
            this.ssaoBufferBlurred,
            this.ssaoBuffer,
            this.gbuffer.textures[POSITIONBUFFER],
            this.blurIntermediateBuffer
        );

        // render composite pass into this buffer, overwriting whatever was there!
        // Be sure this buffer is not needed anymore!
        const compositeTarget = this.blurIntermediateBuffer;

        // render into default render target
        this.compositePass.render(
            renderer,
            camera,
            compositeTarget,
            this.ssaoBufferBlurred,
            this.ssaoBufferBlurred2,
            this.gbuffer.textures[AGENTBUFFER]
        );

        this.contourPass.render(
            renderer,
            target,
            compositeTarget,
            // this is the buffer with the instance ids and fragdepth!
            this.gbuffer.textures[AGENTBUFFER],
            this.gbuffer.textures[NORMALBUFFER]
        );

        // DEBUGGING some of the intermediate buffers:
        //this.drawBufferPass.setScale(1.0 / 34.0, 1.0 / 6.0, 0, 1);
        //this.drawBufferPass.render(renderer, target, this.colorBuffer);
        //this.drawBufferPass.render(renderer, target, this.ssaoBuffer);
        //this.drawBufferPass.render(renderer, target, this.ssaoBuffer2);
        //this.drawBufferPass.render(renderer, target, this.normalBuffer);
        //this.drawBufferPass.setScale(1.0/150.0, 1.0/150.0, 1.0/150.0, 1.0/150.0);
        //this.drawBufferPass.render(renderer, target, this.positionBuffer);
    }
}

export default SimulariumRenderer;<|MERGE_RESOLUTION|>--- conflicted
+++ resolved
@@ -17,11 +17,7 @@
     PerspectiveCamera,
     RGBAFormat,
     Scene,
-<<<<<<< HEAD
     Texture,
-    WebGLMultipleRenderTargets,
-=======
->>>>>>> a3aea7e2
     WebGLRenderer,
     WebGLRenderTarget,
 } from "three";
