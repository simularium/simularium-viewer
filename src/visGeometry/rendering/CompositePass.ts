import {
    Color,
    DataTexture,
<<<<<<< HEAD
=======
    FloatType,
    OrthographicCamera,
>>>>>>> 333332a7
    PerspectiveCamera,
    Vector3,
    WebGLRenderer,
    WebGLRenderTarget,
} from "three";

import RenderToBuffer from "./RenderToBuffer";

class CompositePass {
    public pass: RenderToBuffer;

    public constructor(bgHCLoffset?: { x: number; y: number; z: number }) {
        this.pass = new RenderToBuffer({
            uniforms: {
                colorTex: { value: null },
                ssaoTex1: { value: null },
                ssaoTex2: { value: null },
                // colors indexed by particle type id
                colorsBuffer: { value: null },
                backgroundColor: { value: new Color(1, 1, 1) },
                bgHCLoffset: bgHCLoffset
                    ? {
                          value: new Vector3(
                              bgHCLoffset.x,
                              bgHCLoffset.y,
                              bgHCLoffset.z
                          ),
                      }
                    : { value: new Vector3(1.0, 0.0, 0.2) },
                zNear: { value: 0.1 },
                zFar: { value: 1000 },
                atomicBeginDistance: { value: 150 },
                chainBeginDistance: { value: 300 },
                followedInstance: { value: -1 },
            },
            fragmentShader: `
            in vec2 vUv;

            uniform sampler2D colorTex;
            uniform sampler2D ssaoTex1;
            uniform sampler2D ssaoTex2;

            uniform sampler2D colorsBuffer;
            
            uniform float zNear;
            uniform float zFar;
            uniform vec3 backgroundColor;
            uniform vec3 bgHCLoffset;

            // a single instance to get a special highlight
            uniform float followedInstance;
            
            uniform float atomicBeginDistance; // = 100.0;
            uniform float chainBeginDistance; // = 150.0;
                                                
            const float HCLgamma_ = 3.0;
            const float HCLy0_ = 100.0;
            const float HCLmaxL_ = 0.530454533953517;

            vec3 hcl2rgb(in vec3 HCL)
            {
              vec3 RGB = vec3(0.0, 0.0, 0.0);
              if (HCL.z != 0.0) {
                float H = HCL.x;
                float C = HCL.y;
                float L = HCL.z * HCLmaxL_;
                float Q = exp((1.0 - C / (2.0 * L)) * (HCLgamma_ / HCLy0_));
                float U = (2.0 * L - C) / (2.0 * Q - 1.0);
                float V = C / Q;
                float T = tan((H + min(fract(2.0 * H) / 4.0, fract(-2.0 * H) / 8.0)) * 6.283185307);
                H *= 6.0;
                if (H <= 1.0) {
                  RGB.r = 1.0;
                  RGB.g = T / (1.0 + T);
                }
                else if (H <= 2.0) {
                  RGB.r = (1.0 + T) / T;
                  RGB.g = 1.0;
                }
                else if (H <= 3.0) {
                  RGB.g = 1.0;
                  RGB.b = 1.0 + T;
                }
                else if (H <= 4.0) {
                  RGB.g = 1.0 / (1.0 + T);
                  RGB.b = 1.0;
                }
                else if (H <= 5.0) {
                  RGB.r = -1.0 / T;
                  RGB.b = 1.0;
                }
                else {
                  RGB.r = 1.0;
                  RGB.b = -T;
                }
                return RGB * V + U;
              }
              return RGB;
            }

            vec3 rgb2hcl(in vec3 RGB) {
              vec3 HCL = vec3(0.0, 0.0, 0.0);
              float H = 0.0;
              float U, V;
              U = -min(RGB.r, min(RGB.g, RGB.b));
              V = max(RGB.r, max(RGB.g, RGB.b));
              float Q = HCLgamma_ / HCLy0_;
              HCL.y = V + U;
              if (HCL.y != 0.0)
              {
                H = atan(RGB.g - RGB.b, RGB.r - RGB.g) / 3.14159265;
                Q *= -U / V;
              }
              Q = exp(Q);
              HCL.x = fract(H / 2.0 - min(fract(H), fract(-H)) / 6.0);
              HCL.y *= Q;
              HCL.z = mix(U, V, Q) / (HCLmaxL_ * 2.0);
              return HCL;
            }
                        
            float LinearEyeDepth(float z_b)
            {
                float z_n = 2.0 * z_b - 1.0;
                float z_e = 2.0 * zNear * zFar / (zFar + zNear - z_n * (zFar - zNear));
                return z_e;
            }
            
            void main(void)
            {
                vec2 texCoords = vUv;
                // contains IDs.  index into data buffer.
                // typeId, instanceId, viewZ
                vec4 col0 = texture(colorTex, texCoords);
                // check for uninitialized (set to clear value which was negative to indicate nothing drawn here to colorize)
                if (col0.w < 0.0) {
                    discard;
                }
                float occ1 = texture(ssaoTex1, texCoords).r;
                float occ2 = texture(ssaoTex2, texCoords).r;
                float instanceId = (col0.y);
            
                if(instanceId < 0.0)
                    discard;
            
                // Subtracting 1 because we added 1 before setting this, to account for id 0 being highlighted.
                // rounding because on some platforms (at least one nvidia+windows) int(abs(...)) is returning values that fluctuate
                int agentColorIndex = int(round(abs(col0.x))-1.0);
                // future: can use this value to do other rendering
                //float highlighted = (sign(col0.x) + 1.0) * 0.5;

                ivec2 ncols = textureSize(colorsBuffer, 0);
                vec4 col = texelFetch(colorsBuffer, ivec2(agentColorIndex % ncols.x, 0), 0);

                float eyeDepth = -col0.z;

                vec3 atomColor = col.xyz;
            
                // background color as HCL
                vec3 bghcl = rgb2hcl(backgroundColor);

                //inital Hue-Chroma-Luminance

                // atom color in HCL
                vec3 hcl = rgb2hcl(col.xyz);
                float h = hcl.r;
                float c = hcl.g;
                float l = hcl.b;

                // per-pixel BG is related to atom color
                bghcl = mix(bghcl, hcl, bgHCLoffset);
                h = bghcl.r;
                c = bghcl.g;
                l = bghcl.b;

                // chainBeginDistance should be > atomicBeginDistance

                if(eyeDepth < chainBeginDistance)
                {
                    float cc = max(eyeDepth - atomicBeginDistance, 0.0);
                    float dd = chainBeginDistance - atomicBeginDistance;
                    float ddd = min(1.0, max(cc/dd, 0.0));
                    ddd = (1.0-(ddd));
                    l = mix(bghcl.z, hcl.z, ddd);
                    c = mix(bghcl.y, hcl.y, ddd);
                    h = mix(bghcl.x, hcl.x, ddd);
                }
                        
                vec3 color;
                color = hcl2rgb(vec3(h, c, l));

                color = max(color, vec3(0.0,0.0,0.0));
                color = min(color, vec3(1.0,1.0,1.0));
                
                if(eyeDepth < atomicBeginDistance)
                {
                    float t = (eyeDepth/atomicBeginDistance);
                    t = 1.0 - clamp(t, 0.0, 1.0);
                    // inside of atomicBeginDistance:
                    // near is atomColor, far is color.xyz
                    // linear RGB interp? not HCL?
                    color.xyz = mix(color.xyz, atomColor, t);
                    //color.xyz = atomColor;
                    //color.xyz = vec3(0.0, 1.0, 0.0);
                }
            
                gl_FragColor = vec4( occ1 * occ2 * color.xyz, 1.0);
            }
            `,
        });
    }

    // colorsData is a Float32Array of rgba
    public updateColors(colorsTex: DataTexture): void {
        this.pass.material.uniforms.colorsBuffer.value = colorsTex;
        this.pass.material.uniforms.colorsBuffer.value.needsUpdate = true;
    }

    public setBgHueOffset(value: number): void {
        this.pass.material.uniforms.bgHCLoffset.value.x = value;
    }
    public setBgChromaOffset(value: number): void {
        this.pass.material.uniforms.bgHCLoffset.value.y = value;
    }
    public setBgLuminanceOffset(value: number): void {
        this.pass.material.uniforms.bgHCLoffset.value.z = value;
    }

    public setBackgroundColor(color: Color): void {
        this.pass.material.uniforms.backgroundColor.value = color;
    }

    public setFollowedInstance(instance: number): void {
        this.pass.material.uniforms.followedInstance.value = instance;
    }

    // eslint-disable-next-line @typescript-eslint/no-unused-vars
    public resize(x: number, y: number): void {
        /* do nothing */
    }

    public render(
        renderer: WebGLRenderer,
        camera: PerspectiveCamera | OrthographicCamera,
        target: WebGLRenderTarget,
        ssaoBuffer1: WebGLRenderTarget,
        ssaoBuffer2: WebGLRenderTarget,
        colorBuffer: WebGLTexture
    ): void {
        this.pass.material.uniforms.zNear.value = camera.near;
        this.pass.material.uniforms.zFar.value = camera.far;

        this.pass.material.uniforms.colorTex.value = colorBuffer;
        this.pass.material.uniforms.ssaoTex1.value = ssaoBuffer1.texture;
        this.pass.material.uniforms.ssaoTex2.value = ssaoBuffer2.texture;

        // const c = renderer.getClearColor().clone();
        // const a = renderer.getClearAlpha();
        // renderer.setClearColor(
        //     new THREE.Color(0.121569, 0.13333, 0.17647),
        //     1.0
        // );

        this.pass.render(renderer, target);

        // renderer.setClearColor(c, a);
    }
}

export default CompositePass;<|MERGE_RESOLUTION|>--- conflicted
+++ resolved
@@ -1,11 +1,7 @@
 import {
     Color,
     DataTexture,
-<<<<<<< HEAD
-=======
-    FloatType,
     OrthographicCamera,
->>>>>>> 333332a7
     PerspectiveCamera,
     Vector3,
     WebGLRenderer,
