--- conflicted
+++ resolved
@@ -2,21 +2,12 @@
 
 import {
     Color,
-<<<<<<< HEAD
     Vector2,
-    PerspectiveCamera,
-=======
-    DataTexture,
-    FloatType,
-    Matrix4,
     OrthographicCamera,
     PerspectiveCamera,
-    RGBAFormat,
-    Vector2,
-    Vector3,
->>>>>>> 333332a7
     WebGLRenderer,
     WebGLRenderTarget,
+    WebGLTexture
 } from "three";
 
 class SSAO1Pass {
