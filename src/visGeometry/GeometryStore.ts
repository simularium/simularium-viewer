--- conflicted
+++ resolved
@@ -22,14 +22,9 @@
     GeometryStoreLoadResponse,
     MeshGeometry,
     MeshLoadRequest,
-<<<<<<< HEAD
-} from "./types";
-import { MetaballMesh } from "./rendering/MetaballMesh";
-import VolumeModel from "./VolumeModel";
-=======
 } from "./types.js";
 import { MetaballMesh } from "./rendering/MetaballMesh.js";
->>>>>>> 5c6deca9
+import VolumeModel from "./VolumeModel.js";
 
 export const DEFAULT_MESH_NAME = "SPHERE";
 
