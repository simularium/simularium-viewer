import { forEach } from "lodash";
import { OBJLoader } from "three/examples/jsm/loaders/OBJLoader.js";
import jsLogger, { ILogger, ILogLevel } from "js-logger";
import { LoadSpec, VolumeLoaderContext } from "@aics/vole-core";
import {
    BufferGeometry,
    Object3D,
    Mesh,
    SphereGeometry,
    BoxGeometry,
} from "three";

import { checkAndSanitizePath, getFileExtension } from "../util.js";
import PDBModel from "./PDBModel.js";
import { InstancedMesh, InstanceType } from "./rendering/InstancedMesh.js";
import TaskQueue from "../simularium/TaskQueue.js";
import { AgentTypeVisData } from "../simularium/types.js";

import {
    AgentGeometry,
    GeometryDisplayType,
    GeometryStoreLoadResponse,
    MeshGeometry,
    MeshLoadRequest,
} from "./types.js";
import { MetaballMesh } from "./rendering/MetaballMesh.js";
import VolumeModel from "./VolumeModel.js";

export const DEFAULT_MESH_NAME = "SPHERE";

type Registry = Map<string, AgentGeometry>;

class GeometryStore {
    /**
     * Stores Key --> GeometryData Map
     * Key can be a file name or a url (any unique string).
     *
     * Handles fetching the geometry data from an external source via
     * urls or a local file that was loaded directly into the viewer and returns the
     * resulting data as a promise.
     *
     * Won't fetch the same geometry twice for the same trajectory.
     *
     * Should be cleared out with each new trajectory loaded.
     *
     * There is a helper function for modifying meshes, but otherwise this is
     * just a store module, it doesn't know anything about the trajectory or
     * agent ids, or do anything with the geometries other than load and store them.
     */
    private _geoLoadAttempted: Map<string, boolean>;
    private _cachedAssets: Map<string, string>;
    private _registry: Registry;
    private volumeLoaderContext?: VolumeLoaderContext;
    public mlogger: ILogger;
    public static sphereGeometry: SphereGeometry = new SphereGeometry(
        1,
        32,
        32
    );
    public static cubeGeometry: BoxGeometry = new BoxGeometry(1, 1, 1);

    private static shouldLoadPrimitive = (
        displayType: GeometryDisplayType,
        url?: string
    ) => {
        if (!url) {
            // if there isn't an url to load, even if they selected PDB or OBJ
            // we have to default to a sphere. May change depending on how we handle the gizmo
            return true;
        }
        if (
            displayType === GeometryDisplayType.PDB ||
            displayType === GeometryDisplayType.OBJ ||
            displayType === GeometryDisplayType.VOLUME
        ) {
            return false;
        }
        return true;
    };

    private static getPdbUrlFromSanitizedPdbId = (
        pdbId: string,
        isCif: boolean
    ) => {
        // Note: pdbId will have a leading backslash, which was prepended
        // in checkAndSanitizePath
        if (isCif) {
            return `https://files.rcsb.org/download${pdbId}-assembly1.cif`;
        }
        return `https://files.rcsb.org/download${pdbId}.pdb1`;
    };

    constructor(loggerLevel?: ILogLevel) {
        this._geoLoadAttempted = new Map<string, boolean>();
        this._cachedAssets = new Map<string, string>();
        this._registry = new Map<string, AgentGeometry>();
        this.mlogger = jsLogger.get("geometry-store");
        this._registry.set(DEFAULT_MESH_NAME, {
            displayType: GeometryDisplayType.SPHERE,
            geometry: {
                mesh: new Mesh(GeometryStore.sphereGeometry),
                cancelled: false,
                instances: new InstancedMesh(
                    InstanceType.MESH,
                    GeometryStore.sphereGeometry,
                    DEFAULT_MESH_NAME,
                    1
                ),
            },
        });
        if (loggerLevel) {
            this.mlogger.setLevel(loggerLevel);
        }
    }

    public reset(): void {
        this._geoLoadAttempted.clear();
        this._registry.clear();
        this._registry.set(DEFAULT_MESH_NAME, {
            displayType: GeometryDisplayType.SPHERE,
            geometry: {
                mesh: new Mesh(GeometryStore.sphereGeometry),
                cancelled: false,
                instances: new InstancedMesh(
                    InstanceType.MESH,
                    GeometryStore.sphereGeometry,
                    DEFAULT_MESH_NAME,
                    1
                ),
            },
        });
    }

    public get registry(): Registry {
        return this._registry;
    }

    public forEachMesh(iteratee: (geo: MeshGeometry) => void): void {
        // forEach method for manipulating ThreeJs Mesh objects
        this._registry.forEach((value) => {
            const { displayType } = value;
            if (
                displayType !== GeometryDisplayType.PDB &&
                displayType !== GeometryDisplayType.VOLUME
            ) {
                const agentGeo = value as MeshGeometry;
                iteratee(agentGeo);
            }
        });
    }

    public forEachPDB(iteratee: (geo: PDBModel) => void): void {
        // forEach method for manipulating ThreeJs Mesh objects
        this._registry.forEach((value) => {
            const { displayType } = value;
            if (displayType === GeometryDisplayType.PDB) {
                const agentGeo = value.geometry as PDBModel;
                iteratee(agentGeo);
            }
        });
    }

    public getGeoForAgentType(entryName: string): AgentGeometry | null {
        const geo = this._registry.get(entryName);
        return geo || null;
    }

    public cancelAll(): void {
        // note that this leaves cancelled things in the registries.
        // This should be called before the registries are cleared and probably
        // only makes sense to do if they are indeed about to be cleared.

        // don't process any queued requests
        TaskQueue.stopAll();
        // signal to cancel any pending geometries
        this._registry.forEach((value) => {
            value.geometry.cancelled = true;
        });
    }

    public cacheLocalAssets(assets: { [key: string]: string }): void {
        // store local files as data strings until they're ready to be
        // parsed as geometry.
        forEach(assets, (value, key) => {
            const path = checkAndSanitizePath(key);
            this._cachedAssets.set(path, value);
        });
    }

    private createNewSphereGeometry(meshName: string): MeshLoadRequest {
        /** create new default geometry */
        return {
            mesh: new Mesh(GeometryStore.sphereGeometry),
            cancelled: false,
            instances: new InstancedMesh(
                InstanceType.MESH,
                GeometryStore.sphereGeometry,
                meshName,
                1
            ),
        };
    }

    private createNewCubeGeometry(meshName: string): MeshLoadRequest {
        return {
            mesh: new Mesh(GeometryStore.cubeGeometry),
            cancelled: false,
            instances: new InstancedMesh(
                InstanceType.MESH,
                GeometryStore.cubeGeometry,
                meshName,
                1
            ),
        };
    }

    private setGeometryInRegistry(
        key: string,
        geometry,
        displayType: GeometryDisplayType
    ) {
        this._registry.set(key, {
            geometry,
            displayType,
        });
    }

    private async fetchPdb(url: string): Promise<PDBModel | undefined> {
        /** Downloads a PDB from an external source */

        const pdbModel = new PDBModel(url);
        this.setGeometryInRegistry(url, pdbModel, GeometryDisplayType.PDB);
        let actualUrl = url.slice();
        let pdbID = "";
        if (!actualUrl.startsWith("http")) {
            // assume this is a PDB ID to be loaded from the actual PDB
            // if not a valid ID, then download will fail.
            pdbID = actualUrl;
            // prefer mmCIF first. If this fails, we will try .pdb.
            // TODO:
            // Can we confirm that the rcsb.org servers have every id as a cif file?
            // If so, then we don't need to do this second try and we can always use .cif.
            actualUrl = GeometryStore.getPdbUrlFromSanitizedPdbId(pdbID, true);
        }
<<<<<<< HEAD

        let data: string;
        const response = await fetch(actualUrl);
        if (response.ok) {
            data = await response.text();
        } else if (pdbID) {
            // try again as pdb
            actualUrl = `https://files.rcsb.org/download/${pdbID}.pdb1`;
            const response = await fetch(actualUrl);
            if (!response.ok) {
                // error will be caught by the function that calls this
                throw new Error(
                    `Failed to fetch ${pdbModel.filePath} from ${actualUrl}`
                );
            }
            data = await response.text();
        } else {
            // error will be caught by function that calls this
            throw new Error(`Failed to fetch ${pdbModel.filePath} from ${url}`);
        }

        if (pdbModel.cancelled) {
            this._registry.delete(url);
            return undefined;
        }
        pdbModel.parse(data, getFileExtension(actualUrl));
        const pdbEntry = this._registry.get(url);
        if (pdbEntry && pdbEntry.geometry === pdbModel) {
            this.mlogger.info("Finished downloading pdb: ", url);
            return pdbModel;
        } else {
            // This seems like some kind of terrible error if we get here.
            // Alternatively, we could try re-adding the registry entry.
            // Or reject.
            this.mlogger.warn(
                `After download, GeometryStore PDB entry not found for ${url}`
            );
            return undefined;
        }
=======
        return fetch(actualUrl)
            .then((response) => {
                if (response.ok) {
                    return response.text();
                } else if (pdbID) {
                    // try again as pdb
                    actualUrl = GeometryStore.getPdbUrlFromSanitizedPdbId(
                        pdbID,
                        false
                    );
                    return fetch(actualUrl).then((response) => {
                        if (!response.ok) {
                            // error will be caught by the function that calls this
                            throw new Error(
                                `Failed to fetch ${pdbModel.filePath} from ${actualUrl}`
                            );
                        }
                        return response.text();
                    });
                } else {
                    // error will be caught by function that calls this
                    throw new Error(
                        `Failed to fetch ${pdbModel.filePath} from ${url}`
                    );
                }
            })
            .then((data) => {
                if (pdbModel.cancelled) {
                    this._registry.delete(url);
                    return Promise.resolve(undefined);
                }
                pdbModel.parse(data, getFileExtension(actualUrl));
                const pdbEntry = this._registry.get(url);
                if (pdbEntry && pdbEntry.geometry === pdbModel) {
                    this.mlogger.info("Finished downloading pdb: ", url);
                    return pdbModel;
                } else {
                    // This seems like some kind of terrible error if we get here.
                    // Alternatively, we could try re-adding the registry entry.
                    // Or reject.
                    this.mlogger.warn(
                        `After download, GeometryStore PDB entry not found for ${url}`
                    );
                    return Promise.resolve(undefined);
                }
            });
>>>>>>> 6dc215d7
    }

    private prepMeshRegistryForNewObj(meshName: string): void {
        /** Create a place in the registry to store the new object registered to meshName */
        if (this._registry.has(meshName)) {
            const entry = this._registry.get(meshName);
            if (!entry) {
                return; // should be unreachable, but needed for TypeScript
            }
            const { geometry, displayType } = entry;
            if (
                geometry &&
                displayType !== GeometryDisplayType.PDB &&
                displayType !== GeometryDisplayType.SPHERE_GROUP
            ) {
                const meshRequest = geometry as MeshLoadRequest;
                // there is already a mesh registered but we are going to load a new one.
                // start by resetting this entry to a sphere. we will replace when the new mesh arrives
                meshRequest.mesh = new Mesh(GeometryStore.sphereGeometry);
                meshRequest.instances.replaceGeometry(
                    GeometryStore.sphereGeometry,
                    meshName
                );
            }
        } else {
            // if this mesh is not yet registered, then start off as a sphere
            // we will replace the sphere in here with the real geometry when it arrives.
            this.setGeometryInRegistry(
                meshName,
                this.createNewSphereGeometry(meshName),
                GeometryDisplayType.SPHERE
            );
        }
    }

    private handleObjResponse(
        meshName: string,
        object: Object3D
    ): MeshLoadRequest | undefined {
        const item = this._registry.get(meshName);
        if (!item) {
            return; // should be unreachable, but needed for TypeScript
        }
        const meshLoadRequest = item.geometry as MeshLoadRequest;
        if (
            (meshLoadRequest && meshLoadRequest.cancelled) ||
            !meshLoadRequest
        ) {
            this._registry.delete(meshName);
            return;
        }

        this.mlogger.debug("Finished loading mesh: ", meshName);
        // insert new mesh into meshRegistry
        // get its geometry first
        // (note that we are only returning the first geometry found):
        let geom: BufferGeometry | null = null;
        object.traverse((obj) => {
            if (!geom && obj instanceof Mesh) {
                geom = (obj as Mesh).geometry;
                return false;
            }
        });
        if (geom) {
            // now replace the geometry in the existing mesh registry entry
            meshLoadRequest.mesh = object;
            meshLoadRequest.instances.replaceGeometry(geom, meshName);
        } else {
            console.error(
                "Mesh loaded but could not find instanceable geometry in it"
            );
        }
        if (!object.name) {
            object.name = meshName;
        }
        return meshLoadRequest;
    }

    private fetchObj(url: string): Promise<MeshLoadRequest> {
        /** Request an obj from an external source */
        const objLoader = new OBJLoader();
        this.prepMeshRegistryForNewObj(url);
        return new Promise((resolve, reject) => {
            try {
                objLoader.load(
                    url,
                    (object: Object3D) => {
                        const meshLoadRequest = this.handleObjResponse(
                            url,
                            object
                        );
                        if (meshLoadRequest) {
                            resolve(meshLoadRequest);
                        } else {
                            reject(`Failed to load mesh, or cancelled: ${url}`);
                        }
                    },
                    (xhr) => {
                        this.mlogger.info(
                            url,
                            " ",
                            `${(xhr.loaded / xhr.total) * 100}% loaded`
                        );
                    },
                    (error) => {
                        // if the request fails, leave agent as a sphere by default
                        this.mlogger.warn("Failed to load mesh: ", error, url);
                        reject(`Failed to load mesh: ${url}`);
                    }
                );
            } catch {
                reject(`Failed to load mesh: ${url}`);
            }
        });
    }

    /** Don't start a volume load worker until we know we need it */
    private async getVolumeLoaderContext(): Promise<VolumeLoaderContext> {
        if (!this.volumeLoaderContext) {
            // TODO this is missing optional config properties:
            //   `maxCacheSize`, `maxActiveRequests`, `maxLowPriorityRequests`.
            //   Do we want to set our own values for these?
            this.volumeLoaderContext = new VolumeLoaderContext();
            await this.volumeLoaderContext.onOpen();
        }
        return this.volumeLoaderContext;
    }

    private async fetchVolume(url: string): Promise<VolumeModel> {
        // TODO should this be in a worker? Are we already in a worker here?
        //   Should this class get a `VolumeLoaderContext` going?
        const model = new VolumeModel();
        this.setGeometryInRegistry(url, model, GeometryDisplayType.VOLUME);
        const context = await this.getVolumeLoaderContext();
        const loader = await context.createLoader(url);
        const loadCallback = model.onChannelLoaded.bind(model);
        const volume = await loader.createVolume(new LoadSpec(), loadCallback);
        model.setImage(volume);
        model.loadInitialData();
        return model;
    }

    /**
     * Load new geometry if necessary, ie this geometry hasn't already
     * been loaded or attempted and failed to be loaded.
     *
     * If it's already been attempted, or is already in the registry,
     * this will return Promise<undefined>
     *
     * Otherwise, it first checks the cache, and then tries to load via
     * a url. If provided a url and the loading fails, the geometry is replaced
     * by default geometry (sphere), and the user is notified.
     */
    private async attemptToLoadGeometry(
        urlOrPath: string,
        displayType: GeometryDisplayType
    ): Promise<PDBModel | MeshLoadRequest | VolumeModel | undefined> {
        if (this._cachedAssets.has(urlOrPath)) {
            // if it's in the cached assets, parse the data
            // store it in the registry, and return it
            const file = this._cachedAssets.get(urlOrPath);
            let geometry: PDBModel | MeshLoadRequest | undefined;
            if (file && displayType === GeometryDisplayType.PDB) {
                const pdbModel = new PDBModel(urlOrPath);
                pdbModel.parse(file, getFileExtension(urlOrPath));
                this.setGeometryInRegistry(urlOrPath, pdbModel, displayType);
                geometry = pdbModel;
            } else if (file && displayType === GeometryDisplayType.OBJ) {
                // stores the name in the registry
                this.prepMeshRegistryForNewObj(urlOrPath);
                const objLoader = new OBJLoader();
                const object = objLoader.parse(file);
                geometry = this.handleObjResponse(urlOrPath, object);
            }
            // make sure we know not to try to load it from the url
            this._geoLoadAttempted.set(urlOrPath, true);
            // don't need to store file data once it's loaded into registry
            this._cachedAssets.delete(urlOrPath);
            if (!geometry) {
                // will replace geom in registry is sphere
                throw new Error(
                    `Tried to load from cache ${urlOrPath}, but something went wrong, check that the file formats provided match the displayType`
                );
            }
            return geometry;
        } else if (
            !this._registry.has(urlOrPath) &&
            !this._geoLoadAttempted.get(urlOrPath)
        ) {
            this._geoLoadAttempted.set(urlOrPath, true);
            switch (displayType) {
                case GeometryDisplayType.PDB:
                    return await this.fetchPdb(urlOrPath);
                case GeometryDisplayType.OBJ:
                    return await this.fetchObj(urlOrPath);
                case GeometryDisplayType.VOLUME:
                    return await this.fetchVolume(urlOrPath);
                default:
                    // will replace geom in registry is sphere
                    throw new Error(
                        `Don't know how to load this geometry: ${displayType}, ${urlOrPath}`
                    );
            }
        }
        // already loaded or attempted to load this geometry
        return undefined;
    }

    public async mapKeyToGeom(
        id: number,
        agentVisData: AgentTypeVisData
    ): Promise<GeometryStoreLoadResponse | undefined> {
        /**
         * stores meshName --> actual mesh, returns a Promise.
         * If Promise caches, the geometry is replaced with a sphere
         * and the user is notified.
         */
        const { displayType, url } = agentVisData;
        this.mlogger.debug(`Geo for id ${id} set to '${url}'`);

        if (GeometryStore.shouldLoadPrimitive(displayType, url)) {
            const lookupKey = displayType;
            let geometry: MeshLoadRequest;
            // TODO: handle gizmo here
            if (displayType === GeometryDisplayType.SPHERE_GROUP) {
                // instances in this case will be a simple array of MarchingCubes objects.
                // clear in between redraws?
                // on updatescene, add instances
                // on render, pass the group of marchingcubes objects
                geometry = {
                    // the mesh should be ignored for SphereGroup
                    mesh: new Object3D(),
                    cancelled: false,
                    instances: new MetaballMesh(lookupKey),
                } as MeshLoadRequest;

                this.setGeometryInRegistry(lookupKey, geometry, displayType);
            } else if (displayType === GeometryDisplayType.CUBE) {
                geometry = this.createNewCubeGeometry(lookupKey);
                this.setGeometryInRegistry(
                    lookupKey,
                    geometry,
                    GeometryDisplayType.CUBE
                );
            } else {
                // default to a sphere
                geometry = this.createNewSphereGeometry(lookupKey);
                this.setGeometryInRegistry(
                    lookupKey,
                    geometry,
                    GeometryDisplayType.SPHERE
                );
            }
            return { geometry };
        } else {
            // Handle request for non primitive geometry
            const lookupKey = checkAndSanitizePath(url);
            try {
                const geometry = await this.attemptToLoadGeometry(
                    lookupKey,
                    displayType
                );
                if (geometry) {
                    return { geometry };
                }
            } catch (e) {
                // if anything goes wrong, add a new sphere to the registry
                // using this same lookup key
                const geometry = this.createNewSphereGeometry(lookupKey);
                this.setGeometryInRegistry(
                    lookupKey,
                    geometry,
                    GeometryDisplayType.SPHERE
                );
                return {
                    geometry,
                    displayType: GeometryDisplayType.SPHERE,
                    errorMessage: (e as Error)?.message || (e as string),
                };
            }
        }
    }
}

export default GeometryStore;<|MERGE_RESOLUTION|>--- conflicted
+++ resolved
@@ -242,47 +242,6 @@
             // If so, then we don't need to do this second try and we can always use .cif.
             actualUrl = GeometryStore.getPdbUrlFromSanitizedPdbId(pdbID, true);
         }
-<<<<<<< HEAD
-
-        let data: string;
-        const response = await fetch(actualUrl);
-        if (response.ok) {
-            data = await response.text();
-        } else if (pdbID) {
-            // try again as pdb
-            actualUrl = `https://files.rcsb.org/download/${pdbID}.pdb1`;
-            const response = await fetch(actualUrl);
-            if (!response.ok) {
-                // error will be caught by the function that calls this
-                throw new Error(
-                    `Failed to fetch ${pdbModel.filePath} from ${actualUrl}`
-                );
-            }
-            data = await response.text();
-        } else {
-            // error will be caught by function that calls this
-            throw new Error(`Failed to fetch ${pdbModel.filePath} from ${url}`);
-        }
-
-        if (pdbModel.cancelled) {
-            this._registry.delete(url);
-            return undefined;
-        }
-        pdbModel.parse(data, getFileExtension(actualUrl));
-        const pdbEntry = this._registry.get(url);
-        if (pdbEntry && pdbEntry.geometry === pdbModel) {
-            this.mlogger.info("Finished downloading pdb: ", url);
-            return pdbModel;
-        } else {
-            // This seems like some kind of terrible error if we get here.
-            // Alternatively, we could try re-adding the registry entry.
-            // Or reject.
-            this.mlogger.warn(
-                `After download, GeometryStore PDB entry not found for ${url}`
-            );
-            return undefined;
-        }
-=======
         return fetch(actualUrl)
             .then((response) => {
                 if (response.ok) {
@@ -329,7 +288,6 @@
                     return Promise.resolve(undefined);
                 }
             });
->>>>>>> 6dc215d7
     }
 
     private prepMeshRegistryForNewObj(meshName: string): void {
