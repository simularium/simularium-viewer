--- conflicted
+++ resolved
@@ -42,12 +42,8 @@
     DEFAULT_CAMERA_Z_POSITION,
     DEFAULT_CAMERA_SPEC,
     nullAgent,
-<<<<<<< HEAD
+    AGENT_HEADER_SIZE,
 } from "../constants.js";
-=======
-    AGENT_HEADER_SIZE,
-} from "../constants";
->>>>>>> cf905ddf
 import {
     AgentData,
     AgentDisplayDataWithGeometry,
@@ -70,20 +66,14 @@
     MeshGeometry,
     MeshLoadRequest,
     PDBGeometry,
-<<<<<<< HEAD
 } from "./types.js";
-import { checkAndSanitizePath } from "../util.js";
-import ColorHandler from "./ColorHandler.js";
-=======
-} from "./types";
 import {
     checkAndSanitizePath,
     getAgentDataFromBuffer,
     getNextAgentOffset,
     nullCachedFrame,
-} from "../util";
-import ColorHandler from "./ColorHandler";
->>>>>>> cf905ddf
+} from "../util.js";
+import ColorHandler from "./ColorHandler.js";
 
 const MAX_PATH_LEN = 32;
 const MAX_MESHES = 100000;
