--- conflicted
+++ resolved
@@ -394,17 +394,6 @@
         return spec;
     }
 
-<<<<<<< HEAD
-    public applyAO(ao: AOSettings): void {
-        this.renderer.applyAO(ao);
-    }
-
-    public setOpacity(opacity: number): void {
-        this.renderer.setOpacity(opacity);
-    }
-
-=======
->>>>>>> 873e788a
     public setupGui(container?: HTMLElement): void {
         this.gui = new Pane({
             title: "Advanced Settings",
