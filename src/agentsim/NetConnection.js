--- conflicted
+++ resolved
@@ -201,13 +201,6 @@
                         data[0] : localServer;
                 });
             } else {
-<<<<<<< HEAD
-                return localServer;
-            }
-        })
-            .catch(function() {
-=======
->>>>>>> 2c5cd292
                 return localServer;
             }
         }).catch(function() {
@@ -407,14 +400,9 @@
     requestSingleFrame(startFrameNumber = 0) {
         this.sendWebSocketRequest(
             {
-<<<<<<< HEAD
-                msg_type: this.msgTypes.ID_VIS_DATA_REQUEST,
-                count: 1
-=======
                 msgType: this.msgTypes.ID_VIS_DATA_REQUEST,
                 count: 1,
                 frameNumber: startFrameNumber
->>>>>>> 2c5cd292
             },
             "Request Single Frame"
         );
@@ -424,11 +412,7 @@
         console.log(timeNanoSeconds);
         this.sendWebSocketRequest(
             {
-<<<<<<< HEAD
-                msg_type: this.msgTypes.ID_PLAY_CACHE,
-=======
                 msgType: this.msgTypes.ID_PLAY_CACHE,
->>>>>>> 2c5cd292
                 time: timeNanoSeconds
             },
             "Play Simulation Cache from Time"
