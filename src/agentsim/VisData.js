import * as util from './ThreadUtil';

/**
    * Parse Agents from Net Data
* */
class VisData {

    /**
    *   Parses a stream of data sent from the backend
    *
    *   To minimize bandwidth, traits/objects are not packed
    *   1-1; what arrives is an array of float values
    *
    *   For instance for:
    *   entity = (
    *        trait1 : 4,
    *        trait2 : 5,
    *        trait3 : 6,
    *    ) ...
    *
    *   what arrives will be:
    *       [...,4,5,6,...]
    *
    *   The traits are assumed to be variable in length,
    *   and the alorithm to decode them needs to the reverse
    *   of the algorithm that packed them on the backend
    *
    *   This is more convuluted than sending the JSON objects themselves,
    *   however these frames arrive multiple times per second. Even a naive
    *   packing reduces the packet size by ~50%, reducing how much needs to
    *   paid for network bandwith (and improving the quality & responsiveness
    *   of the application, since network latency is a major bottle-neck)
    * */

    static parse(visDataMsg) {
        // IMPORTANT: Order of this array needs to perfectly match the incoming data. 
        const agentObjectKeys = ['vis-type', 'type', 'x', 'y', 'z', 'xrot', 'yrot', 'zrot', 'cr', 'nSubPoints'];
        const visData = visDataMsg.data;
        const parsedAgentData = [];
        const nSubPointsIndex = agentObjectKeys.findIndex((ele) => ele === 'nSubPoints');

    
        const parseOneAgent = (agentArray) => {
            return agentArray.reduce((agentData, cur, i) => {
                let key;
                if (agentObjectKeys[i]) {
                    key = agentObjectKeys[i];
                    agentData[key] = cur;
                } else if (i < agentArray.length + agentData.nSubPoints){
                    agentData.subpoints.push(cur);
                }
                return agentData;
            }, { subpoints: [] })
        }

        while (visData.length) {
            const nSubPoints = visData[nSubPointsIndex];
            const chunckLength = agentObjectKeys.length + nSubPoints; // each array length is varible based on how many subpoints the agent has
            const agentSubSetArray = visData.splice(0, chunckLength); // cut off the array of 1 agent data from front of the array;
            if (agentSubSetArray.length < agentObjectKeys.length) {
                throw Error('malformed data: indexing off');
            }
            parsedAgentData.push(parseOneAgent(agentSubSetArray))
        }

        const frameData = {
            time: visDataMsg.time,
            frameNumber: visDataMsg.frame_number,
        }

        return {
            frameData,
            parsedAgentData,
        };
    }

    constructor() {
        this.currentAgentDataFrame = null;
        this.agentsUpdated = false;
        this.mcolorVariant = 50;

        this.webWorker = util.ThreadUtil.createWebWorkerFromFunction(
            this.convertVisDataWorkFunctionToString(),
        );

        this.webWorker.onmessage = (event) => {
            this.agentsUpdated = true;
            this.currentTimeAndFrame = event.data.frameData;
            this.currentAgentDataFrame = event.data.parsedAgentData;
        };

        this.mcolors = [
            0xff0000, 0xff2200, 0xff4400, 0xff6600,
            0xff8800, 0xffaa00, 0xffcc00,
            0xffff00, 0xccff00, 0xaaff00,
            0x88ff00, 0x66ff00, 0x44ff00, 0x22ff00,
            0x00ff00, 0x00ff22, 0x00ff44, 0x00ff66,
            0x00ff88, 0x00ffaa, 0x00ffcc,
            0x00ffff, 0x00ccff, 0x00aaff,
            0x0088ff, 0x0066ff, 0x0044ff, 0x0022ff,
            0x0000ff, 0x2200ff, 0x4400ff, 0x6600ff,
            0x8800ff, 0xaa00ff, 0xcc00ff,
            0xff00ff, 0xff00cc, 0xff00aa,
            0xff0088, 0xff0066, 0xff0044, 0xff0022,
            0xff0000,
        ];
    }

    get colors() { return this.mcolors; }

    get agents() { return this.currentAgentDataFrame; }

    get time() { return this.currentTimeAndFrame }

    get colorVariant() { return this.mcolorVariant; }

    set colorVariant(val) { this.mcolorVariant = val; }

    /**
    *   Functions to check update
    * */
    hasNewData() {
        return this.agentsUpdated;
    }

    newDataHasBeenHandled() {
        this.agentsUpdated = false;
    }

    /**
    * Data management
    * */
    reset() {
        this.agentsUpdated = false;
        this.currentAgentDataFrame = null;
    }

<<<<<<< HEAD
    /**
    * Parse Agents from Net Data
    * single threaded version of what the webworker is doing.
    * */
    static parse(visDataMsg) {
        const parsedAgentData = unpackNetData(visDataMsg);

        return parsedAgentData;
    }

=======
>>>>>>> 887184cc
    parseAgentsFromNetData(visDataMsg) {
        if (this.agentsUpdated) { return; } // last update not handled yet
        if (util.ThreadUtil.browserSupportsWebWorkers()) {
            this.webWorker.postMessage(visDataMsg);
        } else {
            this.currentAgentDataFrame = VisData.parse(visDataMsg);
            this.agentsUpdated = true;
        }
    }

    numberOfAgents() {
        return Object.keys(this.currentAgentDataFrame).length;
    }

    convertVisDataWorkFunctionToString() {
        return `function visDataWorkerFunc() {
        self.addEventListener('message', (e) => {
            const visDataMsg = e.data;
            const {
                frameData,
                parsedAgentData,
            } = ${VisData.parse}(visDataMsg)

            postMessage({
                frameData,
                parsedAgentData,
            });
        }, false);
        }`

    }

}

export { VisData };
export default VisData;<|MERGE_RESOLUTION|>--- conflicted
+++ resolved
@@ -135,19 +135,6 @@
         this.currentAgentDataFrame = null;
     }
 
-<<<<<<< HEAD
-    /**
-    * Parse Agents from Net Data
-    * single threaded version of what the webworker is doing.
-    * */
-    static parse(visDataMsg) {
-        const parsedAgentData = unpackNetData(visDataMsg);
-
-        return parsedAgentData;
-    }
-
-=======
->>>>>>> 887184cc
     parseAgentsFromNetData(visDataMsg) {
         if (this.agentsUpdated) { return; } // last update not handled yet
         if (util.ThreadUtil.browserSupportsWebWorkers()) {
