--- conflicted
+++ resolved
@@ -1,9 +1,4 @@
-<<<<<<< HEAD
-export declare var VisGeometry: any;
-export declare var VisGeometry2: any;
-=======
 export declare var VisGeometry: VisGeometry;
->>>>>>> 834946a0
 
 export declare var VisData: VisData;
 
