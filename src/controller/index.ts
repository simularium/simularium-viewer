--- conflicted
+++ resolved
@@ -302,23 +302,6 @@
         }
     }
 
-<<<<<<< HEAD
-    private clampFrameNumber(frame: number): number {
-        return Math.max(0, Math.min(frame, this.visData.totalSteps - 1));
-    }
-
-    private getFrameAtTime(time: number): number {
-        const frameNumber = Math.round(time / this.visData.timeStepSize);
-        const clampedFrame = this.clampFrameNumber(frameNumber);
-        return clampedFrame;
-    }
-
-    public movePlaybackFrame(frameNumber: number): void {
-        if (this.streaming) {
-            this.pauseStreaming();
-        }
-        const clampedFrame = this.clampFrameNumber(frameNumber);
-=======
     public startSmoldynSim(
         netConnectionConfig: NetConnectionParams,
         fileName: string,
@@ -341,9 +324,21 @@
         }
     }
 
-    public gotoTime(time: number): void {
-        // If in the middle of changing files, ignore any gotoTime requests
->>>>>>> efc33ea6
+    private clampFrameNumber(frame: number): number {
+        return Math.max(0, Math.min(frame, this.visData.totalSteps - 1));
+    }
+
+    private getFrameAtTime(time: number): number {
+        const frameNumber = Math.round(time / this.visData.timeStepSize);
+        const clampedFrame = this.clampFrameNumber(frameNumber);
+        return clampedFrame;
+    }
+
+    public movePlaybackFrame(frameNumber: number): void {
+        if (this.streaming) {
+            this.pauseStreaming();
+        }
+        const clampedFrame = this.clampFrameNumber(frameNumber);
         if (this.isFileChanging || !this.simulator) return;
         if (this.visData.hasLocalCacheForFrame(clampedFrame)) {
             this.visData.gotoFrame(clampedFrame);
