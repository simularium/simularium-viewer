--- conflicted
+++ resolved
@@ -32,19 +32,6 @@
 
 jsLogger.setHandler(jsLogger.createDefaultHandler());
 
-<<<<<<< HEAD
-=======
-// TODO: refine this as part of the public API for initializing the
-// controller with a simulator connection
-interface SimulatorConnectionParams {
-    netConnectionSettings?: NetConnectionParams;
-    clientSimulator?: IClientSimulatorImpl;
-    simulariumFile?: ISimulariumFile;
-    geoAssets?: { [key: string]: string };
-    requestJson?: boolean;
-}
-
->>>>>>> 43693ccc
 export default class SimulariumController {
     public simulator?: ISimulator;
     public remoteWebsocketClient?: WebsocketClient;
@@ -201,31 +188,7 @@
         return this.isFileChanging;
     }
 
-<<<<<<< HEAD
-    // Not called by viewer, but could be called by
-    // parent app
-    // todo candidate for removal? not called in website
-    public connect(): Promise<string> {
-        if (!this.remoteWebsocketClient) {
-            return Promise.reject(
-                new Error(
-                    "No network connection established in simularium controller."
-                )
-            );
-        }
-
-        return this.remoteWebsocketClient
-            .connectToRemoteServer()
-            .then((msg: string) => {
-                this.postConnect();
-                return msg;
-            });
-    }
-
     public async start(): Promise<void> {
-=======
-    public start(): Promise<void> {
->>>>>>> 43693ccc
         if (!this.simulator) {
             return Promise.reject();
         }
@@ -268,34 +231,6 @@
 
     public paused(): boolean {
         return this.isPaused;
-    }
-
-<<<<<<< HEAD
-    public initializeTrajectoryFile(): void {
-        if (this.simulator) {
-            this.simulator.initialize(this.playBackFile);
-=======
-    public startSmoldynSim(
-        netConnectionConfig: NetConnectionParams,
-        fileName: string,
-        smoldynInput: string
-    ): Promise<void> {
-        this.cancelCurrentFile(fileName);
-        try {
-            if (!this.isRemoteOctopusClientConfigured()) {
-                this.configureNetwork(netConnectionConfig);
-            }
-            if (!this.octopusClient) {
-                throw new Error("Octopus client not configured");
-            }
-            if (!this.simulator) {
-                throw new Error("Simulator not initialized");
-            }
-            return this.octopusClient.sendSmoldynData(fileName, smoldynInput);
-        } catch (e) {
-            return Promise.reject(e);
->>>>>>> 43693ccc
-        }
     }
 
     public gotoTime(time: number): void {
