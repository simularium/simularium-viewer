import jsLogger from "js-logger";
import { isEmpty, noop } from "lodash";
<<<<<<< HEAD
import { VisData, RemoteSimulator } from "../simularium";
import type { NetConnectionParams, TrajectoryFileInfo } from "../simularium";
import { VisGeometry, VolumeLoadingMode } from "../visGeometry";
=======
import { v4 as uuidv4 } from "uuid";
import { VisData, RemoteSimulator } from "../simularium/index.js";
import type {
    NetConnectionParams,
    TrajectoryFileInfo,
} from "../simularium/index.js";
import { VisGeometry } from "../visGeometry/index.js";
>>>>>>> a3aea7e2
import {
    FileReturn,
    FILE_STATUS_SUCCESS,
    FILE_STATUS_FAIL,
    PlotConfig,
} from "../simularium/types.js";

import { ClientSimulator } from "../simularium/ClientSimulator.js";
import { IClientSimulatorImpl } from "../simularium/localSimulators/IClientSimulatorImpl.js";
import { ISimulator } from "../simularium/ISimulator.js";
import { LocalFileSimulator } from "../simularium/LocalFileSimulator.js";
import { FrontEndError } from "../simularium/FrontEndError.js";
import type { ISimulariumFile } from "../simularium/ISimulariumFile.js";
import { WebsocketClient } from "../simularium/WebsocketClient.js";
import { TrajectoryType } from "../constants.js";
import { RemoteMetricsCalculator } from "../simularium/RemoteMetricsCalculator.js";
import { OctopusServicesClient } from "../simularium/OctopusClient.js";

jsLogger.setHandler(jsLogger.createDefaultHandler());

// TODO: refine this as part of the public API for initializing the
// controller (also see SimulatorConnectionParams below)
interface SimulariumControllerParams {
    remoteSimulator?: RemoteSimulator;
    netConnectionSettings?: NetConnectionParams;
    trajectoryPlaybackFile?: string;
}

// TODO: refine this as part of the public API for initializing the
// controller with a simulator connection
interface SimulatorConnectionParams {
    netConnectionSettings?: NetConnectionParams;
    clientSimulator?: IClientSimulatorImpl;
    simulariumFile?: ISimulariumFile;
    geoAssets?: { [key: string]: string };
    requestJson?: boolean;
}

export default class SimulariumController {
    public simulator?: ISimulator;
    public remoteWebsocketClient?: WebsocketClient;
    public octopusClient?: OctopusServicesClient;
    public metricsCalculator?: RemoteMetricsCalculator;
    public visData: VisData;
    public visGeometry: VisGeometry | undefined;
    public tickIntervalLength: number;
    public handleTrajectoryInfo: (TrajectoryFileInfo) => void;
    public postConnect: () => void;
    public startRecording: () => void;
    public stopRecording: () => void;
    public onError?: (error: FrontEndError) => void;

    private isPaused: boolean;
    private isFileChanging: boolean;
    private playBackFile: string;

    public constructor(params: SimulariumControllerParams) {
        this.visData = new VisData();
        this.tickIntervalLength = 0; // Will be overwritten when a trajectory is loaded
        this.postConnect = () => noop;
        this.startRecording = () => noop;
        this.stopRecording = () => noop;

        this.handleTrajectoryInfo = (/*msg: TrajectoryFileInfo*/) => noop;
        this.onError = (/*errorMessage*/) => noop;

        // might only be used in unit testing
        // TODO: change test so controller isn't initialized with a remoteSimulator
        if (params.remoteSimulator) {
            this.simulator = params.remoteSimulator;
            this.simulator.setTrajectoryFileInfoHandler(
                (trajFileInfo: TrajectoryFileInfo) => {
                    this.handleTrajectoryInfo(trajFileInfo);
                }
            );
            this.simulator.setTrajectoryDataHandler(
                this.visData.parseAgentsFromNetData.bind(this.visData)
            );
            // TODO: probably remove this? We're never initalizing the controller
            // with any settings on the website.
        } else if (params.netConnectionSettings) {
            this.createSimulatorConnection(
                params.netConnectionSettings,
                undefined,
                undefined
            );
        } else {
            // No network information was passed in
            //  the viewer will be initialized blank

            this.simulator = undefined;

            // @TODO: Pass this warning upwards (to installing app)
            if (params.trajectoryPlaybackFile) {
                console.warn(
                    "trajectoryPlaybackFile param ignored, no network config provided"
                );
            }
        }

        this.isPaused = false;
        this.isFileChanging = false;
        this.playBackFile = params.trajectoryPlaybackFile || "";
        this.zoomIn = this.zoomIn.bind(this);
        this.zoomOut = this.zoomOut.bind(this);
        this.resetCamera = this.resetCamera.bind(this);
        this.centerCamera = this.centerCamera.bind(this);
        this.reOrientCamera = this.reOrientCamera.bind(this);
        this.setPanningMode = this.setPanningMode.bind(this);
        this.setFocusMode = this.setFocusMode.bind(this);
        this.convertTrajectory = this.convertTrajectory.bind(this);
        this.setCameraType = this.setCameraType.bind(this);
        this.startSmoldynSim = this.startSmoldynSim.bind(this);
        this.cancelCurrentFile = this.cancelCurrentFile.bind(this);
        this.initNewFile = this.initNewFile.bind(this);
    }

    private createSimulatorConnection(
        netConnectionConfig?: NetConnectionParams,
        clientSimulator?: IClientSimulatorImpl,
        localFile?: ISimulariumFile,
        geoAssets?: { [key: string]: string },
        requestJson?: boolean
    ): void {
        if (clientSimulator) {
            this.simulator = new ClientSimulator(clientSimulator);
            this.simulator.setTrajectoryDataHandler(
                this.visData.parseAgentsFromNetData.bind(this.visData)
            );
        } else if (localFile) {
            this.simulator = new LocalFileSimulator(
                this.playBackFile,
                localFile
            );
            if (this.visGeometry && geoAssets && !isEmpty(geoAssets)) {
                this.visGeometry.geometryStore.cacheLocalAssets(geoAssets);
            }
            this.simulator.setTrajectoryDataHandler(
                this.visData.parseAgentsFromFrameData.bind(this.visData)
            );
        } else if (netConnectionConfig) {
            const webSocketClient = new WebsocketClient(
                netConnectionConfig,
                this.onError
            );
            this.remoteWebsocketClient = webSocketClient;
            this.octopusClient = new OctopusServicesClient(webSocketClient);
            this.simulator = new RemoteSimulator(
                webSocketClient,
                this.onError,
                requestJson
            );
            this.simulator.setTrajectoryDataHandler(
                this.visData.parseAgentsFromNetData.bind(this.visData)
            );
        } else {
            // caught in try/catch block, not sent to front end
            throw new Error(
                "Insufficient data to determine and configure simulator connection"
            );
        }

        this.simulator.setTrajectoryFileInfoHandler(
            (trajFileInfo: TrajectoryFileInfo) => {
                this.handleTrajectoryInfo(trajFileInfo);
            }
        );
    }

    public configureNetwork(config: NetConnectionParams): void {
        if (this.simulator) {
            this.simulator.abort();
        }

        this.createSimulatorConnection(config);
    }

    public isRemoteOctopusClientConfigured(): boolean {
        return !!(
            this.simulator &&
            this.octopusClient &&
            this.remoteWebsocketClient?.socketIsValid()
        );
    }

    public get isChangingFile(): boolean {
        return this.isFileChanging;
    }

    // Not called by viewer, but could be called by
    // parent app
    // todo candidate for removal? not called in website
    public connect(): Promise<string> {
        if (!this.remoteWebsocketClient) {
            return Promise.reject(
                new Error(
                    "No network connection established in simularium controller."
                )
            );
        }

        return this.remoteWebsocketClient
            .connectToRemoteServer()
            .then((msg: string) => {
                this.postConnect();
                return msg;
            });
    }

    public start(): Promise<void> {
        if (!this.simulator) {
            return Promise.reject();
        }

        this.isPaused = false;
        this.visData.clearCache();

        return this.simulator.initialize(this.playBackFile);
    }

    public time(): number {
        return this.visData.currentFrameData.time;
    }

    public stop(): void {
        if (this.simulator) {
            this.simulator.abort();
        }
    }

    public sendUpdate(obj: Record<string, unknown>): void {
        if (this.simulator) {
            this.simulator.sendUpdate(obj);
        }
    }

    public convertTrajectory(
        netConnectionConfig: NetConnectionParams,
        dataToConvert: Record<string, unknown>,
        fileType: TrajectoryType,
        providedFileName?: string
    ): Promise<void> {
        const fileName = providedFileName ?? `${uuidv4()}.simularium`;
        this.cancelCurrentFile(fileName);
        try {
            if (!this.isRemoteOctopusClientConfigured()) {
                this.configureNetwork(netConnectionConfig);
            }
            if (!this.octopusClient) {
                throw new Error("Octopus client not configured");
            }
            if (!this.simulator) {
                throw new Error("Simulator not initialized");
            }
            return this.octopusClient.convertTrajectory(
                dataToConvert,
                fileType,
                fileName
            );
        } catch (e) {
            return Promise.reject(e);
        }
    }

    public pause(): void {
        if (this.simulator) {
            this.simulator.pause();
            this.isPaused = true;
        }
    }

    public paused(): boolean {
        return this.isPaused;
    }

    public initializeTrajectoryFile(): void {
        if (this.simulator) {
            this.simulator.initialize(this.playBackFile);
        }
    }

    public startSmoldynSim(
        netConnectionConfig: NetConnectionParams,
        fileName: string,
        smoldynInput: string
    ): Promise<void> {
        this.cancelCurrentFile(fileName);
        try {
            if (!this.isRemoteOctopusClientConfigured()) {
                this.configureNetwork(netConnectionConfig);
            }
            if (!this.octopusClient) {
                throw new Error("Octopus client not configured");
            }
            if (!this.simulator) {
                throw new Error("Simulator not initialized");
            }
            return this.octopusClient.sendSmoldynData(fileName, smoldynInput);
        } catch (e) {
            return Promise.reject(e);
        }
    }

    public gotoTime(time: number): void {
        // If in the middle of changing files, ignore any gotoTime requests
        if (this.isFileChanging || !this.simulator) return;
        if (this.visData.hasLocalCacheForTime(time)) {
            this.visData.gotoTime(time);
        } else {
            // else reset the local cache,
            //  and play remotely from the desired simulation time
            this.visData.clearCache();
            this.simulator.requestFrameByTime(time);
        }
    }

    public playFromTime(time: number): void {
        this.gotoTime(time);
        this.isPaused = false;
    }

    public resume(): void {
        if (this.simulator) {
            this.simulator.stream();
            this.isPaused = false;
        }
    }

    public clearFile(): void {
        this.isFileChanging = false;
        this.playBackFile = "";
        this.visData.clearForNewTrajectory();
        this.simulator?.abort();
        this.pause();
        if (this.visGeometry) {
            this.visGeometry.clearForNewTrajectory();
            this.visGeometry.resetCamera();
        }
    }

    public handleFileChange(
        simulariumFile: ISimulariumFile,
        fileName: string,
        geoAssets?: { [key: string]: string }
    ): Promise<FileReturn> {
        if (!fileName.includes(".simularium")) {
            throw new Error("File must be a .simularium file");
        }

        if (geoAssets) {
            return this.changeFile({ simulariumFile, geoAssets }, fileName);
        } else {
            return this.changeFile({ simulariumFile }, fileName);
        }
    }

    public cancelCurrentFile(newFileName: string): void {
        this.isFileChanging = true;
        this.playBackFile = newFileName;

        // calls simulator.abort()
        this.stop();

        this.visData.WaitForFrame(0);
        this.visData.clearForNewTrajectory();
    }

    public initNewFile(
        connectionParams: SimulatorConnectionParams,
        keepRemoteConnection = false
    ): Promise<FileReturn> {
        const shouldConfigureNewSimulator = !(
            keepRemoteConnection && this.isRemoteOctopusClientConfigured()
        );
        // don't create simulator if client wants to keep remote simulator and the
        // current simulator is a remote simulator
        if (shouldConfigureNewSimulator) {
            try {
                if (connectionParams) {
                    this.createSimulatorConnection(
                        connectionParams.netConnectionSettings,
                        connectionParams.clientSimulator,
                        connectionParams.simulariumFile,
                        connectionParams.geoAssets,
                        connectionParams.requestJson
                    );
                    this.isPaused = true;
                } else {
                    // caught in following block, not sent to front end
                    throw new Error("incomplete simulator config provided");
                }
            } catch (e) {
                const error = e as Error;
                this.simulator = undefined;
                console.warn(error.message);
                this.isPaused = false;
            }
        }

        // start the simulation paused and get first frame
        if (this.simulator) {
            return this.start() // will reject if no simulator
                .then(() => {
                    if (this.simulator) {
                        this.simulator.requestFrame(0);
                    }
                })
                .then(() => ({
                    status: FILE_STATUS_SUCCESS,
                }));
        }

        return Promise.reject({
            status: FILE_STATUS_FAIL,
        });
    }

    public changeFile(
        connectionParams: SimulatorConnectionParams,
        // TODO: push newFileName into connectionParams
        newFileName: string,
        keepRemoteConnection = false
    ): Promise<FileReturn> {
        this.cancelCurrentFile(newFileName);
        return this.initNewFile(connectionParams, keepRemoteConnection);
    }

    public markFileChangeAsHandled(): void {
        this.isFileChanging = false;
    }

    public getFile(): string {
        return this.playBackFile;
    }

    public checkServerHealth(
        handler: () => void,
        netConnectionConfig: NetConnectionParams
    ): void {
        if (!this.isRemoteOctopusClientConfigured()) {
            this.configureNetwork(netConnectionConfig);
        }
        if (this.octopusClient) {
            this.octopusClient.setHealthCheckHandler(handler);
            this.octopusClient.checkServerHealth();
        }
    }

    public cancelConversion(): void {
        if (this.octopusClient) {
            this.octopusClient.cancelConversion();
        }
    }

    private setupMetricsCalculator(
        config: NetConnectionParams
    ): RemoteMetricsCalculator {
        const webSocketClient =
            this.remoteWebsocketClient &&
            this.remoteWebsocketClient.socketIsValid()
                ? this.remoteWebsocketClient
                : new WebsocketClient(config, this.onError);
        return new RemoteMetricsCalculator(webSocketClient, this.onError);
    }

    public async getMetrics(config: NetConnectionParams): Promise<void> {
        if (
            !this.metricsCalculator ||
            !this.metricsCalculator.socketIsValid()
        ) {
            this.metricsCalculator = this.setupMetricsCalculator(config);
            await this.metricsCalculator.connectToRemoteServer();
        }
        this.metricsCalculator.getAvailableMetrics();
    }

    public async getPlotData(
        config: NetConnectionParams,
        requestedPlots: PlotConfig[]
    ): Promise<void> {
        if (!this.simulator) {
            return;
        }

        if (
            !this.metricsCalculator ||
            !this.metricsCalculator.socketIsValid()
        ) {
            this.metricsCalculator = this.setupMetricsCalculator(config);
            await this.metricsCalculator.connectToRemoteServer();
        }

        if (this.simulator instanceof LocalFileSimulator) {
            const simulariumFile: ISimulariumFile =
                this.simulator.getSimulariumFile();
            this.metricsCalculator.getPlotData(
                simulariumFile["simulariumFile"],
                requestedPlots
            );
        } else if (this.simulator instanceof RemoteSimulator) {
            // we don't have the simularium file, so we'll just send an empty data object
            this.metricsCalculator.getPlotData(
                {},
                requestedPlots,
                this.simulator.getLastRequestedFile()
            );
        }
    }

    public clearLocalCache(): void {
        this.visData.clearCache();
    }

    public set trajFileInfoCallback(
        callback: (msg: TrajectoryFileInfo) => void
    ) {
        this.handleTrajectoryInfo = callback;
        if (this.simulator) {
            this.simulator.setTrajectoryFileInfoHandler(callback);
        }
    }

    public setVolumeLoadingMode(mode: VolumeLoadingMode): void {
        this.visGeometry?.setVolumeLoadingMode(mode);
    }

    /**
     * Camera controls
     * simulariumController.visGeometry gets set in
     * componentDidMount of the viewer, so as long as the dom is mounted
     * these functions will be callable.
     */

    public zoomIn(): void {
        this.visGeometry?.zoomIn();
    }

    public zoomOut(): void {
        this.visGeometry?.zoomOut();
    }

    public resetCamera(): void {
        this.visGeometry?.resetCamera();
    }

    public centerCamera(): void {
        this.visGeometry?.centerCamera();
    }

    public reOrientCamera(): void {
        this.visGeometry?.reOrientCamera();
    }

    public setPanningMode(pan: boolean): void {
        this.visGeometry?.setPanningMode(pan);
    }

    public setAllowViewPanning(allow: boolean): void {
        this.visGeometry?.setAllowViewPanning(allow);
    }

    public setFocusMode(focus: boolean): void {
        this.visGeometry?.setFocusMode(focus);
    }

    public setCameraType(ortho: boolean): void {
        this.visGeometry?.setCameraType(ortho);
    }
}

export { SimulariumController };<|MERGE_RESOLUTION|>--- conflicted
+++ resolved
@@ -1,18 +1,12 @@
 import jsLogger from "js-logger";
 import { isEmpty, noop } from "lodash";
-<<<<<<< HEAD
-import { VisData, RemoteSimulator } from "../simularium";
-import type { NetConnectionParams, TrajectoryFileInfo } from "../simularium";
-import { VisGeometry, VolumeLoadingMode } from "../visGeometry";
-=======
 import { v4 as uuidv4 } from "uuid";
 import { VisData, RemoteSimulator } from "../simularium/index.js";
 import type {
     NetConnectionParams,
     TrajectoryFileInfo,
 } from "../simularium/index.js";
-import { VisGeometry } from "../visGeometry/index.js";
->>>>>>> a3aea7e2
+import { VisGeometry, VolumeLoadingMode } from "../visGeometry/index.js";
 import {
     FileReturn,
     FILE_STATUS_SUCCESS,
