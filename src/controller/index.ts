import jsLogger from "js-logger";
import { noop } from "lodash";
import {
    RemoteSimulator,
    NetConnectionParams,
    VisData,
    VisDataMessage,
    TrajectoryFileInfo,
    VisGeometry,
} from "../simularium";
import {
    SimulariumFileFormat,
    FileReturn,
    FILE_STATUS_SUCCESS,
    FILE_STATUS_FAIL,
} from "../simularium/types";

import { ClientSimulator } from "../simularium/ClientSimulator";
import { ClientSimulatorParams } from "../simularium/localSimulators/ClientSimulatorFactory";
import { ISimulator } from "../simularium/ISimulator";
import { LocalFileSimulator } from "../simularium/LocalFileSimulator";

// TODO get this info passed in from the outside or read in as data
const SIMULARIUM_ASSETS_BUCKET =
    "https://aics-simularium-data.s3.us-east-2.amazonaws.com";
const DEFAULT_ASSET_PREFIX = `${SIMULARIUM_ASSETS_BUCKET}/meshes/obj`;
const DEFAULT_VISDATA_PREFIX = `${SIMULARIUM_ASSETS_BUCKET}/visdata`;

jsLogger.setHandler(jsLogger.createDefaultHandler());

// TODO: refine this as part of the public API for initializing the
// controller (also see SimulatorConnectionParams below)
interface SimulariumControllerParams {
    remoteSimulator?: RemoteSimulator;
    netConnectionSettings?: NetConnectionParams;
    trajectoryPlaybackFile?: string;
}

// TODO: refine this as part of the public API for initializing the
// controller with a simulator connection
interface SimulatorConnectionParams {
    netConnectionSettings?: NetConnectionParams;
    clientSimulatorParams?: ClientSimulatorParams;
    simulariumFile?: SimulariumFileFormat;
}

export default class SimulariumController {
    public simulator?: ISimulator;
    public visData: VisData;
    public visGeometry: VisGeometry | undefined;
    public tickIntervalLength: number;
    public handleTrajectoryInfo: (TrajectoryFileInfo) => void;
    public postConnect: () => void;
    public onError?: (errorMessage: string) => void;

    private networkEnabled: boolean;
    private isPaused: boolean;
    private isFileChanging: boolean;
    private playBackFile: string;

    public constructor(params: SimulariumControllerParams) {
        this.visData = new VisData();
        this.tickIntervalLength = 0; // Will be overwritten when a trajectory is loaded
        this.postConnect = () => noop;

        this.handleTrajectoryInfo = (/*msg: TrajectoryFileInfo*/) => noop;
        this.onError = (/*errorMessage*/) => noop;

        // might only be used in unit testing
        // TODO: change test so controller isn't initialized with a remoteSimulator
        if (params.remoteSimulator) {
            this.simulator = params.remoteSimulator;
            this.simulator.setTrajectoryFileInfoHandler(
                (trajFileInfo: TrajectoryFileInfo) => {
                    this.handleTrajectoryInfo(trajFileInfo);
                }
            );
            this.simulator.setTrajectoryDataHandler(
                this.visData.parseAgentsFromNetData.bind(this.visData)
            );

            // TODO: probably remove this? We're never initalizing the controller
            // with any settings on the website.
        } else if (params.netConnectionSettings) {
            this.createSimulatorConnection(
                params.netConnectionSettings,
                undefined,
                undefined
            );
        } else {
            // No network information was passed in
            //  the viewer will be initialized blank

            this.simulator = undefined;

            // @TODO: Pass this warning upwards (to installing app)
            if (params.trajectoryPlaybackFile) {
                console.warn(
                    "trajectoryPlaybackFile param ignored, no network config provided"
                );
            }
        }

        this.networkEnabled = true;
        this.isPaused = false;
        this.isFileChanging = false;
        this.playBackFile = params.trajectoryPlaybackFile || "";
<<<<<<< HEAD
        this.geometryFile = this.resolveGeometryFile(
            params.trajectoryGeometryFile || "",
            this.playBackFile
        );
        this.assetPrefix = params.assetLocation || DEFAULT_ASSET_PREFIX;
    }

    private resolveGeometryFile(
        geometryFile: string,
        playbackFileName: string
    ): string {
        // if we got a geometryFile, assume it's a complete URL
        if (geometryFile) {
            return geometryFile;
        }
        // if there's no geometryFile, then make an assumption about the playbackFileName
        if (playbackFileName) {
            return `${DEFAULT_VISDATA_PREFIX}/${playbackFileName}.json`;
        }
        return "";
=======
        this.zoomIn = this.zoomIn.bind(this);
        this.zoomOut = this.zoomOut.bind(this);
        this.resetCamera = this.resetCamera.bind(this);
        this.centerCamera = this.centerCamera.bind(this);
        this.reOrientCamera = this.reOrientCamera.bind(this);
        this.setPanningMode = this.setPanningMode.bind(this);
        this.setFocusMode = this.setFocusMode.bind(this);
>>>>>>> 51cfb5d2
    }
    

    private createSimulatorConnection(
        netConnectionConfig?: NetConnectionParams,
        clientSimulatorParams?: ClientSimulatorParams,
        localFile?: SimulariumFileFormat
    ): void {
        if (clientSimulatorParams) {
            this.simulator = new ClientSimulator(clientSimulatorParams);
        } else if (localFile) {
            this.simulator = new LocalFileSimulator(
                this.playBackFile,
                localFile
            );
        } else if (netConnectionConfig) {
            this.simulator = new RemoteSimulator(netConnectionConfig);
        } else {
            throw new Error(
                "Insufficient data to determine and configure simulator connection"
            );
        }

        this.simulator.setTrajectoryFileInfoHandler(
            (trajFileInfo: TrajectoryFileInfo) => {
                this.handleTrajectoryInfo(trajFileInfo);
            }
        );
        this.simulator.setTrajectoryDataHandler(
            this.visData.parseAgentsFromNetData.bind(this.visData)
        );
    }

    public configureNetwork(config: NetConnectionParams): void {
        if (this.simulator && this.simulator.socketIsValid()) {
            this.simulator.disconnect();
        }

        this.createSimulatorConnection(config);
    }

    public get isChangingFile(): boolean {
        return this.isFileChanging;
    }

    public connect(): Promise<string> {
        if (!this.simulator) {
            return Promise.reject(
                new Error(
                    "No network connection established in simularium controller."
                )
            );
        }

        return this.simulator
            .connectToRemoteServer(this.simulator.getIp())
            .then((msg: string) => {
                this.postConnect();
                return msg;
            });
    }

    public start(): Promise<void> {
        if (!this.simulator) {
            return Promise.reject();
        }

        // switch back to 'networked' playback
        this.networkEnabled = true;
        this.isPaused = false;
        this.visData.clearCache();

        return this.simulator.startRemoteTrajectoryPlayback(this.playBackFile);
    }

    public time(): number {
        return this.visData.currentFrameData.time;
    }

    public stop(): void {
        if (this.simulator) {
            this.simulator.abortRemoteSim();
        }
    }

    public pause(): void {
        if (this.networkEnabled && this.simulator) {
            this.simulator.pauseRemoteSim();
        }

        this.isPaused = true;
    }

    public paused(): boolean {
        return this.isPaused;
    }

    public initializeTrajectoryFile(): void {
        if (this.simulator) {
            this.simulator.requestTrajectoryFileInfo(this.playBackFile);
        }
    }

    public gotoTime(time: number): void {
        // If in the middle of changing files, ignore any gotoTime requests
        if (this.isFileChanging === true) return;
        if (this.visData.hasLocalCacheForTime(time)) {
            this.visData.gotoTime(time);
        } else {
            if (this.networkEnabled && this.simulator) {
                // else reset the local cache,
                //  and play remotely from the desired simulation time
                this.visData.clearCache();

                // NOTE: This arbitrary rounding of time is a temporary fix until
                // simularium-engine is updated to work with imprecise float time values.
                // Revert the 2 lines of code below to:
                // this.simulator.gotoRemoteSimulationTime(time);
                const roundedTime = parseFloat(time.toPrecision(4));
                this.simulator.gotoRemoteSimulationTime(roundedTime);
            }
        }
    }

    public playFromTime(time: number): void {
        this.gotoTime(time);
        this.isPaused = false;
    }

    public resume(): void {
        if (this.networkEnabled && this.simulator) {
            this.simulator.resumeRemoteSim();
        }

        this.isPaused = false;
    }

    public clearFile(): void {
        this.isFileChanging = false;
        this.playBackFile = "";
        this.visData.clearCache();
        this.disableNetworkCommands();
        this.pause();
        if (this.visGeometry) {
            this.visGeometry.clearForNewTrajectory();
            this.visGeometry.resetCamera();
        }
    }

    public changeFile(
        connectionParams: SimulatorConnectionParams,
        // TODO: push newFileName into connectionParams
        newFileName: string
    ): Promise<FileReturn> {
        this.isFileChanging = true;
        this.playBackFile = newFileName;
<<<<<<< HEAD
        this.geometryFile = this.resolveGeometryFile(
            geometryFile || "",
            newFileName
        );
        this.assetPrefix = assetPrefix ? assetPrefix : DEFAULT_ASSET_PREFIX;
        this.visData.cancelAllWorkers();
=======
>>>>>>> 51cfb5d2
        this.visData.WaitForFrame(0);
        this.visData.clearCache();

        this.stop();

        // Do I still need this? test...
        // if (this.simulator) {
        //     this.simulator.disconnect();
        // }

        try {
            if (connectionParams) {
                this.createSimulatorConnection(
                    connectionParams.netConnectionSettings,
                    connectionParams.clientSimulatorParams,
                    connectionParams.simulariumFile
                );
                this.networkEnabled = true; // This confuses me, because local files also go through this code path
                this.isPaused = true;
            } else {
                throw new Error("incomplete simulator config provided");
            }
        } catch (e) {
            this.simulator = undefined;

            console.warn(e.message);

            this.networkEnabled = false;
            this.isPaused = false;
        }

        // start the simulation paused and get first frame
        if (this.simulator) {
            return this.start()
                .then(() => {
                    if (this.simulator) {
                        this.simulator.requestSingleFrame(0);
                    }
                })
                .then(() => ({
                    status: FILE_STATUS_SUCCESS,
                }));
        }

        return Promise.reject({
            status: FILE_STATUS_FAIL,
        });
    }

    public markFileChangeAsHandled(): void {
        this.isFileChanging = false;
    }

    public getFile(): string {
        return this.playBackFile;
    }

    public disableNetworkCommands(): void {
        this.networkEnabled = false;

        if (this.simulator && this.simulator.socketIsValid()) {
            this.simulator.disconnect();
        }
    }

    public cacheJSON(json: VisDataMessage): void {
        this.visData.cacheJSON(json);
    }

    public clearLocalCache(): void {
        this.visData.clearCache();
    }

    public get dragAndDropFileInfo(): TrajectoryFileInfo | null {
        return this.visData.dragAndDropFileInfo;
    }
    public set dragAndDropFileInfo(fileInfo: TrajectoryFileInfo | null) {
        this.visData.dragAndDropFileInfo = fileInfo;
    }

    public set trajFileInfoCallback(
        callback: (msg: TrajectoryFileInfo) => void
    ) {
        this.handleTrajectoryInfo = callback;
        if (this.simulator) {
            this.simulator.setTrajectoryFileInfoHandler(callback);
        }
    }

    /**
     * Camera controls
     * simulariumController.visGeometry gets set in
     * componentDidMount of the viewer, so as long as the dom is mounted
     * these functions will be callable.
     */
    public zoomIn(): void {
        if (this.visGeometry) {
            this.visGeometry.zoomIn();
        }
    }

    public zoomOut(): void {
        if (this.visGeometry) {
            this.visGeometry.zoomOut();
        }
    }

    public resetCamera(): void {
        if (this.visGeometry) {
            this.visGeometry.resetCamera();
        }
    }

    public centerCamera(): void {
        if (this.visGeometry) {
            this.visGeometry.centerCamera();
        }
    }

    public reOrientCamera(): void {
        if (this.visGeometry) {
            this.visGeometry.reOrientCamera();
        }
    }

    public setPanningMode(pan: boolean): void {
        if (this.visGeometry) {
            this.visGeometry.setPanningMode(pan);
        }
    }

    public setFocusMode(focus: boolean): void {
        if (this.visGeometry) {
            this.visGeometry.setFocusMode(focus);
        }
    }
}

export { SimulariumController };<|MERGE_RESOLUTION|>--- conflicted
+++ resolved
@@ -105,28 +105,6 @@
         this.isPaused = false;
         this.isFileChanging = false;
         this.playBackFile = params.trajectoryPlaybackFile || "";
-<<<<<<< HEAD
-        this.geometryFile = this.resolveGeometryFile(
-            params.trajectoryGeometryFile || "",
-            this.playBackFile
-        );
-        this.assetPrefix = params.assetLocation || DEFAULT_ASSET_PREFIX;
-    }
-
-    private resolveGeometryFile(
-        geometryFile: string,
-        playbackFileName: string
-    ): string {
-        // if we got a geometryFile, assume it's a complete URL
-        if (geometryFile) {
-            return geometryFile;
-        }
-        // if there's no geometryFile, then make an assumption about the playbackFileName
-        if (playbackFileName) {
-            return `${DEFAULT_VISDATA_PREFIX}/${playbackFileName}.json`;
-        }
-        return "";
-=======
         this.zoomIn = this.zoomIn.bind(this);
         this.zoomOut = this.zoomOut.bind(this);
         this.resetCamera = this.resetCamera.bind(this);
@@ -134,9 +112,7 @@
         this.reOrientCamera = this.reOrientCamera.bind(this);
         this.setPanningMode = this.setPanningMode.bind(this);
         this.setFocusMode = this.setFocusMode.bind(this);
->>>>>>> 51cfb5d2
-    }
-    
+    }
 
     private createSimulatorConnection(
         netConnectionConfig?: NetConnectionParams,
@@ -291,15 +267,6 @@
     ): Promise<FileReturn> {
         this.isFileChanging = true;
         this.playBackFile = newFileName;
-<<<<<<< HEAD
-        this.geometryFile = this.resolveGeometryFile(
-            geometryFile || "",
-            newFileName
-        );
-        this.assetPrefix = assetPrefix ? assetPrefix : DEFAULT_ASSET_PREFIX;
-        this.visData.cancelAllWorkers();
-=======
->>>>>>> 51cfb5d2
         this.visData.WaitForFrame(0);
         this.visData.clearCache();
 
