import jsLogger from "js-logger";
import { isEmpty, noop } from "lodash";
import { v4 as uuidv4 } from "uuid";
import { VisData, RemoteSimulator } from "../simularium/index.js";
import type {
    NetConnectionParams,
    Plot,
    TrajectoryFileInfo,
} from "../simularium/index.js";
import { VisGeometry } from "../visGeometry/index.js";
import {
    FileReturn,
    FILE_STATUS_SUCCESS,
    FILE_STATUS_FAIL,
    PlotConfig,
    Metrics,
} from "../simularium/types.js";

import { ClientSimulator } from "../simularium/ClientSimulator.js";
import { IClientSimulatorImpl } from "../simularium/localSimulators/IClientSimulatorImpl.js";
import { ISimulator } from "../simularium/ISimulator.js";
import { LocalFileSimulator } from "../simularium/LocalFileSimulator.js";
import { FrontEndError } from "../simularium/FrontEndError.js";
import type { ISimulariumFile } from "../simularium/ISimulariumFile.js";
import { WebsocketClient } from "../simularium/WebsocketClient.js";
import { TrajectoryType } from "../constants.js";
import { OctopusServicesClient } from "../simularium/OctopusClient.js";

jsLogger.setHandler(jsLogger.createDefaultHandler());

// TODO: refine this as part of the public API for initializing the
// controller with a simulator connection
interface SimulatorConnectionParams {
    netConnectionSettings?: NetConnectionParams;
    clientSimulator?: IClientSimulatorImpl;
    simulariumFile?: ISimulariumFile;
    geoAssets?: { [key: string]: string };
    requestJson?: boolean;
}

export default class SimulariumController {
    public simulator?: ISimulator;
    public remoteWebsocketClient?: WebsocketClient;
    public octopusClient?: OctopusServicesClient;
    public visData: VisData;
    public visGeometry: VisGeometry | undefined;
    public tickIntervalLength: number;
    public handleTrajectoryInfo: (TrajectoryFileInfo) => void;
<<<<<<< HEAD
=======
    public handleMetrics: (Metrics) => void;
    public handlePlotData: (Plots) => void;
>>>>>>> 4c83fc23
    public startRecording: () => void;
    public stopRecording: () => void;
    public onError?: (error: FrontEndError) => void;

    private isPaused: boolean;
    private isFileChanging: boolean;
    private playBackFile: string;

    public constructor() {
        this.visData = new VisData();
        this.tickIntervalLength = 0; // Will be overwritten when a trajectory is loaded
        this.startRecording = () => noop;
        this.stopRecording = () => noop;

        this.handleTrajectoryInfo = (/*msg: TrajectoryFileInfo*/) => noop;
        this.handleMetrics = (/*msg: Metrics*/) => noop;
        this.handlePlotData = (/*msg: Plot[]*/) => noop;
        this.onError = (/*errorMessage*/) => noop;

        this.isPaused = false;
        this.isFileChanging = false;
        this.playBackFile = "";
        this.simulator = undefined;
        this.zoomIn = this.zoomIn.bind(this);
        this.zoomOut = this.zoomOut.bind(this);
        this.resetCamera = this.resetCamera.bind(this);
        this.centerCamera = this.centerCamera.bind(this);
        this.reOrientCamera = this.reOrientCamera.bind(this);
        this.setPanningMode = this.setPanningMode.bind(this);
        this.setFocusMode = this.setFocusMode.bind(this);
        this.convertTrajectory = this.convertTrajectory.bind(this);
        this.setCameraType = this.setCameraType.bind(this);
        this.startSmoldynSim = this.startSmoldynSim.bind(this);
        this.cancelCurrentFile = this.cancelCurrentFile.bind(this);
        this.initNewFile = this.initNewFile.bind(this);
    }

    private createSimulatorConnection(
        netConnectionConfig?: NetConnectionParams,
        clientSimulator?: IClientSimulatorImpl,
        localFile?: ISimulariumFile,
        geoAssets?: { [key: string]: string },
        requestJson?: boolean
    ): void {
        if (clientSimulator) {
            this.simulator = new ClientSimulator(clientSimulator);
            this.simulator.setTrajectoryDataHandler(
                this.visData.parseAgentsFromNetData.bind(this.visData)
            );
        } else if (localFile) {
            this.simulator = new LocalFileSimulator(
                this.playBackFile,
                localFile
            );
            if (this.visGeometry && geoAssets && !isEmpty(geoAssets)) {
                this.visGeometry.geometryStore.cacheLocalAssets(geoAssets);
            }
            this.simulator.setTrajectoryDataHandler(
                this.visData.parseAgentsFromFrameData.bind(this.visData)
            );
        } else if (netConnectionConfig) {
            const webSocketClient = new WebsocketClient(
                netConnectionConfig,
                this.onError
            );
            this.remoteWebsocketClient = webSocketClient;
            this.octopusClient = new OctopusServicesClient(webSocketClient);
            this.simulator = new RemoteSimulator(
                webSocketClient,
                this.onError,
                requestJson
            );
            this.simulator.setTrajectoryDataHandler(
                this.visData.parseAgentsFromNetData.bind(this.visData)
            );
        } else {
            // caught in try/catch block, not sent to front end
            throw new Error(
                "Insufficient data to determine and configure simulator connection"
            );
        }

        this.simulator.setTrajectoryFileInfoHandler(
            (trajFileInfo: TrajectoryFileInfo) => {
                this.handleTrajectoryInfo(trajFileInfo);
            }
        );
        this.simulator.setMetricsHandler((metrics: Metrics) =>
            this.handleMetrics(metrics)
        );
        this.simulator.setPlotDataHandler((plots: Plot[]) =>
            this.handlePlotData(plots)
        );
    }

    public configureNetwork(config: NetConnectionParams): void {
        if (this.simulator) {
            this.simulator.abort();
        }

        this.createSimulatorConnection(config);
    }

    public isRemoteOctopusClientConfigured(): boolean {
        return !!(
            this.simulator &&
            this.octopusClient &&
            this.remoteWebsocketClient?.socketIsValid()
        );
    }

    public get isChangingFile(): boolean {
        return this.isFileChanging;
    }

    public start(): Promise<void> {
        if (!this.simulator) {
            return Promise.reject();
        }

        this.isPaused = false;
        this.visData.clearCache();

        return this.simulator.initialize(this.playBackFile);
    }

    public time(): number {
        return this.visData.currentFrameData.time;
    }

    public stop(): void {
        if (this.simulator) {
            this.simulator.abort();
        }
    }

    public sendUpdate(obj: Record<string, unknown>): void {
        if (this.simulator) {
            this.simulator.sendUpdate(obj);
        }
    }

    public convertTrajectory(
        netConnectionConfig: NetConnectionParams,
        dataToConvert: Record<string, unknown>,
        fileType: TrajectoryType,
        providedFileName?: string
    ): Promise<void> {
        const fileName = providedFileName ?? `${uuidv4()}.simularium`;
        this.cancelCurrentFile(fileName);
        try {
            if (!this.isRemoteOctopusClientConfigured()) {
                this.configureNetwork(netConnectionConfig);
            }
            if (!this.octopusClient) {
                throw new Error("Octopus client not configured");
            }
            if (!this.simulator) {
                throw new Error("Simulator not initialized");
            }
            return this.octopusClient.convertTrajectory(
                dataToConvert,
                fileType,
                fileName
            );
        } catch (e) {
            return Promise.reject(e);
        }
    }

    public pause(): void {
        if (this.simulator) {
            this.simulator.pause();
            this.isPaused = true;
        }
    }

    public paused(): boolean {
        return this.isPaused;
    }

    public startSmoldynSim(
        netConnectionConfig: NetConnectionParams,
        fileName: string,
        smoldynInput: string
    ): Promise<void> {
        this.cancelCurrentFile(fileName);
        try {
            if (!this.isRemoteOctopusClientConfigured()) {
                this.configureNetwork(netConnectionConfig);
            }
            if (!this.octopusClient) {
                throw new Error("Octopus client not configured");
            }
            if (!this.simulator) {
                throw new Error("Simulator not initialized");
            }
            return this.octopusClient.sendSmoldynData(fileName, smoldynInput);
        } catch (e) {
            return Promise.reject(e);
        }
    }

    public gotoTime(time: number): void {
        // If in the middle of changing files, ignore any gotoTime requests
        if (this.isFileChanging || !this.simulator) return;
        if (this.visData.hasLocalCacheForTime(time)) {
            this.visData.gotoTime(time);
        } else {
            // else reset the local cache,
            //  and play remotely from the desired simulation time
            this.visData.clearCache();
            this.simulator.requestFrameByTime(time);
        }
    }

    public playFromTime(time: number): void {
        this.gotoTime(time);
        this.isPaused = false;
    }

    public resume(): void {
        if (this.simulator) {
            this.simulator.stream();
            this.isPaused = false;
        }
    }

    public clearFile(): void {
        this.isFileChanging = false;
        this.playBackFile = "";
        this.visData.clearForNewTrajectory();
        this.simulator?.abort();
        this.pause();
        if (this.visGeometry) {
            this.visGeometry.clearForNewTrajectory();
            this.visGeometry.resetCamera();
        }
    }

    public handleFileChange(
        simulariumFile: ISimulariumFile,
        fileName: string,
        geoAssets?: { [key: string]: string }
    ): Promise<FileReturn> {
        if (!fileName.includes(".simularium")) {
            throw new Error("File must be a .simularium file");
        }

        if (geoAssets) {
            return this.changeFile({ simulariumFile, geoAssets }, fileName);
        } else {
            return this.changeFile({ simulariumFile }, fileName);
        }
    }

    public cancelCurrentFile(newFileName: string): void {
        this.isFileChanging = true;
        this.playBackFile = newFileName;

        // calls simulator.abort()
        this.stop();

        this.visData.WaitForFrame(0);
        this.visData.clearForNewTrajectory();
    }

    public initNewFile(
        connectionParams: SimulatorConnectionParams,
        keepRemoteConnection = false
    ): Promise<FileReturn> {
        const shouldConfigureNewSimulator = !(
            keepRemoteConnection && this.isRemoteOctopusClientConfigured()
        );
        // don't create simulator if client wants to keep remote simulator and the
        // current simulator is a remote simulator
        if (shouldConfigureNewSimulator) {
            try {
                if (connectionParams) {
                    this.createSimulatorConnection(
                        connectionParams.netConnectionSettings,
                        connectionParams.clientSimulator,
                        connectionParams.simulariumFile,
                        connectionParams.geoAssets,
                        connectionParams.requestJson
                    );
                    this.isPaused = true;
                } else {
                    // caught in following block, not sent to front end
                    throw new Error("incomplete simulator config provided");
                }
            } catch (e) {
                const error = e as Error;
                this.simulator = undefined;
                console.warn(error.message);
                this.isPaused = false;
            }
        }

        // start the simulation paused and get first frame
        if (this.simulator) {
            return this.start() // will reject if no simulator
                .then(() => {
                    if (this.simulator) {
                        this.simulator.requestFrame(0);
                    }
                })
                .then(() => ({
                    status: FILE_STATUS_SUCCESS,
                }));
        }

        return Promise.reject({
            status: FILE_STATUS_FAIL,
        });
    }

    public changeFile(
        connectionParams: SimulatorConnectionParams,
        // TODO: push newFileName into connectionParams
        newFileName: string,
        keepRemoteConnection = false
    ): Promise<FileReturn> {
        this.cancelCurrentFile(newFileName);
        return this.initNewFile(connectionParams, keepRemoteConnection);
    }

    public markFileChangeAsHandled(): void {
        this.isFileChanging = false;
    }

    public getFile(): string {
        return this.playBackFile;
    }

    public cancelConversion(): void {
        if (this.octopusClient) {
            this.octopusClient.cancelConversion();
        }
    }

<<<<<<< HEAD
    private async setupMetricsCalculator(
        config: NetConnectionParams
    ): Promise<RemoteMetricsCalculator> {
        const webSocketClient =
            this.remoteWebsocketClient &&
            this.remoteWebsocketClient.socketIsValid()
                ? this.remoteWebsocketClient
                : new WebsocketClient(config, this.onError);
        const metricsCalculator = new RemoteMetricsCalculator(
            webSocketClient,
            this.onError
        );
        await metricsCalculator.connectToRemoteServer();
        return metricsCalculator;
    }

    public async getMetrics(config: NetConnectionParams): Promise<void> {
        if (this.simulator instanceof LocalFileSimulator) {
            const calculator = await this.setupMetricsCalculator(config);
            await this.simulator.setupMetricsCalculator(calculator);
        }

        this.simulator?.requestAvailableMetrics();
    }

    public async getPlotData(
        config: NetConnectionParams,
        requestedPlots: PlotConfig[]
    ): Promise<void> {
        if (this.simulator instanceof LocalFileSimulator) {
            await this.setupMetricsCalculator(config);
        }
        this.simulator?.requestPlotData({}, requestedPlots);
=======
    public async getMetrics(): Promise<void> {
        this.simulator?.requestAvailableMetrics();
    }

    public async getPlotData(requestedPlots: PlotConfig[]): Promise<void> {
        this.simulator?.requestPlotData(requestedPlots);
>>>>>>> 4c83fc23
    }

    public clearLocalCache(): void {
        this.visData.clearCache();
    }

    public set trajFileInfoCallback(
        callback: (msg: TrajectoryFileInfo) => void
    ) {
        this.handleTrajectoryInfo = callback;
        if (this.simulator) {
            this.simulator.setTrajectoryFileInfoHandler(callback);
        }
    }

    public set onMetricsCallback(callback: (msg: unknown) => void) {
        this.handleMetrics = callback;
        if (this.simulator) {
            this.simulator.setMetricsHandler(callback);
        }
    }

    public set onPlotDataCallback(callback: (msg: unknown) => void) {
        this.handlePlotData = callback;
        if (this.simulator) {
            this.simulator.setPlotDataHandler(callback);
        }
    }

    /**
     * Camera controls
     * simulariumController.visGeometry gets set in
     * componentDidMount of the viewer, so as long as the dom is mounted
     * these functions will be callable.
     */

    public zoomIn(): void {
        this.visGeometry?.zoomIn();
    }

    public zoomOut(): void {
        this.visGeometry?.zoomOut();
    }

    public resetCamera(): void {
        this.visGeometry?.resetCamera();
    }

    public centerCamera(): void {
        this.visGeometry?.centerCamera();
    }

    public reOrientCamera(): void {
        this.visGeometry?.reOrientCamera();
    }

    public setPanningMode(pan: boolean): void {
        this.visGeometry?.setPanningMode(pan);
    }

    public setAllowViewPanning(allow: boolean): void {
        this.visGeometry?.setAllowViewPanning(allow);
    }

    public setFocusMode(focus: boolean): void {
        this.visGeometry?.setFocusMode(focus);
    }

    public setCameraType(ortho: boolean): void {
        this.visGeometry?.setCameraType(ortho);
    }
}

export { SimulariumController };<|MERGE_RESOLUTION|>--- conflicted
+++ resolved
@@ -46,11 +46,8 @@
     public visGeometry: VisGeometry | undefined;
     public tickIntervalLength: number;
     public handleTrajectoryInfo: (TrajectoryFileInfo) => void;
-<<<<<<< HEAD
-=======
     public handleMetrics: (Metrics) => void;
     public handlePlotData: (Plots) => void;
->>>>>>> 4c83fc23
     public startRecording: () => void;
     public stopRecording: () => void;
     public onError?: (error: FrontEndError) => void;
@@ -392,48 +389,12 @@
         }
     }
 
-<<<<<<< HEAD
-    private async setupMetricsCalculator(
-        config: NetConnectionParams
-    ): Promise<RemoteMetricsCalculator> {
-        const webSocketClient =
-            this.remoteWebsocketClient &&
-            this.remoteWebsocketClient.socketIsValid()
-                ? this.remoteWebsocketClient
-                : new WebsocketClient(config, this.onError);
-        const metricsCalculator = new RemoteMetricsCalculator(
-            webSocketClient,
-            this.onError
-        );
-        await metricsCalculator.connectToRemoteServer();
-        return metricsCalculator;
-    }
-
-    public async getMetrics(config: NetConnectionParams): Promise<void> {
-        if (this.simulator instanceof LocalFileSimulator) {
-            const calculator = await this.setupMetricsCalculator(config);
-            await this.simulator.setupMetricsCalculator(calculator);
-        }
-
-        this.simulator?.requestAvailableMetrics();
-    }
-
-    public async getPlotData(
-        config: NetConnectionParams,
-        requestedPlots: PlotConfig[]
-    ): Promise<void> {
-        if (this.simulator instanceof LocalFileSimulator) {
-            await this.setupMetricsCalculator(config);
-        }
-        this.simulator?.requestPlotData({}, requestedPlots);
-=======
     public async getMetrics(): Promise<void> {
         this.simulator?.requestAvailableMetrics();
     }
 
     public async getPlotData(requestedPlots: PlotConfig[]): Promise<void> {
         this.simulator?.requestPlotData(requestedPlots);
->>>>>>> 4c83fc23
     }
 
     public clearLocalCache(): void {
