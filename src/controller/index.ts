import jsLogger from "js-logger";
import { noop } from "lodash";
import {
    RemoteSimulator,
    NetConnectionParams,
    VisData,
    VisDataMessage,
    TrajectoryFileInfo,
    VisGeometry,
} from "../simularium";
import {
    SimulariumFileFormat,
    FileReturn,
    FILE_STATUS_SUCCESS,
    FILE_STATUS_FAIL,
} from "../simularium/types";

import { ClientSimulator } from "../simularium/ClientSimulator";
import { ClientSimulatorParams } from "../simularium/localSimulators/ClientSimulatorFactory";
import { ISimulator } from "../simularium/ISimulator";
import { LocalFileSimulator } from "../simularium/LocalFileSimulator";

jsLogger.setHandler(jsLogger.createDefaultHandler());

// TODO: refine this as part of the public API for initializing the
// controller (also see SimulatorConnectionParams below)
interface SimulariumControllerParams {
    remoteSimulator?: RemoteSimulator;
    netConnectionSettings?: NetConnectionParams;
    trajectoryPlaybackFile?: string;
}

// TODO: refine this as part of the public API for initializing the
// controller with a simulator connection
interface SimulatorConnectionParams {
    netConnectionSettings?: NetConnectionParams;
    clientSimulatorParams?: ClientSimulatorParams;
    simulariumFile?: SimulariumFileFormat;
}

export default class SimulariumController {
    public simulator?: ISimulator;
    public visData: VisData;
    public visGeometry: VisGeometry | undefined;
    public tickIntervalLength: number;
    public handleTrajectoryInfo: (TrajectoryFileInfo) => void;
    public postConnect: () => void;
    public onError?: (errorMessage: string) => void;

    private networkEnabled: boolean;
    private isPaused: boolean;
    private isFileChanging: boolean;
    private playBackFile: string;

    public constructor(params: SimulariumControllerParams) {
        this.visData = new VisData();
        this.tickIntervalLength = 0; // Will be overwritten when a trajectory is loaded
        this.postConnect = () => noop;

        this.handleTrajectoryInfo = (/*msg: TrajectoryFileInfo*/) => noop;
        this.onError = (/*errorMessage*/) => noop;

        // might only be used in unit testing
        // TODO: change test so controller isn't initialized with a remoteSimulator
        if (params.remoteSimulator) {
            this.simulator = params.remoteSimulator;
            this.simulator.setTrajectoryFileInfoHandler(
                (trajFileInfo: TrajectoryFileInfo) => {
                    this.handleTrajectoryInfo(trajFileInfo);
                }
            );
            this.simulator.setTrajectoryDataHandler(
                this.visData.parseAgentsFromNetData.bind(this.visData)
            );

            // TODO: probably remove this? We're never initalizing the controller
            // with any settings on the website.
        } else if (params.netConnectionSettings) {
            this.createSimulatorConnection(
                params.netConnectionSettings,
                undefined,
                undefined
            );
        } else {
            // No network information was passed in
            //  the viewer will be initialized blank

            this.simulator = undefined;

            // @TODO: Pass this warning upwards (to installing app)
            if (params.trajectoryPlaybackFile) {
                console.warn(
                    "trajectoryPlaybackFile param ignored, no network config provided"
                );
            }
        }

        this.networkEnabled = true;
        this.isPaused = false;
        this.isFileChanging = false;
        this.playBackFile = params.trajectoryPlaybackFile || "";
<<<<<<< HEAD
=======
        this.geometryFile = this.resolveGeometryFile(
            params.trajectoryGeometryFile || "",
            this.playBackFile
        );
        this.assetPrefix = params.assetLocation || DEFAULT_ASSET_PREFIX;

        this.zoomIn = this.zoomIn.bind(this);
        this.zoomOut = this.zoomOut.bind(this);
        this.resetCamera = this.resetCamera.bind(this);
        this.centerCamera = this.centerCamera.bind(this);
        this.reOrientCamera = this.reOrientCamera.bind(this);
        this.setPanningMode = this.setPanningMode.bind(this);
        this.setFocusMode = this.setFocusMode.bind(this);
    }

    private resolveGeometryFile(
        geometryFile: string,
        playbackFileName: string
    ): string {
        // if we got a geometryFile, assume it's a complete URL
        if (geometryFile) {
            return geometryFile;
        }
        // if there's no geometryFile, then make an assumption about the playbackFileName
        if (playbackFileName) {
            return `https://aics-agentviz-data.s3.us-east-2.amazonaws.com/visdata/${playbackFileName}.json`;
        }
        return "";
>>>>>>> 9d5e50f9
    }

    private createSimulatorConnection(
        netConnectionConfig?: NetConnectionParams,
        clientSimulatorParams?: ClientSimulatorParams,
        localFile?: SimulariumFileFormat
    ): void {
        if (clientSimulatorParams) {
            this.simulator = new ClientSimulator(clientSimulatorParams);
        } else if (localFile) {
            this.simulator = new LocalFileSimulator(
                this.playBackFile,
                localFile
            );
        } else if (netConnectionConfig) {
            this.simulator = new RemoteSimulator(netConnectionConfig);
        } else {
            throw new Error(
                "Insufficient data to determine and configure simulator connection"
            );
        }

        this.simulator.setTrajectoryFileInfoHandler(
            (trajFileInfo: TrajectoryFileInfo) => {
                this.handleTrajectoryInfo(trajFileInfo);
            }
        );
        this.simulator.setTrajectoryDataHandler(
            this.visData.parseAgentsFromNetData.bind(this.visData)
        );
    }

    public configureNetwork(config: NetConnectionParams): void {
        if (this.simulator && this.simulator.socketIsValid()) {
            this.simulator.disconnect();
        }

        this.createSimulatorConnection(config);
    }

    public get isChangingFile(): boolean {
        return this.isFileChanging;
    }

    public connect(): Promise<string> {
        if (!this.simulator) {
            return Promise.reject(
                new Error(
                    "No network connection established in simularium controller."
                )
            );
        }

        return this.simulator
            .connectToRemoteServer(this.simulator.getIp())
            .then((msg: string) => {
                this.postConnect();
                return msg;
            });
    }

    public start(): Promise<void> {
        if (!this.simulator) {
            return Promise.reject();
        }

        // switch back to 'networked' playback
        this.networkEnabled = true;
        this.isPaused = false;
        this.visData.clearCache();

        return this.simulator.startRemoteTrajectoryPlayback(this.playBackFile);
    }

    public time(): number {
        return this.visData.currentFrameData.time;
    }

    public stop(): void {
        if (this.simulator) {
            this.simulator.abortRemoteSim();
        }
    }

    public pause(): void {
        if (this.networkEnabled && this.simulator) {
            this.simulator.pauseRemoteSim();
        }

        this.isPaused = true;
    }

    public paused(): boolean {
        return this.isPaused;
    }

    public initializeTrajectoryFile(): void {
        if (this.simulator) {
            this.simulator.requestTrajectoryFileInfo(this.playBackFile);
        }
    }

    public gotoTime(time: number): void {
        // If in the middle of changing files, ignore any gotoTime requests
        if (this.isFileChanging === true) return;
        if (this.visData.hasLocalCacheForTime(time)) {
            this.visData.gotoTime(time);
        } else {
            if (this.networkEnabled && this.simulator) {
                // else reset the local cache,
                //  and play remotely from the desired simulation time
                this.visData.clearCache();

                // NOTE: This arbitrary rounding of time is a temporary fix until
                // simularium-engine is updated to work with imprecise float time values.
                // Revert the 2 lines of code below to:
                // this.simulator.gotoRemoteSimulationTime(time);
                const roundedTime = parseFloat(time.toPrecision(4));
                this.simulator.gotoRemoteSimulationTime(roundedTime);
            }
        }
    }

    public playFromTime(time: number): void {
        this.gotoTime(time);
        this.isPaused = false;
    }

    public resume(): void {
        if (this.networkEnabled && this.simulator) {
            this.simulator.resumeRemoteSim();
        }

        this.isPaused = false;
    }

    public clearFile(): void {
        this.isFileChanging = false;
        this.playBackFile = "";
        this.visData.clearCache();
        this.disableNetworkCommands();
        this.pause();
        if (this.visGeometry) {
            this.visGeometry.clearForNewTrajectory();
            this.visGeometry.resetCamera();
        }
    }

    public changeFile(
        connectionParams: SimulatorConnectionParams,
        // TODO: push newFileName into connectionParams
        newFileName: string
    ): Promise<FileReturn> {
        this.isFileChanging = true;
        this.playBackFile = newFileName;
        this.visData.WaitForFrame(0);
        this.visData.clearCache();
        this.visData.cancelAllWorkers();

        this.stop();

        // Do I still need this? test...
        // if (this.simulator) {
        //     this.simulator.disconnect();
        // }

        try {
            if (connectionParams) {
                this.createSimulatorConnection(
                    connectionParams.netConnectionSettings,
                    connectionParams.clientSimulatorParams,
                    connectionParams.simulariumFile
                );
                this.networkEnabled = true; // This confuses me, because local files also go through this code path
                this.isPaused = true;
            } else {
                throw new Error("incomplete simulator config provided");
            }
        } catch (e) {
            this.simulator = undefined;

            console.warn(e.message);

            this.networkEnabled = false;
            this.isPaused = false;
        }

        // start the simulation paused and get first frame
        if (this.simulator) {
            return this.start()
                .then(() => {
                    if (this.simulator) {
                        this.simulator.requestSingleFrame(0);
                    }
                })
                .then(() => ({
                    status: FILE_STATUS_SUCCESS,
                }));
        }

        return Promise.reject({
            status: FILE_STATUS_FAIL,
        });
    }

    public markFileChangeAsHandled(): void {
        this.isFileChanging = false;
    }

    public getFile(): string {
        return this.playBackFile;
    }

    public disableNetworkCommands(): void {
        this.networkEnabled = false;

        if (this.simulator && this.simulator.socketIsValid()) {
            this.simulator.disconnect();
        }
    }

    public cacheJSON(json: VisDataMessage): void {
        this.visData.cacheJSON(json);
    }

    public clearLocalCache(): void {
        this.visData.clearCache();
    }

    public get dragAndDropFileInfo(): TrajectoryFileInfo | null {
        return this.visData.dragAndDropFileInfo;
    }
    public set dragAndDropFileInfo(fileInfo: TrajectoryFileInfo | null) {
        this.visData.dragAndDropFileInfo = fileInfo;
    }

    public set trajFileInfoCallback(
        callback: (msg: TrajectoryFileInfo) => void
    ) {
        this.handleTrajectoryInfo = callback;
        if (this.simulator) {
            this.simulator.setTrajectoryFileInfoHandler(callback);
        }
    }

    /**
     * Camera controls
     * simulariumController.visGeometry gets set in
     * componentDidMount of the viewer, so as long as the dom is mounted
     * these functions will be callable.
     */
    public zoomIn(): void {
        if (this.visGeometry) {
            this.visGeometry.zoomIn();
        }
    }

    public zoomOut(): void {
        if (this.visGeometry) {
            this.visGeometry.zoomOut();
        }
    }

    public resetCamera(): void {
        if (this.visGeometry) {
            this.visGeometry.resetCamera();
        }
    }

    public centerCamera(): void {
        if (this.visGeometry) {
            this.visGeometry.centerCamera();
        }
    }

    public reOrientCamera(): void {
        if (this.visGeometry) {
            this.visGeometry.reOrientCamera();
        }
    }

    public setPanningMode(pan: boolean): void {
        if (this.visGeometry) {
            this.visGeometry.setPanningMode(pan);
        }
    }

    public setFocusMode(focus: boolean): void {
        if (this.visGeometry) {
            this.visGeometry.setFocusMode(focus);
        }
    }
}

export { SimulariumController };<|MERGE_RESOLUTION|>--- conflicted
+++ resolved
@@ -99,14 +99,6 @@
         this.isPaused = false;
         this.isFileChanging = false;
         this.playBackFile = params.trajectoryPlaybackFile || "";
-<<<<<<< HEAD
-=======
-        this.geometryFile = this.resolveGeometryFile(
-            params.trajectoryGeometryFile || "",
-            this.playBackFile
-        );
-        this.assetPrefix = params.assetLocation || DEFAULT_ASSET_PREFIX;
-
         this.zoomIn = this.zoomIn.bind(this);
         this.zoomOut = this.zoomOut.bind(this);
         this.resetCamera = this.resetCamera.bind(this);
@@ -115,22 +107,7 @@
         this.setPanningMode = this.setPanningMode.bind(this);
         this.setFocusMode = this.setFocusMode.bind(this);
     }
-
-    private resolveGeometryFile(
-        geometryFile: string,
-        playbackFileName: string
-    ): string {
-        // if we got a geometryFile, assume it's a complete URL
-        if (geometryFile) {
-            return geometryFile;
-        }
-        // if there's no geometryFile, then make an assumption about the playbackFileName
-        if (playbackFileName) {
-            return `https://aics-agentviz-data.s3.us-east-2.amazonaws.com/visdata/${playbackFileName}.json`;
-        }
-        return "";
->>>>>>> 9d5e50f9
-    }
+    
 
     private createSimulatorConnection(
         netConnectionConfig?: NetConnectionParams,
