import jsLogger from "js-logger";
import {
    NetConnection,
    NetConnectionParams,
    VisData,
    VisDataMessage,
    TrajectoryFileInfo,
} from "../simularium";

jsLogger.setHandler(jsLogger.createDefaultHandler());

interface SimulariumControllerParams {
    netConnection?: NetConnection;
    netConnectionSettings?: NetConnectionParams;
    trajectoryPlaybackFile?: string;
}

export default class SimulariumController {
    public netConnection: NetConnection;
    public visData: VisData;
    private networkEnabled: boolean;
    private isPaused: boolean;
    private fileChanged: boolean;
    private playBackFile: string;

    public constructor(params: SimulariumControllerParams) {
        this.visData = new VisData();

        if (params.netConnection) {
            this.netConnection = params.netConnection;
        } else {
            this.netConnection = new NetConnection(
                params.netConnectionSettings
            );
        }

        this.playBackFile = params.trajectoryPlaybackFile || "";
        this.netConnection.onTrajectoryDataArrive = this.visData.parseAgentsFromNetData.bind(
            this.visData
        );

        this.networkEnabled = true;
        this.isPaused = false;
        this.fileChanged = false;
    }

    public get hasChangedFile(): boolean {
        return this.fileChanged;
    }

    public connect(): Promise<string> {
        return this.netConnection.connectToRemoteServer(
            this.netConnection.getIp()
        );
    }

    public start(): Promise<void> {
        // switch back to 'networked' playback
        this.networkEnabled = true;
        this.isPaused = false;
        this.visData.clearCache();

        return this.netConnection.startRemoteTrajectoryPlayback(
            this.playBackFile
        );
    }

    public time(): number {
        return this.visData.currentFrameData.time;
    }

    public stop(): void {
        this.netConnection.abortRemoteSim();
    }

    public pause(): void {
        if (this.networkEnabled) {
            this.netConnection.pauseRemoteSim();
        }

        this.isPaused = true;
    }

    public paused(): boolean {
        return this.isPaused;
    }

    public initializeTrajectoryFile(): void {
        this.netConnection.requestTrajectoryFileInfo(this.playBackFile);
    }

    public gotoTime(timeNs: number): void {
        if (this.visData.hasLocalCacheForTime(timeNs)) {
            this.visData.gotoTime(timeNs);
        } else {
            if (this.networkEnabled) {
                // else reset the local cache,
                //  and play remotely from the desired simulation time
                this.visData.clearCache();
                this.netConnection.gotoRemoteSimulationTime(timeNs);
            }
        }
    }

    public playFromTime(timeNs: number): void {
        this.gotoTime(timeNs);
        this.isPaused = false;
    }

    public resume(): void {
        if (this.networkEnabled) {
            this.netConnection.resumeRemoteSim();
        }

        this.isPaused = false;
    }

<<<<<<< HEAD
    public changeFile(newFileName: string): void {
        if (newFileName !== this.playBackFile) {
=======
    public changeFile(newFile: string): void {
        if (newFile !== this.playBackFile) {
>>>>>>> 86e75fbf
            this.fileChanged = true;
            this.playBackFile = newFileName;

            this.visData.WaitForFrame(0);
            this.visData.clearCache();

            this.stop();
            this.start().then(() => {
                this.netConnection.requestSingleFrame(0);
            });
        }
    }

    public markFileChangeAsHandled(): void {
        this.fileChanged = false;
    }

    public getFile(): string {
        return this.playBackFile;
    }

    public disableNetworkCommands(): void {
        this.networkEnabled = false;

        if (this.netConnection.socketIsValid()) {
            this.netConnection.disconnect();
        }
    }

    public cacheJSON(json: VisDataMessage): void {
        this.visData.cacheJSON(json);
    }

    public clearLocalCache(): void {
        this.visData.clearCache();
    }

    public dragAndDropFileInfo(): TrajectoryFileInfo {
        return this.visData.dragAndDropFileInfo();
    }
}

export { SimulariumController };<|MERGE_RESOLUTION|>--- conflicted
+++ resolved
@@ -115,13 +115,8 @@
         this.isPaused = false;
     }
 
-<<<<<<< HEAD
     public changeFile(newFileName: string): void {
         if (newFileName !== this.playBackFile) {
-=======
-    public changeFile(newFile: string): void {
-        if (newFile !== this.playBackFile) {
->>>>>>> 86e75fbf
             this.fileChanged = true;
             this.playBackFile = newFileName;
 
