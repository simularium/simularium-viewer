import jsLogger from "js-logger";
import { isEmpty, noop } from "lodash";
import { v4 as uuidv4 } from "uuid";
import { VisData, RemoteSimulator } from "../simularium/index.js";
import type {
    NetConnectionParams,
    TrajectoryFileInfo,
} from "../simularium/index.js";
import { VisGeometry } from "../visGeometry/index.js";
import {
    FileReturn,
    FILE_STATUS_SUCCESS,
    FILE_STATUS_FAIL,
    PlotConfig,
} from "../simularium/types.js";

import { ClientSimulator } from "../simularium/ClientSimulator.js";
import { IClientSimulatorImpl } from "../simularium/localSimulators/IClientSimulatorImpl.js";
import { ISimulator } from "../simularium/ISimulator.js";
import { LocalFileSimulator } from "../simularium/LocalFileSimulator.js";
import { FrontEndError } from "../simularium/FrontEndError.js";
import type { ISimulariumFile } from "../simularium/ISimulariumFile.js";
import { WebsocketClient } from "../simularium/WebsocketClient.js";
import { TrajectoryType } from "../constants.js";
import { RemoteMetricsCalculator } from "../simularium/RemoteMetricsCalculator.js";
import { OctopusServicesClient } from "../simularium/OctopusClient.js";

jsLogger.setHandler(jsLogger.createDefaultHandler());

// TODO: refine this as part of the public API for initializing the
// controller (also see SimulatorConnectionParams below)
interface SimulariumControllerParams {
    remoteSimulator?: RemoteSimulator;
    netConnectionSettings?: NetConnectionParams;
    trajectoryPlaybackFile?: string;
}

// TODO: refine this as part of the public API for initializing the
// controller with a simulator connection
interface SimulatorConnectionParams {
    netConnectionSettings?: NetConnectionParams;
    clientSimulator?: IClientSimulatorImpl;
    simulariumFile?: ISimulariumFile;
    geoAssets?: { [key: string]: string };
}

export default class SimulariumController {
    public simulator?: ISimulator;
    public remoteWebsocketClient?: WebsocketClient;
    public octopusClient?: OctopusServicesClient;
    public metricsCalculator?: RemoteMetricsCalculator;
    public visData: VisData;
    public visGeometry: VisGeometry | undefined;
    public tickIntervalLength: number;
    public handleTrajectoryInfo: (TrajectoryFileInfo) => void;
    public postConnect: () => void;
    public startRecording: () => void;
    public stopRecording: () => void;
    public onStreamingChange: (streaming: boolean) => void;
    public onError?: (error: FrontEndError) => void;

    public isFileChanging: boolean;
    public streaming: boolean;
    private playBackFile: string;

    public constructor(params: SimulariumControllerParams) {
        this.visData = new VisData();
        this.tickIntervalLength = 0; // Will be overwritten when a trajectory is loaded
        this.postConnect = () => noop;
        this.startRecording = () => noop;
        this.stopRecording = () => noop;

        this.handleTrajectoryInfo = (/*msg: TrajectoryFileInfo*/) => noop;
        this.onError = (/*errorMessage*/) => noop;
        this.onStreamingChange = (/*streaming: boolean*/) => noop;

        // might only be used in unit testing
        // TODO: change test so controller isn't initialized with a remoteSimulator
        if (params.remoteSimulator) {
            this.simulator = params.remoteSimulator;
            this.simulator.setTrajectoryFileInfoHandler(
                (trajFileInfo: TrajectoryFileInfo) => {
                    this.handleTrajectoryInfo(trajFileInfo);
                }
            );
            this.simulator.setTrajectoryDataHandler(
                this.visData.parseAgentsFromNetData.bind(this.visData)
            );
            // TODO: probably remove this? We're never initalizing the controller
            // with any settings on the website.
        } else if (params.netConnectionSettings) {
            this.createSimulatorConnection(
                params.netConnectionSettings,
                undefined,
                undefined
            );
        } else {
            // No network information was passed in
            //  the viewer will be initialized blank

            this.simulator = undefined;

            // @TODO: Pass this warning upwards (to installing app)
            if (params.trajectoryPlaybackFile) {
                console.warn(
                    "trajectoryPlaybackFile param ignored, no network config provided"
                );
            }
        }

        this.isFileChanging = false;
        this.streaming = false;
        this.playBackFile = params.trajectoryPlaybackFile || "";
        this.zoomIn = this.zoomIn.bind(this);
        this.zoomOut = this.zoomOut.bind(this);
        this.resetCamera = this.resetCamera.bind(this);
        this.centerCamera = this.centerCamera.bind(this);
        this.reOrientCamera = this.reOrientCamera.bind(this);
        this.setPanningMode = this.setPanningMode.bind(this);
        this.setFocusMode = this.setFocusMode.bind(this);
        this.convertTrajectory = this.convertTrajectory.bind(this);
        this.setCameraType = this.setCameraType.bind(this);
        this.startSmoldynSim = this.startSmoldynSim.bind(this);
        this.cancelCurrentFile = this.cancelCurrentFile.bind(this);
        this.initNewFile = this.initNewFile.bind(this);
    }

    private createSimulatorConnection(
        netConnectionConfig?: NetConnectionParams,
        clientSimulator?: IClientSimulatorImpl,
        localFile?: ISimulariumFile,
        geoAssets?: { [key: string]: string }
    ): void {
        if (clientSimulator) {
            this.simulator = new ClientSimulator(clientSimulator);
            this.simulator.setTrajectoryDataHandler(
                this.visData.parseAgentsFromNetData.bind(this.visData)
            );
        } else if (localFile) {
            this.simulator = new LocalFileSimulator(
                this.playBackFile,
                localFile
            );
            if (this.visGeometry && geoAssets && !isEmpty(geoAssets)) {
                this.visGeometry.geometryStore.cacheLocalAssets(geoAssets);
            }
            this.simulator.setTrajectoryDataHandler(
                this.visData.parseAgentsFromFrameData.bind(this.visData)
            );
        } else if (netConnectionConfig) {
            const webSocketClient = new WebsocketClient(
                netConnectionConfig,
                this.onError
            );
            this.remoteWebsocketClient = webSocketClient;
            this.octopusClient = new OctopusServicesClient(webSocketClient);
            this.simulator = new RemoteSimulator(webSocketClient, this.onError);
            this.simulator.setTrajectoryDataHandler(
                this.visData.parseAgentsFromNetData.bind(this.visData)
            );
        } else {
            // caught in try/catch block, not sent to front end
            throw new Error(
                "Insufficient data to determine and configure simulator connection"
            );
        }

        this.simulator.setTrajectoryFileInfoHandler(
            (trajFileInfo: TrajectoryFileInfo) => {
                this.handleTrajectoryInfo(trajFileInfo);
            }
        );
        this.visData.setOnCacheLimitReached(() => {
            this.pauseStreaming();
        });
    }

    public configureNetwork(config: NetConnectionParams): void {
        if (this.simulator) {
            this.simulator.abort();
        }
        this.createSimulatorConnection(config);
    }

    public isRemoteOctopusClientConfigured(): boolean {
        return !!(
            this.simulator &&
            this.octopusClient &&
            this.remoteWebsocketClient?.socketIsValid()
        );
    }

    public get isChangingFile(): boolean {
        return this.isFileChanging;
    }

    public setOnStreamingChangeCallback(
        onStreamingChange: (streaming: boolean) => void
    ): void {
        this.onStreamingChange = onStreamingChange;
    }

    private handleStreamingChange(streaming: boolean): void {
        this.streaming = streaming;
        this.onStreamingChange(streaming);
    }

    public isStreaming(): boolean {
        return this.streaming;
    }

    // Not called by viewer, but could be called by
    // parent app
    // todo candidate for removal? not called in website
    public connect(): Promise<string> {
        if (!this.remoteWebsocketClient) {
            return Promise.reject(
                new Error(
                    "No network connection established in simularium controller."
                )
            );
        }

        return this.remoteWebsocketClient
            .connectToRemoteServer()
            .then((msg: string) => {
                this.postConnect();
                return msg;
            });
    }

    public start(): Promise<void> {
        if (!this.simulator) {
            return Promise.reject();
        }

        this.visData.clearCache();

        return this.simulator.initialize(this.playBackFile);
    }

    public time(): number {
        return this.visData.currentFrameData.time;
    }

    public stop(): void {
        if (this.simulator) {
            this.simulator.abort();
            this.handleStreamingChange(false);
        }
    }

    public sendUpdate(obj: Record<string, unknown>): void {
        if (this.simulator) {
            this.simulator.sendUpdate(obj);
        }
    }

    public convertTrajectory(
        netConnectionConfig: NetConnectionParams,
        dataToConvert: Record<string, unknown>,
        fileType: TrajectoryType,
        providedFileName?: string
    ): Promise<void> {
        const fileName = providedFileName ?? `${uuidv4()}.simularium`;
        this.cancelCurrentFile(fileName);
        try {
            if (!this.isRemoteOctopusClientConfigured()) {
                this.configureNetwork(netConnectionConfig);
            }
            if (!this.octopusClient) {
                throw new Error("Octopus client not configured");
            }
            if (!this.simulator) {
                throw new Error("Simulator not initialized");
            }
            return this.octopusClient.convertTrajectory(
                dataToConvert,
                fileType,
                fileName
            );
        } catch (e) {
            return Promise.reject(e);
        }
    }

    public pauseStreaming(): void {
        if (this.simulator) {
            this.handleStreamingChange(false);
            // todo add frame argument once octopus supports this
            this.simulator.pause();
        }
    }

    public paused(): boolean {
        return !this.isPlaying();
    }

    public initializeTrajectoryFile(): void {
        if (this.simulator) {
            this.simulator.initialize(this.playBackFile);
        }
    }

<<<<<<< HEAD
=======
    public startSmoldynSim(
        netConnectionConfig: NetConnectionParams,
        fileName: string,
        smoldynInput: string
    ): Promise<void> {
        this.cancelCurrentFile(fileName);
        try {
            if (!this.isRemoteOctopusClientConfigured()) {
                this.configureNetwork(netConnectionConfig);
            }
            if (!this.octopusClient) {
                throw new Error("Octopus client not configured");
            }
            if (!this.simulator) {
                throw new Error("Simulator not initialized");
            }
            return this.octopusClient.sendSmoldynData(fileName, smoldynInput);
        } catch (e) {
            return Promise.reject(e);
        }
    }

>>>>>>> 1bcbc96a
    private clampFrameNumber(frame: number): number {
        return Math.max(0, Math.min(frame, this.visData.totalSteps - 1));
    }

    private getFrameAtTime(time: number): number {
        const frameNumber = Math.round(time / this.visData.timeStepSize);
        const clampedFrame = this.clampFrameNumber(frameNumber);
        return clampedFrame;
    }

    public movePlaybackFrame(frameNumber: number): void {
        if (this.streaming) {
            this.pauseStreaming();
        }
        const clampedFrame = this.clampFrameNumber(frameNumber);
        if (this.isFileChanging || !this.simulator) return;
        if (this.visData.hasLocalCacheForFrame(clampedFrame)) {
            this.visData.gotoFrame(clampedFrame);
            this.resumeStreaming();
        } else if (this.simulator) {
            this.clearLocalCache();
            this.visData.WaitForFrame(clampedFrame);
            this.visData.currentFrameNumber = clampedFrame;
            this.resumeStreaming(clampedFrame);
        }
    }

    public gotoTime(time: number): void {
        const targetFrame = this.getFrameAtTime(time);
        this.movePlaybackFrame(targetFrame);
    }

    public playFromTime(time: number): void {
        this.gotoTime(time);
        this.visData.isPlaying = true;
    }

    public initalizeStreaming(): void {
        if (this.simulator) {
            this.simulator.requestFrame(0);
            this.simulator.stream();
            this.handleStreamingChange(true);
        }
    }

    public resumeStreaming(startFrame?: number): void {
        if (this.streaming) {
            return;
        }
        let requestFrame: number | null = null;
        if (startFrame !== undefined) {
            requestFrame = startFrame;
        } else if (this.visData.remoteStreamingHeadPotentiallyOutOfSync) {
            requestFrame = this.visData.currentStreamingHead;
        }
        if (this.simulator) {
            if (requestFrame !== null) {
                this.simulator.requestFrame(requestFrame);
            }
            this.simulator.stream();
            this.handleStreamingChange(true);
        }
    }

    // pause playback
    public pause(): void {
        this.visData.isPlaying = false;
    }

    // resume playback
    public resume(): void {
        this.visData.isPlaying = true;
        this.resumeStreaming();
    }

    public clearFile(): void {
        this.isFileChanging = false;
        this.playBackFile = "";
        this.visData.clearForNewTrajectory();
        this.simulator?.abort();
        if (this.visGeometry) {
            this.visGeometry.clearForNewTrajectory();
            this.visGeometry.resetCamera();
        }
    }

    public handleFileChange(
        simulariumFile: ISimulariumFile,
        fileName: string,
        geoAssets?: { [key: string]: string }
    ): Promise<FileReturn> {
        if (!fileName.includes(".simularium")) {
            throw new Error("File must be a .simularium file");
        }

        if (geoAssets) {
            return this.changeFile({ simulariumFile, geoAssets }, fileName);
        } else {
            return this.changeFile({ simulariumFile }, fileName);
        }
    }

    public cancelCurrentFile(newFileName: string): void {
        this.isFileChanging = true;
        this.playBackFile = newFileName;

        // calls simulator.abort()
        this.stop();

        this.visData.WaitForFrame(0);
        this.visData.clearForNewTrajectory();
    }

    public initNewFile(
        connectionParams: SimulatorConnectionParams,
        keepRemoteConnection = false
    ): Promise<FileReturn> {
        const shouldConfigureNewSimulator = !(
            keepRemoteConnection && this.isRemoteOctopusClientConfigured()
        );
        // don't create simulator if client wants to keep remote simulator and the
        // current simulator is a remote simulator
        if (shouldConfigureNewSimulator) {
            try {
                if (connectionParams) {
                    this.createSimulatorConnection(
                        connectionParams.netConnectionSettings,
                        connectionParams.clientSimulator,
                        connectionParams.simulariumFile,
                        connectionParams.geoAssets
                    );
                    this.visData.isPlaying = false;
                } else {
                    // caught in following block, not sent to front end
                    throw new Error("incomplete simulator config provided");
                }
            } catch (e) {
                const error = e as Error;
                this.simulator = undefined;
                console.warn(error.message);
                this.visData.isPlaying = false;
            }
        }

        // start the simulation paused and get first frame
        if (this.simulator) {
            return this.start()
                .then(() => {
                    if (this.simulator) {
                        this.simulator.requestFrame(0);
                    }
                })
                .then(() => {
                    this.resumeStreaming();
                })
                .then(() => ({
                    status: FILE_STATUS_SUCCESS,
                }));
        }

        return Promise.reject({
            status: FILE_STATUS_FAIL,
        });
    }

    public changeFile(
        connectionParams: SimulatorConnectionParams,
        // TODO: push newFileName into connectionParams
        newFileName: string,
        keepRemoteConnection = false
    ): Promise<FileReturn> {
        this.cancelCurrentFile(newFileName);
        return this.initNewFile(connectionParams, keepRemoteConnection);
    }

    public markFileChangeAsHandled(): void {
        this.isFileChanging = false;
    }

    public getFile(): string {
        return this.playBackFile;
    }

    public checkServerHealth(
        handler: () => void,
        netConnectionConfig: NetConnectionParams
    ): void {
        if (!this.isRemoteOctopusClientConfigured()) {
            this.configureNetwork(netConnectionConfig);
        }
        if (this.octopusClient) {
            this.octopusClient.setHealthCheckHandler(handler);
            this.octopusClient.checkServerHealth();
        }
    }

    public cancelConversion(): void {
        if (this.octopusClient) {
            this.octopusClient.cancelConversion();
        }
    }

    private setupMetricsCalculator(
        config: NetConnectionParams
    ): RemoteMetricsCalculator {
        const webSocketClient =
            this.remoteWebsocketClient &&
            this.remoteWebsocketClient.socketIsValid()
                ? this.remoteWebsocketClient
                : new WebsocketClient(config, this.onError);
        return new RemoteMetricsCalculator(webSocketClient, this.onError);
    }

    public async getMetrics(config: NetConnectionParams): Promise<void> {
        if (
            !this.metricsCalculator ||
            !this.metricsCalculator.socketIsValid()
        ) {
            this.metricsCalculator = this.setupMetricsCalculator(config);
            await this.metricsCalculator.connectToRemoteServer();
        }
        this.metricsCalculator.getAvailableMetrics();
    }

    public async getPlotData(
        config: NetConnectionParams,
        requestedPlots: PlotConfig[]
    ): Promise<void> {
        if (!this.simulator) {
            return;
        }

        if (
            !this.metricsCalculator ||
            !this.metricsCalculator.socketIsValid()
        ) {
            this.metricsCalculator = this.setupMetricsCalculator(config);
            await this.metricsCalculator.connectToRemoteServer();
        }

        if (this.simulator instanceof LocalFileSimulator) {
            const simulariumFile: ISimulariumFile =
                this.simulator.getSimulariumFile();
            this.metricsCalculator.getPlotData(
                simulariumFile["simulariumFile"],
                requestedPlots
            );
        } else if (this.simulator instanceof RemoteSimulator) {
            // we don't have the simularium file, so we'll just send an empty data object
            this.metricsCalculator.getPlotData(
                {},
                requestedPlots,
                this.simulator.getLastRequestedFile()
            );
        }
    }

    public clearLocalCache(): void {
        this.visData.clearCache();
    }

    public set trajFileInfoCallback(
        callback: (msg: TrajectoryFileInfo) => void
    ) {
        this.handleTrajectoryInfo = callback;
        if (this.simulator) {
            this.simulator.setTrajectoryFileInfoHandler(callback);
        }
    }

    /**
     * Camera controls
     * simulariumController.visGeometry gets set in
     * componentDidMount of the viewer, so as long as the dom is mounted
     * these functions will be callable.
     */

    public zoomIn(): void {
        this.visGeometry?.zoomIn();
    }

    public zoomOut(): void {
        this.visGeometry?.zoomOut();
    }

    public resetCamera(): void {
        this.visGeometry?.resetCamera();
    }

    public centerCamera(): void {
        this.visGeometry?.centerCamera();
    }

    public reOrientCamera(): void {
        this.visGeometry?.reOrientCamera();
    }

    public setPanningMode(pan: boolean): void {
        this.visGeometry?.setPanningMode(pan);
    }

    public setAllowViewPanning(allow: boolean): void {
        this.visGeometry?.setAllowViewPanning(allow);
    }

    public setFocusMode(focus: boolean): void {
        this.visGeometry?.setFocusMode(focus);
    }

    public setCameraType(ortho: boolean): void {
        this.visGeometry?.setCameraType(ortho);
    }

    public isPlaying(): boolean {
        return this.visData.isPlaying;
    }

    public currentPlaybackHead(): number {
        return this.visData.currentFrameNumber;
    }

    public currentStreamingHead(): number {
        return this.visData.currentStreamingHead;
    }
}

export { SimulariumController };<|MERGE_RESOLUTION|>--- conflicted
+++ resolved
@@ -302,8 +302,6 @@
         }
     }
 
-<<<<<<< HEAD
-=======
     public startSmoldynSim(
         netConnectionConfig: NetConnectionParams,
         fileName: string,
@@ -326,7 +324,6 @@
         }
     }
 
->>>>>>> 1bcbc96a
     private clampFrameNumber(frame: number): number {
         return Math.max(0, Math.min(frame, this.visData.totalSteps - 1));
     }
