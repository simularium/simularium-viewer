--- conflicted
+++ resolved
@@ -19,26 +19,16 @@
     ISimulator,
 } from "../Simulator/ISimulator.js";
 import { FrontEndError } from "../simularium/FrontEndError.js";
-<<<<<<< HEAD
 import { TrajectoryType } from "../constants.js";
 import { ConversionClient } from "../simularium/ConversionClient.js";
 import { SimulatorParams } from "../Simulator/types.js";
-=======
-import type { ISimulariumFile } from "../simularium/ISimulariumFile.js";
-import { TrajectoryType } from "../constants.js";
-import { ConversionClient } from "../simularium/ConversionClient.js";
->>>>>>> dc46e11b
 
 jsLogger.setHandler(jsLogger.createDefaultHandler());
 
 export default class SimulariumController {
     public simulator?: ISimulator;
-<<<<<<< HEAD
     private lastNetConnectionConfig: NetConnectionParams | null;
     protected _conversionClient?: ConversionClient;
-=======
-    private _conversionClient?: ConversionClient;
->>>>>>> dc46e11b
     public visData: VisData;
     public visGeometry: VisGeometry | undefined;
     public tickIntervalLength: number;
@@ -79,7 +69,6 @@
         this.convertTrajectory = this.convertTrajectory.bind(this);
         this.setCameraType = this.setCameraType.bind(this);
         this.startSmoldynSim = this.startSmoldynSim.bind(this);
-<<<<<<< HEAD
     }
 
     /**
@@ -131,60 +120,6 @@
         this.simulator.setPlotDataHandler(this.handlePlotData);
     }
 
-=======
-        this.cancelCurrentFile = this.cancelCurrentFile.bind(this);
-    }
-
-    private createSimulatorConnection(
-        netConnectionConfig?: NetConnectionParams,
-        clientSimulator?: IClientSimulatorImpl,
-        localFile?: ISimulariumFile,
-        geoAssets?: { [key: string]: string },
-        requestJson?: boolean
-    ): void {
-        if (clientSimulator) {
-            this.simulator = new ClientSimulator(clientSimulator);
-            this.simulator.setTrajectoryDataHandler(
-                this.visData.parseAgentsFromNetData.bind(this.visData)
-            );
-        } else if (localFile) {
-            this.simulator = new LocalFileSimulator(localFile);
-            if (this.visGeometry && geoAssets && !isEmpty(geoAssets)) {
-                this.visGeometry.geometryStore.cacheLocalAssets(geoAssets);
-            }
-            this.simulator.setTrajectoryDataHandler(
-                this.visData.parseAgentsFromFrameData.bind(this.visData)
-            );
-        } else if (netConnectionConfig) {
-            this.simulator = new RemoteSimulator(
-                netConnectionConfig,
-                this.onError,
-                requestJson
-            );
-            this.simulator.setTrajectoryDataHandler(
-                this.visData.parseAgentsFromNetData.bind(this.visData)
-            );
-        } else {
-            // caught in try/catch block, not sent to front end
-            throw new Error(
-                "Insufficient data to determine and configure simulator connection"
-            );
-        }
-
-        this.simulator.setTrajectoryFileInfoHandler(
-            (trajFileInfo: TrajectoryFileInfo) => {
-                this.handleTrajectoryInfo(trajFileInfo);
-            }
-        );
-        this.simulator.setMetricsHandler((metrics: Metrics) =>
-            this.handleMetrics(metrics)
-        );
-        this.simulator.setPlotDataHandler((plots: Plot[]) =>
-            this.handlePlotData(plots)
-        );
-    }
-
->>>>>>> dc46e11b
     public get isChangingFile(): boolean {
         return this.isFileChanging;
     }
@@ -225,31 +160,22 @@
     }
 
     private closeConversionConnection(): void {
-<<<<<<< HEAD
         if (this._conversionClient) {
             this._conversionClient.cancelConversion();
             this._conversionClient.disconnect();
             this._conversionClient = undefined;
         }
-=======
-        this.conversionClient?.disconnect();
-        this._conversionClient = undefined;
->>>>>>> dc46e11b
     }
 
     private async setupConversion(
         netConnectionConfig: NetConnectionParams,
         fileName: string
     ): Promise<void> {
-<<<<<<< HEAD
         const reuseSimulator = this.shouldReuseSimulator({
             netConnectionSettings: netConnectionConfig,
             fileName,
         });
         this.clearFileResources(reuseSimulator);
-=======
-        this.cancelCurrentFile(fileName);
->>>>>>> dc46e11b
 
         this._conversionClient = new ConversionClient(
             netConnectionConfig,
@@ -257,28 +183,15 @@
         );
 
         this.conversionClient.setOnConversionCompleteHandler(() => {
-<<<<<<< HEAD
             this.changeFile({
                 netConnectionSettings: netConnectionConfig,
                 fileName: fileName,
             });
-=======
-            this.changeFile(
-                {
-                    netConnectionSettings: netConnectionConfig,
-                },
-                this.playBackFile
-            );
->>>>>>> dc46e11b
             this.closeConversionConnection();
         });
     }
 
     public cancelConversion(): void {
-<<<<<<< HEAD
-=======
-        this.conversionClient.cancelConversion();
->>>>>>> dc46e11b
         this.closeConversionConnection();
     }
 
@@ -342,7 +255,6 @@
         }
     }
 
-<<<<<<< HEAD
     ///// File Changing /////
 
     private clearFileResources(reuseSimulator = false): void {
@@ -351,11 +263,6 @@
         if (!reuseSimulator) {
             this.simulator = undefined;
         }
-=======
-    public clearFile(): void {
-        this.stop();
-        this.isFileChanging = false;
->>>>>>> dc46e11b
         this.playBackFile = "";
         this.visData.clearForNewTrajectory();
         if (this.visGeometry) {
@@ -378,7 +285,6 @@
         );
     }
 
-<<<<<<< HEAD
     public async changeFile(params: SimulatorParams): Promise<FileReturn> {
         if (
             "simulariumFile" in params &&
@@ -401,38 +307,6 @@
             this.handleError(e);
             return { status: FILE_STATUS_FAIL };
         }
-=======
-    public changeFile(
-        connectionParams: SimulatorConnectionParams,
-        // TODO: push newFileName into connectionParams
-        newFileName: string
-    ): Promise<FileReturn> {
-        this.cancelCurrentFile(newFileName);
-        this.createSimulatorConnection(
-            connectionParams.netConnectionSettings,
-            connectionParams.clientSimulator,
-            connectionParams.simulariumFile,
-            connectionParams.geoAssets,
-            connectionParams.requestJson
-        );
-
-        // start the simulation paused and get first frame
-        if (this.simulator) {
-            return this.start() // will reject if no simulator
-                .then(() => {
-                    if (this.simulator) {
-                        this.simulator.requestFrame(0);
-                    }
-                })
-                .then(() => ({
-                    status: FILE_STATUS_SUCCESS,
-                }));
-        }
-
-        return Promise.reject({
-            status: FILE_STATUS_FAIL,
-        });
->>>>>>> dc46e11b
     }
 
     public markFileChangeAsHandled(): void {
