import jsLogger from "js-logger";
import { isEmpty, noop } from "lodash";
import { v4 as uuidv4 } from "uuid";
import { VisData, RemoteSimulator } from "../simularium/index.js";
import type {
    NetConnectionParams,
    TrajectoryFileInfo,
} from "../simularium/index.js";
import { VisGeometry } from "../visGeometry/index.js";
import {
    FileReturn,
    FILE_STATUS_SUCCESS,
    FILE_STATUS_FAIL,
    PlotConfig,
} from "../simularium/types.js";

import { ClientSimulator } from "../simularium/ClientSimulator.js";
import { IClientSimulatorImpl } from "../simularium/localSimulators/IClientSimulatorImpl.js";
import { ISimulator } from "../simularium/ISimulator.js";
import { LocalFileSimulator } from "../simularium/LocalFileSimulator.js";
import { FrontEndError } from "../simularium/FrontEndError.js";
import type { ISimulariumFile } from "../simularium/ISimulariumFile.js";
import { WebsocketClient } from "../simularium/WebsocketClient.js";
import { TrajectoryType } from "../constants.js";
import { RemoteMetricsCalculator } from "../simularium/RemoteMetricsCalculator.js";
import { OctopusServicesClient } from "../simularium/OctopusClient.js";

jsLogger.setHandler(jsLogger.createDefaultHandler());

// TODO: refine this as part of the public API for initializing the
// controller (also see SimulatorConnectionParams below)
interface SimulariumControllerParams {
    remoteSimulator?: RemoteSimulator;
    netConnectionSettings?: NetConnectionParams;
    trajectoryPlaybackFile?: string;
}

// TODO: refine this as part of the public API for initializing the
// controller with a simulator connection
interface SimulatorConnectionParams {
    netConnectionSettings?: NetConnectionParams;
    clientSimulator?: IClientSimulatorImpl;
    simulariumFile?: ISimulariumFile;
    geoAssets?: { [key: string]: string };
}

export default class SimulariumController {
    public simulator?: ISimulator;
    public remoteWebsocketClient?: WebsocketClient;
    public octopusClient?: OctopusServicesClient;
    public metricsCalculator?: RemoteMetricsCalculator;
    public visData: VisData;
    public visGeometry: VisGeometry | undefined;
    public tickIntervalLength: number;
    public handleTrajectoryInfo: (TrajectoryFileInfo) => void;
    public postConnect: () => void;
    public startRecording: () => void;
    public stopRecording: () => void;
    public onError?: (error: FrontEndError) => void;

<<<<<<< HEAD
    private networkEnabled: boolean;
    public isFileChanging: boolean;
=======
    private isPaused: boolean;
    private isFileChanging: boolean;
>>>>>>> 09ffe273
    private playBackFile: string;

    public constructor(params: SimulariumControllerParams) {
        this.visData = new VisData();
        this.tickIntervalLength = 0; // Will be overwritten when a trajectory is loaded
        this.postConnect = () => noop;
        this.startRecording = () => noop;
        this.stopRecording = () => noop;

        this.handleTrajectoryInfo = (/*msg: TrajectoryFileInfo*/) => noop;
        this.onError = (/*errorMessage*/) => noop;

        // might only be used in unit testing
        // TODO: change test so controller isn't initialized with a remoteSimulator
        if (params.remoteSimulator) {
            this.simulator = params.remoteSimulator;
            this.simulator.setTrajectoryFileInfoHandler(
                (trajFileInfo: TrajectoryFileInfo) => {
                    this.handleTrajectoryInfo(trajFileInfo);
                }
            );
            this.simulator.setTrajectoryDataHandler(
                this.visData.parseAgentsFromNetData.bind(this.visData)
            );
            // TODO: probably remove this? We're never initalizing the controller
            // with any settings on the website.
        } else if (params.netConnectionSettings) {
            this.createSimulatorConnection(
                params.netConnectionSettings,
                undefined,
                undefined
            );
        } else {
            // No network information was passed in
            //  the viewer will be initialized blank

            this.simulator = undefined;

            // @TODO: Pass this warning upwards (to installing app)
            if (params.trajectoryPlaybackFile) {
                console.warn(
                    "trajectoryPlaybackFile param ignored, no network config provided"
                );
            }
        }

<<<<<<< HEAD
        this.networkEnabled = true;
=======
        this.isPaused = false;
>>>>>>> 09ffe273
        this.isFileChanging = false;
        this.playBackFile = params.trajectoryPlaybackFile || "";
        this.zoomIn = this.zoomIn.bind(this);
        this.zoomOut = this.zoomOut.bind(this);
        this.resetCamera = this.resetCamera.bind(this);
        this.centerCamera = this.centerCamera.bind(this);
        this.reOrientCamera = this.reOrientCamera.bind(this);
        this.setPanningMode = this.setPanningMode.bind(this);
        this.setFocusMode = this.setFocusMode.bind(this);
        this.convertTrajectory = this.convertTrajectory.bind(this);
        this.setCameraType = this.setCameraType.bind(this);
    }

    private createSimulatorConnection(
        netConnectionConfig?: NetConnectionParams,
        clientSimulator?: IClientSimulatorImpl,
        localFile?: ISimulariumFile,
        geoAssets?: { [key: string]: string }
    ): void {
        if (clientSimulator) {
            this.simulator = new ClientSimulator(clientSimulator);
            this.simulator.setTrajectoryDataHandler(
                this.visData.parseAgentsFromNetData.bind(this.visData)
            );
        } else if (localFile) {
            this.simulator = new LocalFileSimulator(
                this.playBackFile,
                localFile
            );
            if (this.visGeometry && geoAssets && !isEmpty(geoAssets)) {
                this.visGeometry.geometryStore.cacheLocalAssets(geoAssets);
            }
            this.simulator.setTrajectoryDataHandler(
                this.visData.parseAgentsFromFrameData.bind(this.visData)
            );
        } else if (netConnectionConfig) {
            const webSocketClient = new WebsocketClient(
                netConnectionConfig,
                this.onError
            );
            this.remoteWebsocketClient = webSocketClient;
            this.octopusClient = new OctopusServicesClient(webSocketClient);
            this.simulator = new RemoteSimulator(webSocketClient, this.onError);
            this.simulator.setTrajectoryDataHandler(
                this.visData.parseAgentsFromNetData.bind(this.visData)
            );
        } else {
            // caught in try/catch block, not sent to front end
            throw new Error(
                "Insufficient data to determine and configure simulator connection"
            );
        }

        this.simulator.setTrajectoryFileInfoHandler(
            (trajFileInfo: TrajectoryFileInfo) => {
                this.handleTrajectoryInfo(trajFileInfo);
            }
        );
        this.visData.setOnCacheLimitReached(() => {
            this.pauseStreaming();
            // this.simulator?.requestSingleFrame(this.visData.currentStreamingHead);
        });
    }

    public configureNetwork(config: NetConnectionParams): void {
        if (this.simulator) {
            this.simulator.abort();
        }

        this.createSimulatorConnection(config);
    }

    public isRemoteOctopusClientConfigured(): boolean {
        return !!(
            this.simulator &&
            this.octopusClient &&
            this.remoteWebsocketClient?.socketIsValid()
        );
    }

    public get isChangingFile(): boolean {
        return this.isFileChanging;
    }

    // Not called by viewer, but could be called by
    // parent app
    // todo candidate for removal? not called in website
    public connect(): Promise<string> {
        if (!this.remoteWebsocketClient) {
            return Promise.reject(
                new Error(
                    "No network connection established in simularium controller."
                )
            );
        }

        return this.remoteWebsocketClient
            .connectToRemoteServer()
            .then((msg: string) => {
                this.postConnect();
                return msg;
            });
    }

    public initializePrecomputedSimulation(): Promise<void> {
        if (!this.simulator) {
            return Promise.reject();
        }

<<<<<<< HEAD
        // switch back to 'networked' playback
        this.networkEnabled = true;
        this.visData.isPlaying = false;
        this.visData.clearCache();

        // todo renaming of initalize/playback methods in ISimulator
        return this.simulator.startRemoteTrajectoryPlayback(this.playBackFile);
=======
        this.isPaused = false;
        this.visData.clearCache();

        return this.simulator.initialize(this.playBackFile);
>>>>>>> 09ffe273
    }

    public time(): number {
        return this.visData.currentFrameData.time;
    }

    public abortRemoteSimulation(): void {
        if (this.simulator) {
<<<<<<< HEAD
            this.simulator.abortRemoteSim();
            this.visData.updateStreamingState(false);
=======
            this.simulator.abort();
>>>>>>> 09ffe273
        }
    }

    public sendUpdate(obj: Record<string, unknown>): void {
        if (this.simulator) {
            this.simulator.sendUpdate(obj);
        }
    }

    public convertTrajectory(
        netConnectionConfig: NetConnectionParams,
        dataToConvert: Record<string, unknown>,
        fileType: TrajectoryType,
        providedFileName?: string
    ): Promise<void> {
        try {
            if (!this.isRemoteOctopusClientConfigured()) {
                this.configureNetwork(netConnectionConfig);
            }
            if (!this.octopusClient) {
                throw new Error("Octopus client not configured");
            }
            if (!this.simulator) {
                throw new Error("Simulator not initialized");
            }
            const fileName = providedFileName ?? `${uuidv4()}.simularium`;
            return this.octopusClient.convertTrajectory(
                dataToConvert,
                fileType,
                fileName
            );
        } catch (e) {
            return Promise.reject(e);
        }
    }

<<<<<<< HEAD
    public pauseStreaming(): void {
        if (this.networkEnabled && this.simulator) {
            this.visData.updateStreamingState(false);
            this.simulator.pauseRemoteSim();
        }
=======
    public pause(): void {
        if (this.simulator) {
            this.simulator.pause();
            this.isPaused = true;
        }
    }

    public paused(): boolean {
        return this.isPaused;
>>>>>>> 09ffe273
    }

    public initializeTrajectoryFile(): void {
        if (this.simulator) {
            this.simulator.initialize(this.playBackFile);
        }
    }

    public movePlaybackTime(time: number): void {
        // If in the middle of changing files, ignore any gotoTime requests
        if (this.isFileChanging || !this.simulator) return;
        if (this.visData.hasLocalCacheForTime(time)) {
            this.visData.gotoTime(time);
            this.resumeStreaming();
        } else {
<<<<<<< HEAD
            if (this.networkEnabled && this.simulator) {
                this.simulator.gotoRemoteSimulationTime(time);
                // get frame number for time
                const frameNumber = time;
                // time is framenumber *timestep

                this.visData.currentFrameNumber = frameNumber;
                // this.resumeStreaming();
            }
        }
    }

    public movePlaybackFrame(frameNumber: number): void {
        // If in the middle of changing files, ignore any gotoTime requests
        console.log("movePlaybackFrame", frameNumber);
        if (this.isFileChanging === true) return;
        if (this.visData.hasLocalCacheForFrame(frameNumber)) {
            this.visData.gotoFrame(frameNumber);
            this.resumeStreaming();
        } else {
            if (this.networkEnabled && this.simulator) {
                this.clearLocalCache();
                this.visData.WaitForFrame(frameNumber);
                this.visData.currentFrameNumber = frameNumber;
                this.resumeStreaming(frameNumber);
            }
=======
            // else reset the local cache,
            //  and play remotely from the desired simulation time
            this.visData.clearCache();
            this.simulator.requestFrameByTime(time);
>>>>>>> 09ffe273
        }
    }

    public playFromTime(time: number): void {
        this.movePlaybackTime(time);
        this.visData.isPlaying = true;
    }

    public initalizeStreaming(): void {
        if (this.simulator) {
            this.simulator.requestSingleFrame(0);
            this.simulator.resumeRemoteSim();
            this.visData.updateStreamingState(true);
        }
    }

<<<<<<< HEAD
    public resumeStreaming(startFrame?: number): void {
        let requestFrame: number | null = null;
        if (startFrame !== undefined) {
            requestFrame = startFrame;
        } else if (this.visData.remoteStreamingHeadPotentiallyOutOfSync) {
            requestFrame = this.visData.currentStreamingHead;
        }
        if (this.networkEnabled && this.simulator) {
            if (requestFrame !== null) {
                this.simulator.requestSingleFrame(requestFrame);
            }
            this.simulator.resumeRemoteSim();
            this.visData.updateStreamingState(true);
            this.visData.remoteStreamingHeadPotentiallyOutOfSync = false;
        }
    }

    public pausePlayback(): void {
        this.visData.isPlaying = false;
    }

    public resumePlayback(): void {
        this.visData.isPlaying = true;
=======
    public resume(): void {
        if (this.simulator) {
            this.simulator.stream();
            this.isPaused = false;
        }
>>>>>>> 09ffe273
    }

    public clearFile(): void {
        this.isFileChanging = false;
        this.playBackFile = "";
        this.visData.clearForNewTrajectory();
<<<<<<< HEAD
        this.disableNetworkCommands();
        this.pauseStreaming();
=======
        this.simulator?.abort();
        this.pause();
>>>>>>> 09ffe273
        if (this.visGeometry) {
            this.visGeometry.clearForNewTrajectory();
            this.visGeometry.resetCamera();
        }
    }

    public handleFileChange(
        simulariumFile: ISimulariumFile,
        fileName: string,
        geoAssets?: { [key: string]: string }
    ): Promise<FileReturn> {
        if (!fileName.includes(".simularium")) {
            throw new Error("File must be a .simularium file");
        }

        if (geoAssets) {
            return this.changeFile({ simulariumFile, geoAssets }, fileName);
        } else {
            return this.changeFile({ simulariumFile }, fileName);
        }
    }

    public changeFile(
        connectionParams: SimulatorConnectionParams,
        // TODO: push newFileName into connectionParams
        newFileName: string,
        keepRemoteConnection = false
    ): Promise<FileReturn> {
        this.isFileChanging = true;
        this.playBackFile = newFileName;

        // calls simulator.abort()
        this.stop();

        this.abortRemoteSimulation();
        this.visData.WaitForFrame(0);
        this.visData.clearForNewTrajectory();

<<<<<<< HEAD
=======
        const shouldConfigureNewSimulator = !(
            keepRemoteConnection && this.isRemoteOctopusClientConfigured()
        );
>>>>>>> 09ffe273
        // don't create simulator if client wants to keep remote simulator and the
        // current simulator is a remote simulator
        if (shouldConfigureNewSimulator) {
            try {
                if (connectionParams) {
                    this.createSimulatorConnection(
                        connectionParams.netConnectionSettings,
                        connectionParams.clientSimulator,
                        connectionParams.simulariumFile,
                        connectionParams.geoAssets
                    );
<<<<<<< HEAD
                    this.networkEnabled = true; // This confuses me, because local files also go through this code path
                    this.visData.isPlaying = false;
=======
                    this.isPaused = true;
>>>>>>> 09ffe273
                } else {
                    // caught in following block, not sent to front end
                    throw new Error("incomplete simulator config provided");
                }
            } catch (e) {
                const error = e as Error;
                this.simulator = undefined;
                console.warn(error.message);
<<<<<<< HEAD
                this.networkEnabled = false;
                this.visData.isPlaying = false;
=======
                this.isPaused = false;
>>>>>>> 09ffe273
            }
        }

        // start the simulation paused and get first frame
        if (this.simulator) {
<<<<<<< HEAD
            return this.initializePrecomputedSimulation()
=======
            return this.start() // will reject if no simulator
>>>>>>> 09ffe273
                .then(() => {
                    if (this.simulator) {
                        this.simulator.requestFrame(0);
                    }
                })
                .then(() => {
                    this.resumeStreaming();
                })
                .then(() => ({
                    status: FILE_STATUS_SUCCESS,
                }));
        }

        return Promise.reject({
            status: FILE_STATUS_FAIL,
        });
    }

    public markFileChangeAsHandled(): void {
        this.isFileChanging = false;
    }

    public getFile(): string {
        return this.playBackFile;
    }

    public checkServerHealth(
        handler: () => void,
        netConnectionConfig: NetConnectionParams
    ): void {
        if (!this.isRemoteOctopusClientConfigured()) {
            this.configureNetwork(netConnectionConfig);
        }
        if (this.octopusClient) {
            this.octopusClient.setHealthCheckHandler(handler);
            this.octopusClient.checkServerHealth();
        }
    }

    public cancelConversion(): void {
        if (this.octopusClient) {
            this.octopusClient.cancelConversion();
        }
    }

    private setupMetricsCalculator(
        config: NetConnectionParams
    ): RemoteMetricsCalculator {
        const webSocketClient =
            this.remoteWebsocketClient &&
            this.remoteWebsocketClient.socketIsValid()
                ? this.remoteWebsocketClient
                : new WebsocketClient(config, this.onError);
        return new RemoteMetricsCalculator(webSocketClient, this.onError);
    }

    public async getMetrics(config: NetConnectionParams): Promise<void> {
        if (
            !this.metricsCalculator ||
            !this.metricsCalculator.socketIsValid()
        ) {
            this.metricsCalculator = this.setupMetricsCalculator(config);
            await this.metricsCalculator.connectToRemoteServer();
        }
        this.metricsCalculator.getAvailableMetrics();
    }

    public async getPlotData(
        config: NetConnectionParams,
        requestedPlots: PlotConfig[]
    ): Promise<void> {
        if (!this.simulator) {
            return;
        }

        if (
            !this.metricsCalculator ||
            !this.metricsCalculator.socketIsValid()
        ) {
            this.metricsCalculator = this.setupMetricsCalculator(config);
            await this.metricsCalculator.connectToRemoteServer();
        }

        if (this.simulator instanceof LocalFileSimulator) {
            const simulariumFile: ISimulariumFile =
                this.simulator.getSimulariumFile();
            this.metricsCalculator.getPlotData(
                simulariumFile["simulariumFile"],
                requestedPlots
            );
        } else if (this.simulator instanceof RemoteSimulator) {
            // we don't have the simularium file, so we'll just send an empty data object
            this.metricsCalculator.getPlotData(
                {},
                requestedPlots,
                this.simulator.getLastRequestedFile()
            );
        }
    }

    public clearLocalCache(): void {
        this.visData.clearCache();
    }

    public set trajFileInfoCallback(
        callback: (msg: TrajectoryFileInfo) => void
    ) {
        this.handleTrajectoryInfo = callback;
        if (this.simulator) {
            this.simulator.setTrajectoryFileInfoHandler(callback);
        }
    }

    /**
     * Camera controls
     * simulariumController.visGeometry gets set in
     * componentDidMount of the viewer, so as long as the dom is mounted
     * these functions will be callable.
     */

    public zoomIn(): void {
        this.visGeometry?.zoomIn();
    }

    public zoomOut(): void {
        this.visGeometry?.zoomOut();
    }

    public resetCamera(): void {
        this.visGeometry?.resetCamera();
    }

    public centerCamera(): void {
        this.visGeometry?.centerCamera();
    }

    public reOrientCamera(): void {
        this.visGeometry?.reOrientCamera();
    }

    public setPanningMode(pan: boolean): void {
        this.visGeometry?.setPanningMode(pan);
    }

    public setAllowViewPanning(allow: boolean): void {
        this.visGeometry?.setAllowViewPanning(allow);
    }

    public setFocusMode(focus: boolean): void {
        this.visGeometry?.setFocusMode(focus);
    }

    public setCameraType(ortho: boolean): void {
        this.visGeometry?.setCameraType(ortho);
    }

    public isStreaming(): boolean {
        return this.visData.isStreaming;
    }

    public isPlaying(): boolean {
        return this.visData.isPlaying;
    }

    public currentPlaybackHead(): number {
        return this.visData.currentFrameNumber;
    }

    public currentStreamingHead(): number {
        return this.visData.currentStreamingHead;
    }
}

export { SimulariumController };<|MERGE_RESOLUTION|>--- conflicted
+++ resolved
@@ -58,13 +58,7 @@
     public stopRecording: () => void;
     public onError?: (error: FrontEndError) => void;
 
-<<<<<<< HEAD
-    private networkEnabled: boolean;
     public isFileChanging: boolean;
-=======
-    private isPaused: boolean;
-    private isFileChanging: boolean;
->>>>>>> 09ffe273
     private playBackFile: string;
 
     public constructor(params: SimulariumControllerParams) {
@@ -111,11 +105,6 @@
             }
         }
 
-<<<<<<< HEAD
-        this.networkEnabled = true;
-=======
-        this.isPaused = false;
->>>>>>> 09ffe273
         this.isFileChanging = false;
         this.playBackFile = params.trajectoryPlaybackFile || "";
         this.zoomIn = this.zoomIn.bind(this);
@@ -225,36 +214,28 @@
             return Promise.reject();
         }
 
-<<<<<<< HEAD
-        // switch back to 'networked' playback
-        this.networkEnabled = true;
-        this.visData.isPlaying = false;
         this.visData.clearCache();
 
-        // todo renaming of initalize/playback methods in ISimulator
-        return this.simulator.startRemoteTrajectoryPlayback(this.playBackFile);
-=======
-        this.isPaused = false;
-        this.visData.clearCache();
-
         return this.simulator.initialize(this.playBackFile);
->>>>>>> 09ffe273
     }
 
     public time(): number {
         return this.visData.currentFrameData.time;
     }
 
-    public abortRemoteSimulation(): void {
-        if (this.simulator) {
-<<<<<<< HEAD
-            this.simulator.abortRemoteSim();
-            this.visData.updateStreamingState(false);
-=======
+    public stop(): void {
+        if (this.simulator) {
             this.simulator.abort();
->>>>>>> 09ffe273
-        }
-    }
+            this.visData.updateStreamingState(false); // todo this is maybe breaking the new simulator abstraction?
+        }
+    }
+
+    // public abortRemoteSimulation(): void {
+    //     if (this.simulator) {
+    //         this.simulator.abort();
+    //         this.visData.updateStreamingState(false);
+    //     }
+    // }
 
     public sendUpdate(obj: Record<string, unknown>): void {
         if (this.simulator) {
@@ -289,23 +270,15 @@
         }
     }
 
-<<<<<<< HEAD
     public pauseStreaming(): void {
-        if (this.networkEnabled && this.simulator) {
+        if (this.simulator) {
             this.visData.updateStreamingState(false);
-            this.simulator.pauseRemoteSim();
-        }
-=======
-    public pause(): void {
-        if (this.simulator) {
             this.simulator.pause();
-            this.isPaused = true;
         }
     }
 
     public paused(): boolean {
-        return this.isPaused;
->>>>>>> 09ffe273
+        return !!this.isPlaying;
     }
 
     public initializeTrajectoryFile(): void {
@@ -321,9 +294,8 @@
             this.visData.gotoTime(time);
             this.resumeStreaming();
         } else {
-<<<<<<< HEAD
-            if (this.networkEnabled && this.simulator) {
-                this.simulator.gotoRemoteSimulationTime(time);
+            if (this.simulator) {
+                this.simulator.requestFrameByTime(time);
                 // get frame number for time
                 const frameNumber = time;
                 // time is framenumber *timestep
@@ -342,18 +314,12 @@
             this.visData.gotoFrame(frameNumber);
             this.resumeStreaming();
         } else {
-            if (this.networkEnabled && this.simulator) {
+            if (this.simulator) {
                 this.clearLocalCache();
                 this.visData.WaitForFrame(frameNumber);
                 this.visData.currentFrameNumber = frameNumber;
                 this.resumeStreaming(frameNumber);
             }
-=======
-            // else reset the local cache,
-            //  and play remotely from the desired simulation time
-            this.visData.clearCache();
-            this.simulator.requestFrameByTime(time);
->>>>>>> 09ffe273
         }
     }
 
@@ -364,13 +330,12 @@
 
     public initalizeStreaming(): void {
         if (this.simulator) {
-            this.simulator.requestSingleFrame(0);
-            this.simulator.resumeRemoteSim();
+            this.simulator.requestFrame(0);
+            this.simulator.stream();
             this.visData.updateStreamingState(true);
         }
     }
 
-<<<<<<< HEAD
     public resumeStreaming(startFrame?: number): void {
         let requestFrame: number | null = null;
         if (startFrame !== undefined) {
@@ -378,11 +343,11 @@
         } else if (this.visData.remoteStreamingHeadPotentiallyOutOfSync) {
             requestFrame = this.visData.currentStreamingHead;
         }
-        if (this.networkEnabled && this.simulator) {
+        if (this.simulator) {
             if (requestFrame !== null) {
-                this.simulator.requestSingleFrame(requestFrame);
-            }
-            this.simulator.resumeRemoteSim();
+                this.simulator.requestFrame(requestFrame);
+            }
+            this.simulator.stream();
             this.visData.updateStreamingState(true);
             this.visData.remoteStreamingHeadPotentiallyOutOfSync = false;
         }
@@ -394,26 +359,13 @@
 
     public resumePlayback(): void {
         this.visData.isPlaying = true;
-=======
-    public resume(): void {
-        if (this.simulator) {
-            this.simulator.stream();
-            this.isPaused = false;
-        }
->>>>>>> 09ffe273
     }
 
     public clearFile(): void {
         this.isFileChanging = false;
         this.playBackFile = "";
         this.visData.clearForNewTrajectory();
-<<<<<<< HEAD
-        this.disableNetworkCommands();
-        this.pauseStreaming();
-=======
         this.simulator?.abort();
-        this.pause();
->>>>>>> 09ffe273
         if (this.visGeometry) {
             this.visGeometry.clearForNewTrajectory();
             this.visGeometry.resetCamera();
@@ -448,16 +400,13 @@
         // calls simulator.abort()
         this.stop();
 
-        this.abortRemoteSimulation();
+        // this.abortRemoteSimulation();
         this.visData.WaitForFrame(0);
         this.visData.clearForNewTrajectory();
 
-<<<<<<< HEAD
-=======
         const shouldConfigureNewSimulator = !(
             keepRemoteConnection && this.isRemoteOctopusClientConfigured()
         );
->>>>>>> 09ffe273
         // don't create simulator if client wants to keep remote simulator and the
         // current simulator is a remote simulator
         if (shouldConfigureNewSimulator) {
@@ -469,12 +418,7 @@
                         connectionParams.simulariumFile,
                         connectionParams.geoAssets
                     );
-<<<<<<< HEAD
-                    this.networkEnabled = true; // This confuses me, because local files also go through this code path
                     this.visData.isPlaying = false;
-=======
-                    this.isPaused = true;
->>>>>>> 09ffe273
                 } else {
                     // caught in following block, not sent to front end
                     throw new Error("incomplete simulator config provided");
@@ -483,22 +427,13 @@
                 const error = e as Error;
                 this.simulator = undefined;
                 console.warn(error.message);
-<<<<<<< HEAD
-                this.networkEnabled = false;
                 this.visData.isPlaying = false;
-=======
-                this.isPaused = false;
->>>>>>> 09ffe273
             }
         }
 
         // start the simulation paused and get first frame
         if (this.simulator) {
-<<<<<<< HEAD
             return this.initializePrecomputedSimulation()
-=======
-            return this.start() // will reject if no simulator
->>>>>>> 09ffe273
                 .then(() => {
                     if (this.simulator) {
                         this.simulator.requestFrame(0);
