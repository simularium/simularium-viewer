--- conflicted
+++ resolved
@@ -23,11 +23,7 @@
 import { FrontEndError } from "../simularium/FrontEndError.js";
 import type { ISimulariumFile } from "../simularium/ISimulariumFile.js";
 import { TrajectoryType } from "../constants.js";
-<<<<<<< HEAD
 import { ConversionClient } from "../simularium/OctopusClient.js";
-=======
-import { OctopusServicesClient } from "../simularium/OctopusClient.js";
->>>>>>> a89346bb
 
 jsLogger.setHandler(jsLogger.createDefaultHandler());
 
@@ -43,12 +39,7 @@
 
 export default class SimulariumController {
     public simulator?: ISimulator;
-<<<<<<< HEAD
     public _conversionClient?: ConversionClient;
-=======
-    public remoteWebsocketClient?: WebsocketClient;
-    public octopusClient?: OctopusServicesClient;
->>>>>>> a89346bb
     public visData: VisData;
     public visGeometry: VisGeometry | undefined;
     public tickIntervalLength: number;
@@ -70,11 +61,7 @@
         this.stopRecording = () => noop;
 
         this.handleTrajectoryInfo = (/*msg: TrajectoryFileInfo*/) => noop;
-<<<<<<< HEAD
-        this.handleMetrics = (/*msg: Record<string, unknown>*/) => noop;
-=======
         this.handleMetrics = (/*msg: Metrics*/) => noop;
->>>>>>> a89346bb
         this.handlePlotData = (/*msg: Plot[]*/) => noop;
         this.onError = (/*errorMessage*/) => noop;
 
@@ -146,17 +133,11 @@
                 this.handleTrajectoryInfo(trajFileInfo);
             }
         );
-<<<<<<< HEAD
-        this.simulator.setMetricsHandler((metrics: Record<string, unknown>) =>
-=======
         this.simulator.setMetricsHandler((metrics: Metrics) =>
->>>>>>> a89346bb
             this.handleMetrics(metrics)
         );
         this.simulator.setPlotDataHandler((plots: Plot[]) =>
             this.handlePlotData(plots)
-<<<<<<< HEAD
-=======
         );
     }
 
@@ -173,7 +154,6 @@
             this.simulator &&
             this.octopusClient &&
             this.remoteWebsocketClient?.socketIsValid()
->>>>>>> a89346bb
         );
     }
 
@@ -271,7 +251,6 @@
         this.closeConversionConnection();
     }
 
-<<<<<<< HEAD
     public async convertTrajectory(
         netConnectionConfig: NetConnectionParams,
         dataToConvert: Record<string, unknown>,
@@ -288,9 +267,6 @@
     }
 
     public async startSmoldynSim(
-=======
-    public startSmoldynSim(
->>>>>>> a89346bb
         netConnectionConfig: NetConnectionParams,
         fileName: string,
         smoldynInput: string
@@ -421,31 +397,12 @@
         return this.playBackFile;
     }
 
-<<<<<<< HEAD
-    // todo handle config in subsequent work on "last known net settings"
-    public async getMetrics(_config: NetConnectionParams): Promise<void> {
-        this.simulator?.requestAvailableMetrics();
-    }
-
-    public async getPlotData(
-        config: NetConnectionParams,
-        requestedPlots: PlotConfig[]
-    ): Promise<void> {
-        this.simulator?.requestPlotData({}, requestedPlots);
-=======
-    public cancelConversion(): void {
-        if (this.octopusClient) {
-            this.octopusClient.cancelConversion();
-        }
-    }
-
     public async getMetrics(): Promise<void> {
         this.simulator?.requestAvailableMetrics();
     }
 
     public async getPlotData(requestedPlots: PlotConfig[]): Promise<void> {
         this.simulator?.requestPlotData(requestedPlots);
->>>>>>> a89346bb
     }
 
     public clearLocalCache(): void {
