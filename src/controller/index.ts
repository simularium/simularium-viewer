--- conflicted
+++ resolved
@@ -22,11 +22,7 @@
 import { FrontEndError } from "../simularium/FrontEndError.js";
 import type { ISimulariumFile } from "../simularium/ISimulariumFile.js";
 import { TrajectoryType } from "../constants.js";
-<<<<<<< HEAD
 import { ConversionClient } from "../simularium/OctopusClient.js";
-=======
-import { OctopusServicesClient } from "../simularium/OctopusClient.js";
->>>>>>> 7a28fd22
 
 jsLogger.setHandler(jsLogger.createDefaultHandler());
 
@@ -384,35 +380,8 @@
         return this.playBackFile;
     }
 
-<<<<<<< HEAD
-    public async getMetrics(config: NetConnectionParams): Promise<void> {
-        if (this.simulator instanceof LocalFileSimulator) {
-            await this.simulator.setupMetricsCalculator(config);
-        }
-
-=======
-    public checkServerHealth(
-        handler: () => void,
-        netConnectionConfig: NetConnectionParams
-    ): void {
-        if (!this.isRemoteOctopusClientConfigured()) {
-            this.configureNetwork(netConnectionConfig);
-        }
-        if (this.octopusClient) {
-            this.octopusClient.setHealthCheckHandler(handler);
-            this.octopusClient.checkServerHealth();
-        }
-    }
-
-    public cancelConversion(): void {
-        if (this.octopusClient) {
-            this.octopusClient.cancelConversion();
-        }
-    }
-
     // todo handle config in subsequent work on "last known net settings"
     public async getMetrics(_config: NetConnectionParams): Promise<void> {
->>>>>>> 7a28fd22
         this.simulator?.requestAvailableMetrics();
     }
 
@@ -420,12 +389,6 @@
         config: NetConnectionParams,
         requestedPlots: PlotConfig[]
     ): Promise<void> {
-<<<<<<< HEAD
-        if (this.simulator instanceof LocalFileSimulator) {
-            await this.simulator.setupMetricsCalculator(config);
-        }
-=======
->>>>>>> 7a28fd22
         this.simulator?.requestPlotData({}, requestedPlots);
     }
 
