import jsLogger from "js-logger";
import { noop } from "lodash";
import {
    NetConnection,
    NetConnectionParams,
    VisData,
    VisDataMessage,
    TrajectoryFileInfo,
} from "../simularium";
import {
    SimulariumFileFormat,
    VisDataFrame,
    FileReturn,
    FILE_STATUS_SUCCESS,
    FILE_STATUS_FAIL,
} from "../simularium/types";

jsLogger.setHandler(jsLogger.createDefaultHandler());

interface SimulariumControllerParams {
    netConnection?: NetConnection;
    netConnectionSettings?: NetConnectionParams;
    trajectoryPlaybackFile?: string;
    trajectoryGeometryFile?: string;
    // a URL prefix to locate the assets in the trajectoryGeometryFile
    assetLocation?: string;
}

const DEFAULT_ASSET_PREFIX =
    "https://aics-agentviz-data.s3.us-east-2.amazonaws.com/meshes/obj";

export default class SimulariumController {
    public netConnection: NetConnection | undefined;
    public visData: VisData;
    public handleTrajectoryInfo: (TrajectoryFileInfo) => void;
    public postConnect: () => void;
<<<<<<< HEAD
    public resetCamera: () => void;
    public centerCamera: () => void;
    public reOrientCamera: () => void;
=======
    public onError?: (errorMessage: string) => void;
>>>>>>> 0559404c

    private networkEnabled: boolean;
    private isPaused: boolean;
    private fileChanged: boolean;
    private playBackFile: string;
    private localFile: boolean;
    // used to map geometry to agent types
    private geometryFile: string;
    // used to locate geometry assets
    private assetPrefix: string;

    public constructor(params: SimulariumControllerParams) {
        this.visData = new VisData();

        this.postConnect = () => {
            /* Do Nothing */
        };

        /* eslint-disable */
        this.handleTrajectoryInfo = (msg: TrajectoryFileInfo) => {
            /* Do Nothing */
        };
<<<<<<< HEAD

        this.reOrientCamera = () => noop;
        this.resetCamera = () => noop;
        this.centerCamera = () => noop;
=======
        this.onError = (errorMessage) => {};
>>>>>>> 0559404c
        /* eslint-enable */
        if (params.netConnection || params.netConnectionSettings) {
            this.netConnection = params.netConnection
                ? params.netConnection
                : new NetConnection(params.netConnectionSettings);

            this.playBackFile = params.trajectoryPlaybackFile || "";
            this.netConnection.onTrajectoryDataArrive = this.visData.parseAgentsFromNetData.bind(
                this.visData
            );

            this.networkEnabled = true;
            this.isPaused = false;
            this.fileChanged = false;
            this.localFile = false;
            this.geometryFile = this.resolveGeometryFile(
                params.trajectoryGeometryFile || "",
                this.playBackFile
            );
        } else {
            // No network information was passed in
            //  the viewer will be initialized blank

            this.netConnection = undefined;

            // @TODO: Pass this warning upwards (to installing app)
            if (params.trajectoryPlaybackFile) {
                console.warn(
                    "trajectoryPlaybackFile param ignored, no network config provided"
                );
            }

            this.playBackFile = "";
            this.networkEnabled = false;
            this.isPaused = false;
            this.fileChanged = false;
            this.localFile = true;
            this.geometryFile = "";
        }

        this.assetPrefix = params.assetLocation || DEFAULT_ASSET_PREFIX;
    }

    private resolveGeometryFile(
        geometryFile: string,
        playbackFileName: string
    ): string {
        // if we got a geometryFile, assume it's a complete URL
        if (geometryFile) {
            return geometryFile;
        }
        // if there's no geometryFile, then make an assumption about the playbackFileName
        if (playbackFileName) {
            return `https://aics-agentviz-data.s3.us-east-2.amazonaws.com/visdata/${playbackFileName}.json`;
        }
        return "";
    }

    private configureNetwork(config: NetConnectionParams): void {
        if (this.netConnection && this.netConnection.socketIsValid()) {
            this.netConnection.disconnect();
        }

        this.netConnection = new NetConnection(config);

        this.netConnection.onTrajectoryDataArrive = this.visData.parseAgentsFromNetData.bind(
            this.visData
        );

        this.netConnection.onTrajectoryFileInfoArrive = (
            trajFileInfo: TrajectoryFileInfo
        ) => {
            this.handleTrajectoryInfo(trajFileInfo);
        };
    }

    public get hasChangedFile(): boolean {
        return this.fileChanged;
    }

    public get isLocalFile(): boolean {
        return this.localFile;
    }

    public connect(): Promise<string> {
        if (!this.netConnection) {
            return Promise.reject(
                "No network connection established in simularium controller."
            );
        }

        return this.netConnection
            .connectToRemoteServer(this.netConnection.getIp())
            .then((msg: string) => {
                this.postConnect();
                return msg;
            });
    }

    public start(): Promise<void> {
        if (!this.netConnection) {
            return Promise.reject();
        }

        // switch back to 'networked' playback
        this.networkEnabled = true;
        this.isPaused = false;
        this.visData.clearCache();

        return this.netConnection.startRemoteTrajectoryPlayback(
            this.playBackFile
        );
    }

    public time(): number {
        return this.visData.currentFrameData.time;
    }

    public stop(): void {
        if (this.netConnection) {
            this.netConnection.abortRemoteSim();
        }
    }

    public pause(): void {
        if (this.networkEnabled && this.netConnection) {
            this.netConnection.pauseRemoteSim();
        }

        this.isPaused = true;
    }

    public paused(): boolean {
        return this.isPaused;
    }

    public initializeTrajectoryFile(): void {
        if (this.netConnection) {
            this.netConnection.requestTrajectoryFileInfo(this.playBackFile);
        }
    }

    public gotoTime(timeNs: number): void {
        if (this.visData.hasLocalCacheForTime(timeNs)) {
            this.visData.gotoTime(timeNs);
        } else {
            if (this.networkEnabled && this.netConnection) {
                // else reset the local cache,
                //  and play remotely from the desired simulation time
                this.visData.clearCache();
                this.netConnection.gotoRemoteSimulationTime(timeNs);
            }
        }
    }

    public playFromTime(timeNs: number): void {
        this.gotoTime(timeNs);
        this.isPaused = false;
    }

    public resume(): void {
        if (this.networkEnabled && this.netConnection) {
            this.netConnection.resumeRemoteSim();
        }

        this.isPaused = false;
    }

    private handleLocalFileChange(
        simulariumFile: SimulariumFileFormat | undefined
    ): Promise<FileReturn> {
        if (!simulariumFile) {
            const newError = new Error("No file was detected");
            return Promise.reject(newError);
        }
        const { spatialData, trajectoryInfo } = simulariumFile;

        if (!simulariumFile.spatialData) {
            const newError = new Error(
                "Simularium files need 'spatialData' array"
            );
            return Promise.reject(newError);
        }
        spatialData.bundleData.sort(
            (a: VisDataFrame, b: VisDataFrame): number =>
                a.frameNumber - b.frameNumber
        );

        this.pause();
        this.disableNetworkCommands();
        try {
            this.cacheJSON(spatialData);
        } catch (e) {
            return Promise.reject(e);
        }
        try {
            this.dragAndDropFileInfo = trajectoryInfo;

            this.handleTrajectoryInfo(this.dragAndDropFileInfo);
        } catch (e) {
            return Promise.reject(e);
        }
        return Promise.resolve({
            status: FILE_STATUS_SUCCESS,
        });
    }

    public changeFile(
        newFileName: string,
        isLocalFile = false,
        simulariumFile?: SimulariumFileFormat,
        geometryFile?: string,
        assetPrefix?: string
    ): Promise<FileReturn> {
        this.fileChanged = true;
        this.playBackFile = newFileName;
        this.localFile = isLocalFile;
        this.geometryFile = this.resolveGeometryFile(
            geometryFile || "",
            newFileName
        );
        this.assetPrefix = assetPrefix ? assetPrefix : DEFAULT_ASSET_PREFIX;
        this.visData.WaitForFrame(0);
        this.visData.clearCache();

        this.stop();

        if (isLocalFile) {
            return this.handleLocalFileChange(simulariumFile);
        }

        // otherwise, start a network file
        if (this.netConnection) {
            return this.start()
                .then(() => {
                    if (this.netConnection) {
                        this.netConnection.requestSingleFrame(0);
                    }
                })
                .then(() => ({
                    status: FILE_STATUS_SUCCESS,
                }));
        }

        return Promise.reject({
            status: FILE_STATUS_FAIL,
        });
    }

    public markFileChangeAsHandled(): void {
        this.fileChanged = false;
    }

    public getFile(): string {
        return this.playBackFile;
    }

    public getGeometryFile(): string {
        return this.geometryFile;
    }

    public getAssetPrefix(): string {
        return this.assetPrefix;
    }

    public disableNetworkCommands(): void {
        this.networkEnabled = false;

        if (this.netConnection && this.netConnection.socketIsValid()) {
            this.netConnection.disconnect();
        }
    }

    public cacheJSON(json: VisDataMessage): void {
        this.visData.cacheJSON(json);
    }

    public clearLocalCache(): void {
        this.visData.clearCache();
    }

    public get dragAndDropFileInfo(): TrajectoryFileInfo {
        return this.visData.dragAndDropFileInfo;
    }
    public set dragAndDropFileInfo(fileInfo: TrajectoryFileInfo) {
        this.visData.dragAndDropFileInfo = fileInfo;
    }

    public set trajFileInfoCallback(
        callback: (msg: TrajectoryFileInfo) => void
    ) {
        this.handleTrajectoryInfo = callback;

        if (this.netConnection) {
            this.netConnection.onTrajectoryFileInfoArrive = callback;
        }
    }
}

export { SimulariumController };<|MERGE_RESOLUTION|>--- conflicted
+++ resolved
@@ -34,13 +34,10 @@
     public visData: VisData;
     public handleTrajectoryInfo: (TrajectoryFileInfo) => void;
     public postConnect: () => void;
-<<<<<<< HEAD
     public resetCamera: () => void;
     public centerCamera: () => void;
     public reOrientCamera: () => void;
-=======
     public onError?: (errorMessage: string) => void;
->>>>>>> 0559404c
 
     private networkEnabled: boolean;
     private isPaused: boolean;
@@ -63,14 +60,12 @@
         this.handleTrajectoryInfo = (msg: TrajectoryFileInfo) => {
             /* Do Nothing */
         };
-<<<<<<< HEAD
 
         this.reOrientCamera = () => noop;
         this.resetCamera = () => noop;
         this.centerCamera = () => noop;
-=======
         this.onError = (errorMessage) => {};
->>>>>>> 0559404c
+      
         /* eslint-enable */
         if (params.netConnection || params.netConnectionSettings) {
             this.netConnection = params.netConnection
