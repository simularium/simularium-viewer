--- conflicted
+++ resolved
@@ -15,13 +15,8 @@
                     remoteSimulator: netConn,
                 });
 
-<<<<<<< HEAD
-            controller.initializePrecomputedSimulation();
-            controller.movePlaybackTime(2);
-=======
-                controller.start();
-                controller.gotoTime(2);
->>>>>>> 09ffe273
+                controller.initializePrecomputedSimulation();
+                controller.movePlaybackTime(2);
 
                 // allow time for data streaming to occur
                 setTimeout(() => {
