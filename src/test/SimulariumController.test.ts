import { SimulariumController } from "../controller/index.js";
import { DummyRemoteSimulator } from "./DummyRemoteSimulator.js";

describe("SimulariumController module", () => {
    describe("SimulariumController Time", () => {
        test("Go to time in cache", () =>
            new Promise<void>((done) => {
                const netConn = new DummyRemoteSimulator({});
                netConn.timeStep = 1;
                netConn.totalDuration = 100;
                netConn.commandLatencyMS = 0;
                netConn.connectLatencyMS = 0;

                const controller = new SimulariumController({
                    remoteSimulator: netConn,
                });

<<<<<<< HEAD
            controller.initializePrecomputedSimulation();
            controller.movePlaybackTime(2);
            setTimeout(() => {
                expect(controller.time()).toEqual(2);
                done();
            }, 500);
        });
=======
                controller.start();
                controller.gotoTime(2);
                setTimeout(() => {
                    expect(controller.time()).toEqual(2);
                    done();
                }, 500);
            }));
>>>>>>> 09ffe273
    });
});<|MERGE_RESOLUTION|>--- conflicted
+++ resolved
@@ -15,22 +15,12 @@
                     remoteSimulator: netConn,
                 });
 
-<<<<<<< HEAD
-            controller.initializePrecomputedSimulation();
-            controller.movePlaybackTime(2);
-            setTimeout(() => {
-                expect(controller.time()).toEqual(2);
-                done();
-            }, 500);
-        });
-=======
-                controller.start();
-                controller.gotoTime(2);
+                controller.initializePrecomputedSimulation();
+                controller.movePlaybackTime(2);
                 setTimeout(() => {
                     expect(controller.time()).toEqual(2);
                     done();
                 }, 500);
             }));
->>>>>>> 09ffe273
     });
 });