--- conflicted
+++ resolved
@@ -42,16 +42,6 @@
         const msg: VisDataMessage = {
             msgType: NetMessageEnum.ID_VIS_DATA_ARRIVE,
             bundleStart: frameNumber,
-<<<<<<< HEAD
-            bundleSize: 1,
-            bundleData: [],
-            fileName: this.lastRequestedFile,
-        };
-
-        const data: VisDataFrame = {
-            frameNumber: frameNumber,
-            time: frameNumber * this.timeStep,
-=======
             bundleSize: 1, // backend only sends one frame at a time now
             bundleData: [],
             fileName: this.lastRequestedFile,
@@ -59,7 +49,6 @@
         const data: VisDataFrame = {
             frameNumber: frameNumber,
             time: frameNumber,
->>>>>>> cf905ddf
             data: [
                 1000,
                 0,
@@ -163,10 +152,6 @@
             this.frameCounter = frameNumber;
 
             const msg: NetMessage = JSON.parse(this.getDataBundle(frameNumber));
-<<<<<<< HEAD
-=======
-            this.frameCounter;
->>>>>>> cf905ddf
             this.onJsonIdVisDataArrive(msg);
         }, this.commandLatencyMS);
     }
