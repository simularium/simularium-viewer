--- conflicted
+++ resolved
@@ -2,19 +2,14 @@
     VisData,
     VisDataMessage,
     NetMessageEnum,
-<<<<<<< HEAD
+    FrontEndError,
 } from "../simularium/index.js";
-import { parseVisDataMessage } from "../simularium/VisDataParse.js";
-=======
-    FrontEndError,
-} from "../simularium";
 import {
     calculateBufferSize,
     parseVisDataMessage,
-} from "../simularium/VisDataParse";
-import { AGENT_OBJECT_KEYS, CachedFrame } from "../simularium/types";
-import { nullCachedFrame } from "../util";
->>>>>>> cf905ddf
+} from "../simularium/VisDataParse.js";
+import { AGENT_OBJECT_KEYS, CachedFrame } from "../simularium/types.js";
+import { nullCachedFrame } from "../util.js";
 
 // Sample data of a single agent of type '7'
 //  moving linearly from (0,0,0) to (5,5,5)
