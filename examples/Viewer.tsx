import React from "react";
import type {
    UIDisplayData,
    SelectionStateInfo,
} from "../src/simularium/SelectionInterface";

import SimulariumViewer, {
    SimulariumController,
    RenderStyle,
    SimulariumFileFormat,
} from "../src";

import "./style.css";
import { isEqual } from "lodash";

const netConnectionSettings = {
    serverIp: "staging-node1-agentviz-backend.cellexplore.net",
    serverPort: 9002,
};

let playbackFile = "actin012_3.h5";
let queryStringFile = "";
const urlParams = new URLSearchParams(window.location.search);
if (urlParams.has("file")) {
    queryStringFile = urlParams.get("file");
    playbackFile = queryStringFile;
}

// Typescript's File definition is missing this function
//  which is part of the HTML standard on all browsers
//  and needed below
interface FileHTML extends File {
    text(): Promise<string>;
}

const agentColors = [
    "#fee34d",
    "#f7b232",
    "#bf5736",
    "#94a7fc",
    "#ce8ec9",
    "#58606c",
    "#0ba345",
    "#9267cb",
    "#81dbe6",
    "#bd7800",
    "#bbbb99",
    "#5b79f0",
    "#89a500",
    "#da8692",
    "#418463",
    "#9f516c",
    "#00aabf",
];

interface ViewerState {
    renderStyle: RenderStyle;
    pauseOn: number;
    particleTypeNames: string[];
    particleTypeTags: string[];
    currentFrame: number;
    currentTime: number;
    height: number;
    width: number;
    selectionStateInfo: SelectionStateInfo;
    hideAllAgents: boolean;
    agentColors: (number | string)[];
    showPaths: boolean;
    timeStep: number;
    totalDuration: number;
    uiDisplayData: UIDisplayData;
}

const simulariumController = new SimulariumController({});
<<<<<<< HEAD
let playbackFile = "medyan_paper_M:A_0.675.simularium";
=======
>>>>>>> 6d7e8b2b

let currentFrame = 0;
let currentTime = 0;

const initialState = {
    renderStyle: RenderStyle.MOLECULAR,
    pauseOn: -1,
    particleTypeNames: [],
    particleTypeTags: [],
    currentFrame: 0,
    currentTime: 0,
    height: 700,
    width: 800,
    hideAllAgents: false,
    agentColors: agentColors,
    showPaths: true,
    timeStep: 1,
    totalDuration: 100,
    uiDisplayData: [],
    selectionStateInfo: {
        highlightedAgents: [],
        hiddenAgents: [],
    },
};

class Viewer extends React.Component<{}, ViewerState> {
    private viewerRef: React.RefObject<SimulariumViewer>;

    public constructor(props) {
        super(props);
        this.viewerRef = React.createRef();
        this.handleJsonMeshData = this.handleJsonMeshData.bind(this);
        this.handleTimeChange = this.handleTimeChange.bind(this);
        this.state = initialState;
    }

    public componentDidMount(): void {
        window.addEventListener("resize", () => {
            const container = document.querySelector(".container");

            const height = container.clientHeight;
            const width = container.clientWidth;
            this.setState({ height, width });
        });
        const viewerContainer = document.querySelector(".viewer-container");
        if (viewerContainer) {
            viewerContainer.addEventListener("drop", this.onDrop);
            viewerContainer.addEventListener("dragover", this.onDragOver);
        }
    }

    public onDragOver = (e: Event): void => {
        if (e.stopPropagation) {
            e.stopPropagation();
        }
        e.preventDefault();
    };

    public onDrop = (e: Event): void => {
        this.onDragOver(e);
        const event = e as DragEvent;
        const input = event.target as HTMLInputElement;
        const data: DataTransfer = event.dataTransfer as DataTransfer;

        const files: FileList = input.files || data.files;
        const filesArr: FileHTML[] = Array.from(files) as FileHTML[];

        Promise.all(
            filesArr.map((file) =>
                file
                    .text()
                    .then((text) => JSON.parse(text) as SimulariumFileFormat)
            )
        ).then((parsedFiles) => {
            const simulariumFile = parsedFiles[0];
            const fileName = filesArr[0].name;
            simulariumController
                .changeFile(fileName, true, simulariumFile)
                .catch((error) => {
                    console.log(error.htmlData);
                    window.alert(`Error loading file: ${error.message}`);
                });
        });
    };

    private changeFile(file: string) {
        simulariumController.changeFile(file);
    }

    public handleJsonMeshData(jsonData): void {
        console.log("Mesh JSON Data: ", jsonData);
    }

    public handleTimeChange(timeData): void {
        currentFrame = timeData.frameNumber;
        currentTime = timeData.time;
        this.setState({ currentFrame, currentTime });
        if (this.state.pauseOn === currentFrame) {
            simulariumController.pause();
            this.setState({ pauseOn: -1 });
        }
    }

    public turnAgentsOnOff(nameToToggle: string) {
        let currentHiddenAgents = this.state.selectionStateInfo.hiddenAgents;
        console.log(currentHiddenAgents);
        let nextHiddenAgents = [];
        if (currentHiddenAgents.some((a) => a.name === nameToToggle)) {
            nextHiddenAgents = currentHiddenAgents.filter(
                (hiddenAgent) => hiddenAgent.name !== nameToToggle
            );
        } else {
            nextHiddenAgents = [
                ...currentHiddenAgents,
                { name: nameToToggle, tags: [] },
            ];
        }
        console.log(nextHiddenAgents);
        this.setState({
            ...this.state,
            selectionStateInfo: {
                ...this.state.selectionStateInfo,
                hiddenAgents: nextHiddenAgents,
            },
        });
    }

    public turnAgentHighlightsOnOff(nameToToggle: string) {
        let currentHighlightedAgents = this.state.selectionStateInfo
            .highlightedAgents;
        console.log(currentHighlightedAgents);
        let nextHighlightedAgents = [];
        if (currentHighlightedAgents.some((a) => a.name === nameToToggle)) {
            nextHighlightedAgents = currentHighlightedAgents.filter(
                (hiddenAgent) => hiddenAgent.name !== nameToToggle
            );
        } else {
            nextHighlightedAgents = [
                ...currentHighlightedAgents,
                { name: nameToToggle, tags: [] },
            ];
        }
        console.log(nextHighlightedAgents);
        this.setState({
            ...this.state,
            selectionStateInfo: {
                ...this.state.selectionStateInfo,
                highlightedAgents: nextHighlightedAgents,
            },
        });
    }

    public handleTrajectoryInfo(data): void {
        console.log("Trajectory info arrived", data);
        const totalDuration = data.totalSteps * data.timeStepSize;
        this.setState({
            totalDuration,
            timeStep: data.timeStepSize,
        });

        currentTime = 0;
        currentFrame = 0;
    }

    public handleScrubTime(event): void {
        simulariumController.gotoTime(event.target.value);
    }

    public handleUIDisplayData(uiDisplayData: UIDisplayData): void {
        console.log("uiDisplayData", uiDisplayData);
        const allTags = uiDisplayData.reduce(
            (fullArray: string[], subarray) => {
                fullArray = [
                    ...fullArray,
                    ...subarray.displayStates.map((b) => b.id),
                ];
                return fullArray;
            },
            []
        );
        const uniqueTags: string[] = [...new Set(allTags)];
        if (isEqual(uiDisplayData, this.state.uiDisplayData)) {
            return;
        }
        this.setState({
            particleTypeNames: uiDisplayData.map((a) => a.name),
            uiDisplayData: uiDisplayData,
            particleTypeTags: uniqueTags,
            selectionStateInfo: initialState.selectionStateInfo,
        });
    }

    public gotoNextFrame(): void {
        simulariumController.gotoTime(currentTime + this.state.timeStep + 1e-9);
    }

    public gotoPreviousFrame(): void {
        simulariumController.gotoTime(currentTime - this.state.timeStep - 1e-9);
    }

    private configureAndLoad() {
        simulariumController.configureNetwork(netConnectionSettings);
        simulariumController.changeFile(playbackFile);
    }

    public render(): JSX.Element {
        return (
            <div className="container" style={{ height: "90%", width: "75%" }}>
                <select
                    onChange={(event) => {
                        playbackFile = event.target.value;
                    }}
                    defaultValue={playbackFile}
                >
<<<<<<< HEAD
                    <option value="medyan_paper_M:A_0.675.simularium">
                        TEST
                    </option>
                    <option value="actin012_3.h5">Actin 12_3</option>
                    <option value="listeria_rocketbugs_normal_fine_2_filtered.simularium">
                        listeria 01
                    </option>
=======
                    <option value={queryStringFile}>{queryStringFile}</option>
                    <option value="actin012_3.h5">Actin 12_3</option>
                    <option value="listeria_normal.simularium">listeria 01</option>
>>>>>>> 6d7e8b2b
                    <option value="kinesin002_01.h5">kinesin 002</option>
                    <option value="microtubules038_10.h5">MT 38</option>
                    <option value="test_traj1.h5">TEST</option>
                    <option value="microtubules_v2_shrinking.h5">M Tub</option>
                    <option value="aster.cmo">Aster</option>
                    <option value="actin34_0.h5">Actin 34</option>
                    <option value="microtubules30_1.h5">MT 30</option>
                    <option value="endocytosis.simularium">Endocytosis</option>
                    <option value="ATPsynthase_2.h5">ATP 2</option>
                    <option value="ATPsynthase_3.h5">ATP 3</option>
                    <option value="ATPsynthase_4.h5">ATP 4</option>
                    <option value="ATPsynthase_5.h5">ATP 5</option>
                    <option value="ATPsynthase_6.h5">ATP 6</option>
                    <option value="ATPsynthase_7.h5">ATP 7</option>
                    <option value="ATPsynthase_8.h5">ATP 8</option>
                    <option value="ATPsynthase_9.h5">ATP 9</option>
                    <option value="ATPsynthase_10.h5">ATP 10</option>
                </select>
                <button onClick={() => this.configureAndLoad()}>
                    Load model
                </button>
                <button onClick={() => simulariumController.resume()}>
                    Play
                </button>
                <button onClick={() => simulariumController.pause()}>
                    Pause
                </button>
                <button onClick={() => simulariumController.stop()}>
                    stop
                </button>
                <button onClick={() => simulariumController.clearFile()}>
                    Clear
                </button>

                <br />
                <input
                    type="range"
                    min="0"
                    value={currentTime}
                    max={this.state.totalDuration}
                    onChange={this.handleScrubTime}
                />
                <button onClick={this.gotoNextFrame.bind(this)}>
                    Next Frame
                </button>
                <button onClick={this.gotoPreviousFrame.bind(this)}>
                    Previous Frame
                </button>
                <br />
                {this.state.particleTypeNames.map((id, i) => {
                    return (
                        <React.Fragment key={id}>
                            <label htmlFor={id}>{id}</label>
                            <input
                                type="checkbox"
                                onClick={(event) =>
                                    this.turnAgentsOnOff(event.target.value)
                                }
                                value={id}
                                defaultChecked={true}
                            />
                            <input
                                type="checkbox"
                                onClick={(event) =>
                                    this.turnAgentHighlightsOnOff(
                                        event.target.value
                                    )
                                }
                                value={id}
                                defaultChecked={false}
                            />
                        </React.Fragment>
                    );
                })}
                <button
                    onClick={() =>
                        this.setState({
                            hideAllAgents: !this.state.hideAllAgents,
                        })
                    }
                >
                    {this.state.hideAllAgents ? "Show all" : "Hide all"}
                </button>
                <button
                    onClick={() =>
                        this.setState({ showPaths: !this.state.showPaths })
                    }
                >
                    ShowPaths
                </button>
                <button
                    onClick={() =>
                        this.setState({
                            renderStyle:
                                this.state.renderStyle === RenderStyle.GENERIC
                                    ? RenderStyle.MOLECULAR
                                    : RenderStyle.GENERIC,
                        })
                    }
                >
                    Switch Render
                </button>
                <button onClick={() => simulariumController.resetCamera()}>
                    Reset camera
                </button>
                <button onClick={() => simulariumController.centerCamera()}>
                    center camera
                </button>
                <button onClick={() => simulariumController.reOrientCamera()}>
                    starting orientation
                </button>
                <button onClick={() => simulariumController.zoomIn()}>+</button>
                <button onClick={() => simulariumController.zoomOut()}>
                    -
                </button>
                <span>
                    Tick interval length:{" "}
                    {simulariumController.tickIntervalLength}
                </span>
                <div className="viewer-container">
                    <SimulariumViewer
                        ref={this.viewerRef}
                        renderStyle={this.state.renderStyle}
                        height={this.state.height}
                        width={this.state.width}
                        loggerLevel="debug"
                        onTimeChange={this.handleTimeChange.bind(this)}
                        simulariumController={simulariumController}
                        onJsonDataArrived={this.handleJsonMeshData}
                        onTrajectoryFileInfoChanged={this.handleTrajectoryInfo.bind(
                            this
                        )}
                        selectionStateInfo={this.state.selectionStateInfo}
                        onUIDisplayDataChanged={this.handleUIDisplayData.bind(
                            this
                        )}
                        loadInitialData={true}
                        agentColors={this.state.agentColors}
                        hideAllAgents={this.state.hideAllAgents}
                        showPaths={this.state.showPaths}
                        onError={(error) => window.alert(error)}
                        backgroundColor={[0, 0, 0]}
                    />
                </div>
            </div>
        );
    }
}

export default Viewer;<|MERGE_RESOLUTION|>--- conflicted
+++ resolved
@@ -72,10 +72,7 @@
 }
 
 const simulariumController = new SimulariumController({});
-<<<<<<< HEAD
 let playbackFile = "medyan_paper_M:A_0.675.simularium";
-=======
->>>>>>> 6d7e8b2b
 
 let currentFrame = 0;
 let currentTime = 0;
@@ -290,7 +287,6 @@
                     }}
                     defaultValue={playbackFile}
                 >
-<<<<<<< HEAD
                     <option value="medyan_paper_M:A_0.675.simularium">
                         TEST
                     </option>
@@ -298,11 +294,6 @@
                     <option value="listeria_rocketbugs_normal_fine_2_filtered.simularium">
                         listeria 01
                     </option>
-=======
-                    <option value={queryStringFile}>{queryStringFile}</option>
-                    <option value="actin012_3.h5">Actin 12_3</option>
-                    <option value="listeria_normal.simularium">listeria 01</option>
->>>>>>> 6d7e8b2b
                     <option value="kinesin002_01.h5">kinesin 002</option>
                     <option value="microtubules038_10.h5">MT 38</option>
                     <option value="test_traj1.h5">TEST</option>
