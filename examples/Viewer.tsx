import React from "react";
import { isEqual, findIndex, map, reduce } from "lodash";

import type {
    ISimulariumFile,
    UIDisplayData,
    SelectionStateInfo,
} from "../type-declarations";
import SimulariumViewer, {
    SimulariumController,
    RenderStyle,
    ErrorLevel,
    FrontEndError,
    loadSimulariumFile,
} from "../es";
import "../style/style.css";

import PointSimulator from "./PointSimulator";
import PointSimulatorLive from "./PointSimulatorLive";
import PdbSimulator from "./PdbSimulator";
import SinglePdbSimulator from "./SinglePdbSimulator";
import CurveSimulator from "./CurveSimulator";
import {
    SMOLDYN_TEMPLATE,
    UI_BASE_TYPES,
    UI_CUSTOM_TYPES,
    UI_TEMPLATE_DOWNLOAD_URL_ROOT,
    UI_TEMPLATE_URL_ROOT,
} from "./api-settings";
import ConversionForm from "./ConversionForm";
import MetaballSimulator from "./MetaballSimulator";
import { TrajectoryType } from "../src/constants";
<<<<<<< HEAD
import { SelectionEntry } from "../type-declarations/simularium/SelectionInterface";

const netConnectionSettings = {
    // to test local server: (also may have to change wss to ws in the url)
    // serverIp: "0.0.0.0",
    // serverPort: 8765,
    serverIp: "staging-node1-agentviz-backend.cellexplore.net",
    serverPort: 9002,
};
=======
import { NetConnectionParams } from "../src/simularium";
>>>>>>> 333332a7

let playbackFile = "TEST_LIVEMODE_API"; //"medyan_paper_M:A_0.675.simularium";
let queryStringFile = "";
const urlParams = new URLSearchParams(window.location.search);
if (urlParams.has("file")) {
    queryStringFile = urlParams.get("file") || "";
    playbackFile = queryStringFile;
}

const agentColors = [
    "#fee34d",
    "#f7b232",
    "#bf5736",
    "#94a7fc",
    "#ce8ec9",
    "#58606c",
    "#0ba345",
    "#9267cb",
    "#81dbe6",
    "#bd7800",
    "#bbbb99",
    "#5b79f0",
    "#89a500",
    "#da8692",
    "#418463",
    "#9f516c",
    "#00aabf",
];

interface ViewerState {
    renderStyle: typeof RenderStyle;
    pauseOn: number;
    particleTypeNames: string[];
    particleTypeTags: string[];
    currentFrame: number;
    currentTime: number;
    height: number;
    width: number;
    selectionStateInfo: SelectionStateInfo;
    hideAllAgents: boolean;
    agentColors: number[] | string[];
    showPaths: boolean;
    timeStep: number;
    totalDuration: number;
    uiDisplayData: UIDisplayData;
    filePending: {
        type: TrajectoryType;
        template: { [key: string]: any };
        templateData: { [key: string]: any };
    } | null;
    simulariumFile: {
        name: string;
        data: ISimulariumFile | null;
    } | null;
}

interface BaseType {
    isBaseType: true;
    id: string;
    data: string;
    match: string;
}

export interface CustomParameters {
    name: string;
    data_type: string;
    description: string;
    required: boolean;
    help: string;
    options?: string[];
}

interface CustomType {
    [key: string]: {
        "python::module": string;
        "python::object": string;
        parameters: CustomParameters;
    };
}

interface InputParams {
    localBackendServer: boolean;
    useOctopus: boolean;
}

const simulariumController = new SimulariumController({});

let currentFrame = 0;
let currentTime = 0;

const initialState: ViewerState = {
    renderStyle: RenderStyle.WEBGL2_PREFERRED,
    pauseOn: -1,
    particleTypeNames: [],
    particleTypeTags: [],
    currentFrame: 0,
    currentTime: 0,
    height: 700,
    width: 800,
    hideAllAgents: false,
    agentColors: agentColors,
    showPaths: true,
    timeStep: 1,
    totalDuration: 100,
    uiDisplayData: [],
    selectionStateInfo: {
        highlightedAgents: [],
        hiddenAgents: [],
        transparentAgents: [],
    },
    filePending: null,
    simulariumFile: null,
};

type FrontEndError = typeof FrontEndError;

class Viewer extends React.Component<InputParams, ViewerState> {
    private viewerRef: React.RefObject<SimulariumViewer>;
    private panMode = false;
    private focusMode = true;
    private orthoMode = false;
    private netConnectionSettings: NetConnectionParams;

    public constructor(props: InputParams) {
        super(props);
        this.viewerRef = React.createRef();
        this.handleJsonMeshData = this.handleJsonMeshData.bind(this);
        this.handleTimeChange = this.handleTimeChange.bind(this);
        this.loadFile = this.loadFile.bind(this);
        this.clearPendingFile = this.clearPendingFile.bind(this);
        this.convertFile = this.convertFile.bind(this);
        this.state = initialState;

        if (props.localBackendServer) {
            this.netConnectionSettings = {
                serverIp: "0.0.0.0",
                serverPort: 8765,
                useOctopus: props.useOctopus,
                secureConnection: false,
            };
        } else if (props.useOctopus) {
            this.netConnectionSettings = {
                serverIp: "18.223.108.15",
                serverPort: 8765,
                useOctopus: props.useOctopus,
                secureConnection: false,
            };
        } else {
            this.netConnectionSettings = {
                serverIp: "staging-node1-agentviz-backend.cellexplore.net",
                serverPort: 9002,
                secureConnection: true,
                useOctopus: false,
            };
        }
    }

    public componentDidMount(): void {
        window.addEventListener("resize", () => {
            const container = document.querySelector(".container");
            if (!container) {
                return;
            }
            const height = container.clientHeight;
            const width = container.clientWidth;
            this.setState({ height, width });
        });
        const viewerContainer = document.querySelector(".viewer-container");
        if (viewerContainer) {
            viewerContainer.addEventListener("drop", this.onDrop);
            viewerContainer.addEventListener("dragover", this.onDragOver);
        }
    }

    public onDragOver = (e: Event): void => {
        if (e.stopPropagation) {
            e.stopPropagation();
        }
        e.preventDefault();
    };

    public onError = (error: FrontEndError) => {
        if (error.level === ErrorLevel.ERROR) {
            window.alert(
                `ERROR, something is broken: ${error.message} ${error.htmlData}`
            );
        } else if (error.level === ErrorLevel.WARNING) {
            window.alert(
                `User warning, but not terrible:  ${error.message} ${error.htmlData}`
            );
        } else if (error.level === ErrorLevel.INFO) {
            console.log(`Just for your info. ${error.message}`);
        } else {
            console.warn(
                `This error didn't have a level sent with it: ${error.message}. Should probably be converted to a FrontEndError`
            );
        }
    };

    public onDrop = (e: Event): void => {
        this.onDragOver(e);
        const event = e as DragEvent;
        const input = event.target as HTMLInputElement;
        const data: DataTransfer = event.dataTransfer as DataTransfer;

        const files: FileList = input.files || data.files;
        const filesArr: File[] = Array.from(files) as File[];

        try {
            // Try to identify the simularium file.
            // Put all the other files as text based geoAssets.
            const simulariumFileIndex = findIndex(filesArr, (file) =>
                file.name.includes(".simularium")
            );
            Promise.all(
                filesArr.map((element, index) => {
                    if (index !== simulariumFileIndex) {
                        // is async call
                        return element.text();
                    } else {
                        return loadSimulariumFile(element);
                    }
                })
            )
                .then((parsedFiles) => {
                    const simulariumFile = parsedFiles[
                        simulariumFileIndex
                    ] as ISimulariumFile;
                    this.setState({
                        simulariumFile: {
                            data: simulariumFile,
                            name: filesArr[simulariumFileIndex].name,
                        },
                    });
                    // build the geoAssets as mapping name-value pairs:
                    const geoAssets = filesArr.reduce((acc, cur, index) => {
                        if (index !== simulariumFileIndex) {
                            acc[cur.name] = parsedFiles[index];
                            return acc;
                        }
                    }, {});
                    const fileName = filesArr[simulariumFileIndex].name;
                    this.loadFile(simulariumFile, fileName, geoAssets);
                })
                .catch((error) => {
                    this.onError(error);
                });
        } catch (error) {
            return this.onError(new FrontEndError(error.message));
        }
    };

    public loadFromUrl(url): void {
        fetch(url)
            .then((item: Response) => {
                return item.blob();
            })
            .then((blob: Blob) => {
                return loadSimulariumFile(blob);
            })
            .then((simulariumFile: ISimulariumFile) => {
                const fileName = url;
                this.setState({
                    simulariumFile: { data: simulariumFile, name: fileName },
                });

                this.loadFile(simulariumFile, fileName).catch((error) => {
                    console.log("Error loading file", error);
                    window.alert(`Error loading file: ${error.message}`);
                });
            });
    }

    public async loadUiTemplates(): Promise<{
        [key: string]: BaseType | CustomType;
    }> {
        const baseTypes = await fetch(
            `${UI_TEMPLATE_DOWNLOAD_URL_ROOT}/${UI_BASE_TYPES}`
        ).then((data) => data.json());
        const customTypes = await fetch(
            `${UI_TEMPLATE_URL_ROOT}/${UI_CUSTOM_TYPES}`
        )
            .then((data) => data.json())
            .then((fileRefs) =>
                Promise.all(
                    map(fileRefs, (ref) =>
                        fetch(ref.download_url).then((data) => data.json())
                    )
                )
            );
        const typeMap: {
            [key: string]: BaseType | CustomType;
        } = reduce(
            customTypes,
            (acc, cur: CustomType) => {
                //CustomType always has just one
                const key = Object.keys(cur)[0];
                acc[key] = cur[key];
                return acc;
            },
            {}
        );
        baseTypes["base_types"].forEach((type) => {
            typeMap[type.id] = { ...type, isBaseType: true };
        });
        return typeMap;
    }

    public async loadSmoldynFile() {
        const smoldynTemplate = await fetch(
            `${UI_TEMPLATE_DOWNLOAD_URL_ROOT}/${SMOLDYN_TEMPLATE}`
        ).then((data) => data.json());
        const templateMap = await this.loadUiTemplates();

        this.setState({
            filePending: {
                type: TrajectoryType.SMOLDYN,
                template: smoldynTemplate.smoldyn_data,
                templateData: templateMap,
            },
        });
    }

    public convertFile(obj: Record<string, any>, fileType: TrajectoryType) {
<<<<<<< HEAD
        simulariumController
            .convertAndLoadTrajectory(netConnectionSettings, obj, fileType)
=======
        simulariumController.convertAndLoadTrajectory(
            this.netConnectionSettings, obj, fileType
        )
>>>>>>> 333332a7
            .then(() => {
                this.clearPendingFile();
            })
            .catch((err) => {
                console.error(err);
            });
    }

    public clearPendingFile() {
        this.setState({ filePending: null });
    }

    public loadFile(trajectoryFile, fileName, geoAssets?) {
        const simulariumFile = fileName.includes(".simularium")
            ? trajectoryFile
            : null;
        // if (!fileName.includes(".simularium")) {
        //     return new
        // }
        return simulariumController
            .handleFileChange(simulariumFile, fileName, geoAssets)
            .catch(console.log);
    }

    public handleJsonMeshData(jsonData): void {
        console.log("Mesh JSON Data: ", jsonData);
    }

    public handleTimeChange(timeData): void {
        currentFrame = timeData.frameNumber;
        currentTime = timeData.time;
        this.setState({ currentFrame, currentTime });
        if (this.state.pauseOn === currentFrame) {
            simulariumController.pause();
            this.setState({ pauseOn: -1 });
        }
    }

    public turnAgentsOnOff(nameToToggle: string) {
        let currentHiddenAgents = this.state.selectionStateInfo.hiddenAgents;
        let nextHiddenAgents: SelectionEntry[] = [];
        if (currentHiddenAgents.some((a) => a.name === nameToToggle)) {
            nextHiddenAgents = currentHiddenAgents.filter(
                (hiddenAgent) => hiddenAgent.name !== nameToToggle
            );
        } else {
            nextHiddenAgents = [
                ...currentHiddenAgents,
                { name: nameToToggle, tags: [] },
            ];
        }
        this.setState({
            ...this.state,
            selectionStateInfo: {
                ...this.state.selectionStateInfo,
                hiddenAgents: nextHiddenAgents,
            },
        });
    }

    public turnAgentHighlightsOnOff(nameToToggle: string) {
        let currentHighlightedAgents =
            this.state.selectionStateInfo.highlightedAgents;
        let nextHighlightedAgents: SelectionEntry[] = [];
        if (currentHighlightedAgents.some((a) => a.name === nameToToggle)) {
            nextHighlightedAgents = currentHighlightedAgents.filter(
                (hiddenAgent) => hiddenAgent.name !== nameToToggle
            );
        } else {
            nextHighlightedAgents = [
                ...currentHighlightedAgents,
                { name: nameToToggle, tags: [] },
            ];
        }
        this.setState({
            ...this.state,
            selectionStateInfo: {
                ...this.state.selectionStateInfo,
                highlightedAgents: nextHighlightedAgents,
            },
        });
    }

    public turnAgentTransparencyOnOff(nameToToggle: string) {
        let currentTransparentAgents =
            this.state.selectionStateInfo.transparentAgents;
        let nextTransparentAgents: SelectionEntry[] = [];
        if (currentTransparentAgents.some((a) => a.name === nameToToggle)) {
            nextTransparentAgents = currentTransparentAgents.filter(
                (hiddenAgent) => hiddenAgent.name !== nameToToggle
            );
        } else {
            nextTransparentAgents = [
                ...currentTransparentAgents,
                { name: nameToToggle, tags: [] },
            ];
        }
        this.setState({
            ...this.state,
            selectionStateInfo: {
                ...this.state.selectionStateInfo,
                transparentAgents: nextTransparentAgents,
            },
        });
    }

    public handleTrajectoryInfo(data): void {
        console.log("Trajectory info arrived", data);
        // NOTE: Currently incorrectly assumes initial time of 0
        const totalDuration = (data.totalSteps - 1) * data.timeStepSize;
        this.setState({
            totalDuration,
            timeStep: data.timeStepSize,
            currentFrame: 0,
            currentTime: 0,
        });
    }

    public handleScrubTime(event): void {
        simulariumController.gotoTime(parseFloat(event.target.value));
    }

    public handleUIDisplayData(uiDisplayData: UIDisplayData): void {
        console.log("uiDisplayData", uiDisplayData);
        const allTags = uiDisplayData.reduce(
            (fullArray: string[], subarray) => {
                fullArray = [
                    ...fullArray,
                    ...subarray.displayStates.map((b) => b.id),
                ];
                return fullArray;
            },
            []
        );
        const uniqueTags: string[] = [...new Set(allTags)];
        if (isEqual(uiDisplayData, this.state.uiDisplayData)) {
            return;
        }
        this.setState({
            particleTypeNames: uiDisplayData.map((a) => a.name),
            uiDisplayData: uiDisplayData,
            particleTypeTags: uniqueTags,
            selectionStateInfo: initialState.selectionStateInfo,
        });
    }

    public gotoNextFrame(): void {
        simulariumController.gotoTime(
            this.state.currentTime + this.state.timeStep
        );
    }

    public gotoPreviousFrame(): void {
        simulariumController.gotoTime(
            this.state.currentTime - this.state.timeStep
        );
    }

    private translateAgent() {
        simulariumController.sendUpdate({
            data: {
                agents: {
                    "1": {
                        _updater: "accumulate",
                        position: [0.45, 0, 0],
                    },
                    "2": {
                        _updater: "accumulate",
                        position: [0, 0.45, 0],
                    },
                },
            },
        });
    }

    private configureAndLoad() {
        simulariumController.configureNetwork(this.netConnectionSettings);
        if (playbackFile.startsWith("http")) {
            return this.loadFromUrl(playbackFile);
        }
        if (playbackFile === "TEST_LIVEMODE_API") {
            simulariumController.changeFile(
                {
                    clientSimulator: new PointSimulatorLive(4, 4),
                },
                playbackFile
            );
        } else if (playbackFile === "TEST_POINTS") {
            simulariumController.changeFile(
                {
                    clientSimulator: new PointSimulator(8000, 4),
                },
                playbackFile
            );
        } else if (playbackFile === "TEST_FIBERS") {
            simulariumController.changeFile(
                {
                    clientSimulator: new CurveSimulator(1000, 4),
                },
                playbackFile
            );
        } else if (playbackFile === "TEST_PDB") {
            simulariumController.changeFile(
                {
                    clientSimulator: new PdbSimulator(),
                },
                playbackFile
            );
        } else if (playbackFile === "TEST_SINGLE_PDB") {
            simulariumController.changeFile(
                {
                    clientSimulator: new SinglePdbSimulator("3IRL"),
                },
                playbackFile
            );
        } else if (playbackFile === "TEST_METABALLS") {
            simulariumController.changeFile(
                {
                    clientSimulator: new MetaballSimulator(),
                },
                playbackFile
            );
        } else {
            this.setState({
                simulariumFile: { name: playbackFile, data: null },
            });
            simulariumController.changeFile(
                {
                    netConnectionSettings: this.netConnectionSettings,
                },
                playbackFile
            );
        }
    }

    private downloadFile() {
        const { simulariumFile } = this.state;
        if (!simulariumFile) {
            return;
        }
        let href = "";
        if (!simulariumFile.data) {
            href = `https://aics-simularium-data.s3.us-east-2.amazonaws.com/trajectory/${simulariumFile.name}`;
        } else {
            href = URL.createObjectURL(simulariumFile.data.getAsBlob());
        }
        const downloadLink = document.createElement("a");
        downloadLink.download = simulariumFile.name;
        downloadLink.style.display = "none";
        downloadLink.href = href;
        document.body.appendChild(downloadLink);
        downloadLink.click();
        document.body.removeChild(downloadLink);
        URL.revokeObjectURL(downloadLink.href);
    }

    public render(): JSX.Element {
        if (this.state.filePending) {
            const fileType = this.state.filePending.type;
            return (
                <ConversionForm
                    {...this.state.filePending}
                    submitFile={(obj) => this.convertFile(obj, fileType)}
                    onReturned={this.clearPendingFile}
                />
            );
        }
        return (
            <div className="container" style={{ height: "90%", width: "75%" }}>
                <select
                    onChange={(event) => {
                        playbackFile = event.target.value;
                    }}
                    defaultValue={playbackFile}
                >
                    <option value={queryStringFile}>{queryStringFile}</option>
                    <option value="TEST_LIVEMODE_API">
                        TEST LIVE MODE API
                    </option>
                    <option value="medyan_paper_M:A_0.675.simularium">
                        medyan test
                    </option>
                    <option value="smoldyn_min1_output.simularium">
                        smoldyn_min1_output
                    </option>
                    <option value="actin012_3.h5">Actin 12_3</option>
                    <option value="listeria_rocketbugs_normal_fine_2_filtered.simularium">
                        listeria 01
                    </option>
                    <option value="kinesin002_01.h5">kinesin 002</option>
                    <option value="microtubules038_10.h5">MT 38</option>
                    <option value="test_traj1.h5">TEST</option>
                    <option value="microtubules_v2_shrinking.h5">M Tub</option>
                    <option value="aster.cmo">Aster</option>
                    <option value="microtubules30_1.h5">MT 30</option>
                    <option value="endocytosis.simularium">Endocytosis</option>
                    <option value="pc4covid19.simularium">COVIDLUNG</option>
                    <option value="ATPsynthase_2.h5">ATP 2</option>
                    <option value="ATPsynthase_3.h5">ATP 3</option>
                    <option value="ATPsynthase_4.h5">ATP 4</option>
                    <option value="ATPsynthase_5.h5">ATP 5</option>
                    <option value="ATPsynthase_6.h5">ATP 6</option>
                    <option value="ATPsynthase_7.h5">ATP 7</option>
                    <option value="ATPsynthase_8.h5">ATP 8</option>
                    <option value="ATPsynthase_9.h5">ATP 9</option>
                    <option value="ATPsynthase_10.h5">ATP 10</option>
                    <option value="TEST_SINGLE_PDB">TEST SINGLE PDB</option>
                    <option value="TEST_PDB">TEST PDB</option>
                    <option value="TEST_FIBERS">TEST FIBERS</option>
                    <option value="TEST_POINTS">TEST POINTS</option>
                    <option value="TEST_METABALLS">TEST METABALLS</option>
                </select>
                <button onClick={() => this.configureAndLoad()}>
                    Load model
                </button>
                <button onClick={() => this.translateAgent()}>
                    TranslateAgent
                </button>
                <button onClick={() => simulariumController.clearFile()}>
                    Clear
                </button>
                <button onClick={() => this.loadSmoldynFile()}>
                    Load a smoldyn trajectory
                </button>
                <br />
                <button onClick={() => simulariumController.resume()}>
                    Play
                </button>
                <button onClick={() => simulariumController.pause()}>
                    Pause
                </button>
                <button onClick={() => simulariumController.stop()}>
                    stop
                </button>
                <button onClick={this.gotoPreviousFrame.bind(this)}>
                    Previous Frame
                </button>
                <button onClick={this.gotoNextFrame.bind(this)}>
                    Next Frame
                </button>
                <input
                    name="slider"
                    type="range"
                    min={0}
                    step={this.state.timeStep}
                    value={this.state.currentTime}
                    max={this.state.totalDuration}
                    onChange={this.handleScrubTime}
                />
                <label htmlFor="slider">
                    {this.state.currentTime} / {this.state.totalDuration}
                </label>
                <br />
                {this.state.particleTypeNames.map((id, i) => {
                    return (
                        <React.Fragment key={id}>
                            <label htmlFor={id}>{id}</label>
                            <input
                                type="checkbox"
                                onClick={(event) =>
                                    this.turnAgentsOnOff(
                                        (event.target as HTMLInputElement).value
                                    )
                                }
                                value={id}
                                defaultChecked={true}
                                checked={
                                    this.state.selectionStateInfo.hiddenAgents.find(
                                        (element) => element.name === id
                                    ) === undefined
                                }
                            />
                            <input
                                type="checkbox"
                                onClick={(event) =>
                                    this.turnAgentHighlightsOnOff(
                                        (event.target as HTMLInputElement).value
                                    )
                                }
                                value={id}
                                defaultChecked={false}
                            />
                            <input
                                type="checkbox"
                                onClick={(event) =>
                                    this.turnAgentTransparencyOnOff(
                                        (event.target as HTMLInputElement).value
                                    )
                                }
                                value={id}
                                defaultChecked={false}
                            />
                        </React.Fragment>
                    );
                })}
                <button
                    onClick={() => {
                        let hiddenAgents: { name: string; tags: string[] }[] =
                            [];
                        if (!this.state.hideAllAgents) {
                            hiddenAgents = this.state.particleTypeNames.map(
                                (name) => {
                                    return { name: name, tags: [] };
                                }
                            );
                        }
                        this.setState({
                            ...this.state,
                            hideAllAgents: !this.state.hideAllAgents,
                            selectionStateInfo: {
                                ...this.state.selectionStateInfo,
                                hiddenAgents: hiddenAgents,
                            },
                        });
                    }}
                >
                    {this.state.hideAllAgents ? "Show all" : "Hide all"}
                </button>
                <br />
                <label htmlFor="opacitySlider">Opacity: </label>
                <input
                    name="opacitySlider"
                    type="range"
                    min={0}
                    step={1}
                    max={100}
                    onChange={({ target }) =>
                        simulariumController.setTransparentAgentOpacity(
                            parseInt(target.value) / 100
                        )
                    }
                />
                <br />
                <button
                    onClick={() =>
                        this.setState({ showPaths: !this.state.showPaths })
                    }
                >
                    ShowPaths
                </button>
                <button
                    onClick={() =>
                        this.setState({
                            renderStyle:
                                this.state.renderStyle ===
                                RenderStyle.WEBGL1_FALLBACK
                                    ? RenderStyle.WEBGL2_PREFERRED
                                    : RenderStyle.WEBGL1_FALLBACK,
                        })
                    }
                >
                    Switch Render
                </button>
                <button onClick={() => simulariumController.resetCamera()}>
                    Reset camera
                </button>
                <button onClick={() => simulariumController.centerCamera()}>
                    center camera
                </button>
                <button onClick={() => simulariumController.reOrientCamera()}>
                    starting orientation
                </button>
                <button onClick={() => simulariumController.zoomIn()}>+</button>
                <button onClick={() => simulariumController.zoomOut()}>
                    -
                </button>
                <button
                    onClick={() => {
                        this.panMode = !this.panMode;
                        simulariumController.setPanningMode(this.panMode);
                    }}
                >
                    Pan/Rotate Mode
                </button>
                <button
                    onClick={() => {
                        this.focusMode = !this.focusMode;
                        simulariumController.setFocusMode(this.focusMode);
                    }}
                >
                    Focus Mode
                </button>
                <button
                    onClick={() => {
                        this.orthoMode = !this.orthoMode;
                        simulariumController.setCameraType(this.orthoMode);
                    }}
                >
                    Camera mode
                </button>
                <br />
                <button
                    onClick={() =>
                        simulariumController.getMetrics(this.netConnectionSettings)
                    }
                >
                    Get available metrics
                </button>
                <button onClick={this.downloadFile}>download</button>
                <button
                    onClick={() =>
                        simulariumController.getPlotData(
                            this.netConnectionSettings,
                            // TODO: allow user to select metrics based on results from
                            // the getMetrics() call
                            [
                                {
                                    plotType: "scatter",
                                    metricsIdx: 0,
                                    metricsIdy: 2,
                                    scatterPlotMode: "lines",
                                },
                                {
                                    plotType: "histogram",
                                    metricsIdx: 3,
                                },
                            ]
                        )
                    }
                >
                    Get plot data
                </button>
                <span>
                    Tick interval length:{" "}
                    {simulariumController.tickIntervalLength}
                </span>
                <div className="viewer-container">
                    <SimulariumViewer
                        ref={this.viewerRef}
                        renderStyle={this.state.renderStyle}
                        height={this.state.height}
                        width={this.state.width}
                        loggerLevel="debug"
                        onTimeChange={this.handleTimeChange.bind(this)}
                        simulariumController={simulariumController}
                        onJsonDataArrived={this.handleJsonMeshData}
                        showCameraControls={false}
                        onTrajectoryFileInfoChanged={this.handleTrajectoryInfo.bind(
                            this
                        )}
                        selectionStateInfo={this.state.selectionStateInfo}
                        onUIDisplayDataChanged={this.handleUIDisplayData.bind(
                            this
                        )}
                        loadInitialData={true}
                        agentColors={this.state.agentColors}
                        showPaths={this.state.showPaths}
                        onError={this.onError}
                        backgroundColor={[0, 0, 0]}
                    />
                </div>
            </div>
        );
    }
}

export default Viewer;<|MERGE_RESOLUTION|>--- conflicted
+++ resolved
@@ -30,19 +30,8 @@
 import ConversionForm from "./ConversionForm";
 import MetaballSimulator from "./MetaballSimulator";
 import { TrajectoryType } from "../src/constants";
-<<<<<<< HEAD
+import { NetConnectionParams } from "../src/simularium";
 import { SelectionEntry } from "../type-declarations/simularium/SelectionInterface";
-
-const netConnectionSettings = {
-    // to test local server: (also may have to change wss to ws in the url)
-    // serverIp: "0.0.0.0",
-    // serverPort: 8765,
-    serverIp: "staging-node1-agentviz-backend.cellexplore.net",
-    serverPort: 9002,
-};
-=======
-import { NetConnectionParams } from "../src/simularium";
->>>>>>> 333332a7
 
 let playbackFile = "TEST_LIVEMODE_API"; //"medyan_paper_M:A_0.675.simularium";
 let queryStringFile = "";
@@ -367,14 +356,8 @@
     }
 
     public convertFile(obj: Record<string, any>, fileType: TrajectoryType) {
-<<<<<<< HEAD
         simulariumController
-            .convertAndLoadTrajectory(netConnectionSettings, obj, fileType)
-=======
-        simulariumController.convertAndLoadTrajectory(
-            this.netConnectionSettings, obj, fileType
-        )
->>>>>>> 333332a7
+            .convertAndLoadTrajectory(this.netConnectionSettings, obj, fileType)
             .then(() => {
                 this.clearPendingFile();
             })
@@ -868,7 +851,9 @@
                 <br />
                 <button
                     onClick={() =>
-                        simulariumController.getMetrics(this.netConnectionSettings)
+                        simulariumController.getMetrics(
+                            this.netConnectionSettings
+                        )
                     }
                 >
                     Get available metrics
