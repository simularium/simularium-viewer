import React from "react";

import AgentVizViewer, { AgentSimController } from '../dist';
import './style.css';
import { CLIENT_RENEG_WINDOW } from "tls";

// The agentsim component relies on a web-socket connection
//  this version of the config will attempt to connect to the
//  provided settings on startup
// const netConnectionSettings = {
//     serverIp: "52.15.70.94",
//     serverPort: 9002,
// }

// The agentsim component relies on a web-socket connection
//  this version of the config will request information about a
//  valid remote server from a service hosted at the address
//  provided below
// const netConnectionSettingsIpService = {
//     useIpService: true,
//     ipServiceAddr: "http://a70fd6193bee611e9907a06c21ce3c1b-732404489.us-east-2.elb.amazonaws.com/"
// }

// could be a prop
const useIpService = false;

const netConnectionSettings = {
    useIpService,
    serverIp: "staging-node1-agentviz-backend.cellexplore.net",
    serverPort: 9002,
    ipServiceAddr: null,
}

interface ViewerState {
    highlightId: number;
    pauseOn: number;
    particleTypeIds: string[];
    currentFrame: number;
    currentTime: number;
    height: number;
    width: number;
    showMeshes: boolean;
    showPaths: boolean;
    membraneType: number;
}

<<<<<<< HEAD
const agentSim = new AgentSimController(netConnectionSettings, { trajectoryPlaybackFile: "ATPsynthase_9.h5" })
=======
const agentSim = new AgentSimController(netConnectionSettings, { trajectoryPlaybackFile: "actin34_0.h5" })
>>>>>>> baabbdd5
let currentFrame = 0;
let currentTime = 0;



const intialState = {
    highlightId: -1,
    pauseOn: -1,
    particleTypeIds: [],
    currentFrame: 0,
    currentTime: 0,
    height: 800,
    width: 800,
    showMeshes: true,
    showPaths: true,
    membraneType: 0,
}



class Viewer extends React.Component<{}, ViewerState> {
    constructor(props) {
        super(props)
        this.handleJsonMeshData = this.handleJsonMeshData.bind(this);
        this.handleTimeChange = this.handleTimeChange.bind(this);
        this.playOneFrame = this.playOneFrame.bind(this);
        this.highlightParticleType = this.highlightParticleType.bind(this);
        this.state = intialState;
    }

    componentDidMount() {
        window.addEventListener('resize', () => {
            const container = document.querySelector('.container');

            const height = container.clientHeight;
            const width = container.clientWidth;
            this.setState({ height, width })
        })
    }

    handleJsonMeshData(jsonData) {
        this.setState({particleTypeIds: Object.keys(jsonData)})
    }

    handleTimeChange(timeData){
        currentFrame = timeData.frameNumber;
        currentTime = timeData.time;
        this.setState({ currentFrame, currentTime })
        if (this.state.pauseOn === currentFrame) {
            agentSim.pause()
            this.setState({ pauseOn: -1})
        }
    }

    highlightParticleType(typeId) {
        this.setState({highlightId: typeId})
    }

    playOneFrame() {
        const frame = Number(document.querySelector('#frame-number').value);
        agentSim.playFromFrame(frame);

        this.setState({pauseOn: frame + 1})
    }

    handleTrajectoryInfo(data) {
        console.log('Trajectory info arrived', data);
    }

    render() {
        return (<div className="container" style={{height: '90%', width: '75%'}}>
            <button
                onClick={() => agentSim.start()}
            >Start</button>
            <button
                onClick={() => agentSim.pause()}
            >Pause</button>
            <button
                onClick={() => agentSim.resume()}
            >Resume</button>
            <button
                onClick={() => agentSim.playFromFrame(currentFrame)}
            >Play from cache</button>
            <button
                onClick={() => agentSim.stop()}
            >stop</button>
            <button
                onClick={() => agentSim.changeFile('microtubules19.h5')}
            >microtubules file</button>
            <button
                onClick={() => agentSim.changeFile('actin19.h5')}
            >
                actin file
            </button>
            <br/>
            <input id="frame-number" type="text" />
            <button
                onClick={() => agentSim.gotoNextFrame()}
            >Next Frame</button>
            <button
                onClick={() => agentSim.gotoPreviousFrame()}
            >Previous Frame</button>
            <button
                onClick={this.playOneFrame}
            >
                Play one frame
            </button>
            <button
                onClick={() => agentSim.playFromTime(0)}
            >
                Play from time 0ns
            </button>
            <br/>
            <select
                onChange={(event) => this.highlightParticleType(event.target.value)}
            >
                <option value="-1">None</option>
                {this.state.particleTypeIds.map((id, i) => {
                    return (<option key={id} value={id}>{id}</option>);
                })}
            </select>
            <button
                onClick={() => this.setState({showMeshes: !this.state.showMeshes})}
            >ShowMeshes</button>
            <button
                onClick={() => this.setState({showPaths: !this.state.showPaths})}
            >ShowPaths</button>
            <select
                onChange={(event) => this.setState({membraneType: parseInt(event.target.value)})}
            >
                <option value="0">0</option>
                <option value="1">1</option>
                <option value="2">2</option>
                <option value="3">3</option>
                <option value="4">4</option>
                <option value="5">5</option>
            </select>

            <AgentVizViewer
                height={this.state.height}
                width={this.state.width}
                devgui={false}
                loggerLevel="debug"
                onTimeChange={this.handleTimeChange}
                agentSimController={agentSim}
                onJsonDataArrived={this.handleJsonMeshData}
                onTrajectoryFileInfoChanged={this.handleTrajectoryInfo}
                highlightedParticleType={this.state.highlightId}
                loadInitialData={true}
                showMeshes={this.state.showMeshes}
                showPaths={this.state.showPaths}
                membraneType={this.state.membraneType}
            />
        </div>)
    }
}

export default Viewer;<|MERGE_RESOLUTION|>--- conflicted
+++ resolved
@@ -44,11 +44,7 @@
     membraneType: number;
 }
 
-<<<<<<< HEAD
-const agentSim = new AgentSimController(netConnectionSettings, { trajectoryPlaybackFile: "ATPsynthase_9.h5" })
-=======
 const agentSim = new AgentSimController(netConnectionSettings, { trajectoryPlaybackFile: "actin34_0.h5" })
->>>>>>> baabbdd5
 let currentFrame = 0;
 let currentTime = 0;
 
