--- conflicted
+++ resolved
@@ -18,7 +18,6 @@
 import PointSimulator from "./PointSimulator";
 import PdbSimulator from "./PdbSimulator";
 import CurveSimulator from "./CurveSimulator";
-<<<<<<< HEAD
 import {
     SMOLDYN_TEMPLATE,
     UI_BASE_TYPES,
@@ -27,9 +26,7 @@
     UI_TEMPLATE_URL_ROOT,
 } from "./api-settings";
 import ConversionForm from "./ConversionForm";
-=======
 import MetaballSimulator from "./MetaballSimulator";
->>>>>>> e4b0eff8
 
 const netConnectionSettings = {
     serverIp: "staging-node1-agentviz-backend.cellexplore.net",
