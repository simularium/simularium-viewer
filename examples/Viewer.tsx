--- conflicted
+++ resolved
@@ -13,9 +13,6 @@
     loadSimulariumFile,
     FrontEndError,
     ErrorLevel,
-<<<<<<< HEAD
-} from "../src/index";
-=======
     NetConnectionParams,
     TrajectoryFileInfo
 } from "../src/index";
@@ -32,7 +29,6 @@
 //     FrontEndError,
 //     ErrorLevel,
 // } from "../es";
->>>>>>> 8d0627da
 import "../style/style.css";
 import PointSimulator from "./PointSimulator";
 import BindingSimulator from "./BindingSimulator2D";
@@ -227,11 +223,7 @@
             viewerContainer.addEventListener("drop", this.onDrop);
             viewerContainer.addEventListener("dragover", this.onDragOver);
         }
-<<<<<<< HEAD
         this.configureAndLoad();
-=======
-        this.configureAndLoad()
->>>>>>> 8d0627da
     }
 
     public onDragOver = (e: Event): void => {
@@ -679,11 +671,7 @@
             <div className="container" style={{ height: "90%", width: "75%" }}>
                 <select
                     onChange={(event) => {
-<<<<<<< HEAD
-                        simulariumController.stop();
-=======
                         simulariumController.pause();
->>>>>>> 8d0627da
                         playbackFile = event.target.value;
                         this.configureAndLoad();
                     }}
