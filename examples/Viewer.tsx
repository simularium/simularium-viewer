import React from "react";
import type { UIDisplayData, SelectionStateInfo } from "../type-declarations";

import SimulariumViewer, {
    SimulariumController,
    RenderStyle,
    SimulariumFileFormat,
    VisDataFrame,
} from "../src";

import "./style.css";
import { isEqual } from "lodash";

const netConnectionSettings = {
    serverIp: "staging-node1-agentviz-backend.cellexplore.net",
    serverPort: 9002,
};

// Typescript's File definition is missing this function
//  which is part of the HTML standard on all browsers
//  and needed below
interface FileHTML extends File {
    text(): Promise<string>;
}

const agentColors = [
  "#9f516c",
  "#81dbe6",
  "#3452d8",
  "#9267cb",
  "#68a500",
  "#d94e6f",
  "#d49a01",
  "#bf5736",
  "#ffc55b",
  "#ce8ec9",
  "#00aabf",
  "#abb652",
  "#0ba345",
  "#d14040",
  "#d98d73",
  "#418463",
];

interface ViewerState {
    renderStyle: RenderStyle;
    selectedName: string;
    selectedTag: string;
    pauseOn: number;
    particleTypeNames: string[];
    particleTypeTags: string[];
    currentFrame: number;
    currentTime: number;
    height: number;
    width: number;
    selectionStateInfo: SelectionStateInfo;
    hideAllAgents: boolean;
    agentColors: number[];
    showPaths: boolean;
    timeStep: number;
    totalDuration: number;
    uiDisplayData: UIDisplayData;
}

const simulariumController = new SimulariumController({});
let playbackFile = "actin012_3.h5";

let currentFrame = 0;
let currentTime = 0;

const initialState = {
    renderStyle: RenderStyle.MOLECULAR,
    pauseOn: -1,
    particleTypeNames: [],
    particleTypeTags: [],
    currentFrame: 0,
    currentTime: 0,
    height: 700,
    width: 800,
    hideAllAgents: false,
    agentColors: agentColors,
    showPaths: true,
    timeStep: 1,
    totalDuration: 100,
    uiDisplayData: [],
    selectionStateInfo: {
        highlightedAgents: [],
        hiddenAgents: [],
    },
};

class Viewer extends React.Component<{}, ViewerState> {
    private viewerRef: React.RefObject<SimulariumViewer>;

    public constructor(props) {
        super(props);
        this.viewerRef = React.createRef();
        this.handleJsonMeshData = this.handleJsonMeshData.bind(this);
        this.handleTimeChange = this.handleTimeChange.bind(this);
        this.state = initialState;
    }

    public componentDidMount(): void {
        window.addEventListener("resize", () => {
            const container = document.querySelector(".container");

            const height = container.clientHeight;
            const width = container.clientWidth;
            this.setState({ height, width });
        });
        const viewerContainer = document.querySelector(".viewer-container");
        if (viewerContainer) {
            viewerContainer.addEventListener("drop", this.onDrop);
            viewerContainer.addEventListener("dragover", this.onDragOver);
        }
    }

    public onDragOver = (e: Event): void => {
        if (e.stopPropagation) {
            e.stopPropagation();
        }
        e.preventDefault();
    };

    public onDrop = (e: Event): void => {
        this.onDragOver(e);
        const event = e as DragEvent;
        const input = event.target as HTMLInputElement;
        const data: DataTransfer = event.dataTransfer as DataTransfer;

        const files: FileList = input.files || data.files;
        const filesArr: FileHTML[] = Array.from(files) as FileHTML[];

        Promise.all(
            filesArr.map((file) =>
                file
                    .text()
                    .then((text) => JSON.parse(text) as SimulariumFileFormat)
            )
        ).then((parsedFiles) => {
            const simulariumFile = parsedFiles[0];
            const fileName = filesArr[0].name;
            simulariumController
                .changeFile(fileName, true, simulariumFile)
                .catch((error) => {
                    console.log(error.htmlData)
                    window.alert(`Error loading file: ${error.message}`);
                });
        });
    };

    private changeFile(file: string) {
        simulariumController.changeFile(file);
    }

    public handleJsonMeshData(jsonData): void {
        console.log("Mesh JSON Data: ", jsonData);
    }

    public handleTimeChange(timeData): void {
        currentFrame = timeData.frameNumber;
        currentTime = timeData.time;
        this.setState({ currentFrame, currentTime });
        if (this.state.pauseOn === currentFrame) {
            simulariumController.pause();
            this.setState({ pauseOn: -1 });
        }
    }

    public turnAgentsOnOff(nameToToggle: string) {
        let currentHiddenAgents = this.state.selectionStateInfo.hiddenAgents;
        console.log(currentHiddenAgents);
        let nextHiddenAgents = [];
        if (currentHiddenAgents.some((a) => a.name === nameToToggle)) {
            nextHiddenAgents = currentHiddenAgents.filter(
                (hiddenAgent) => hiddenAgent.name !== nameToToggle
            );
        } else {
            nextHiddenAgents = [...currentHiddenAgents, {"name": nameToToggle, "tags": [], },];
        }
        console.log(nextHiddenAgents);
        this.setState({
            ...this.state,
            selectionStateInfo: {
                ...this.state.selectionStateInfo,
                hiddenAgents: nextHiddenAgents,
            },
        });
    }

    public handleTrajectoryInfo(data): void {
        console.log("Trajectory info arrived", data);
        const totalDuration = data.totalSteps * data.timeStepSize;
        this.setState({
            totalDuration,
            timeStep: data.timeStepSize,
        });

        currentTime = 0;
        currentFrame = 0;
    }

    public handleScrubTime(event): void {
        simulariumController.gotoTime(event.target.value);
    }

    public handleUIDisplayData(uiDisplayData: UIDisplayData): void {
        console.log("uiDisplayData", uiDisplayData);
        const allTags = uiDisplayData.reduce(
            (fullArray: string[], subarray) => {
                fullArray = [
                    ...fullArray,
                    ...subarray.displayStates.map((b) => b.id),
                ];
                return fullArray;
            },
            []
        );
        const uniqueTags: string[] = [...new Set(allTags)];
        if (isEqual(uiDisplayData, this.state.uiDisplayData)) {
            return;
        }
        this.setState({
            particleTypeNames: uiDisplayData.map((a) => a.name),
            uiDisplayData: uiDisplayData,
            particleTypeTags: uniqueTags,
            selectionStateInfo: initialState.selectionStateInfo,
        });
    }

    public gotoNextFrame(): void {
        simulariumController.gotoTime(currentTime + this.state.timeStep + 1e-9);
    }

    public gotoPreviousFrame(): void {
        simulariumController.gotoTime(currentTime - this.state.timeStep - 1e-9);
    }

    private configureAndStart() {
        simulariumController.configureNetwork(netConnectionSettings);
        simulariumController.changeFile(playbackFile);
        simulariumController.start();
    }

    public render(): JSX.Element {
        return (
            <div className="container" style={{ height: "90%", width: "75%" }}>
                <button onClick={() => this.configureAndStart()}>Start</button>
                <button onClick={() => simulariumController.pause()}>
                    Pause
                </button>
                <button onClick={() => simulariumController.resume()}>
                    Resume
                </button>
                <button onClick={() => simulariumController.stop()}>
                    stop
                </button>
                <select
                    onChange={(event) => {
                        playbackFile = event.target.value;
                    }}
                    defaultValue={playbackFile}
                >
<<<<<<< HEAD
                    <option value="test_traj1.h5">TEST</option>
                    <option value="microtubules_v2_shrinking.h5">M Tub</option>
                    <option value="aster.cmo">Aster</option>
                    <option value="actin34_0.h5">Actin 34</option>
                    <option value="microtubules30_1.h5">MT 30</option>
                    <option value="ATPsynthase_1.h5">ATP 1</option>
                    <option value="ATPsynthase_2.h5">ATP 2</option>
                    <option value="ATPsynthase_3.h5">ATP 3</option>
                    <option value="ATPsynthase_4.h5">ATP 4</option>
                    <option value="ATPsynthase_5.h5">ATP 5</option>
                    <option value="ATPsynthase_6.h5">ATP 6</option>
                    <option value="ATPsynthase_7.h5">ATP 7</option>
                    <option value="ATPsynthase_8.h5">ATP 8</option>
                    <option value="ATPsynthase_9.h5">ATP 9</option>
                    <option value="ATPsynthase_10.h5">ATP 10</option>
=======
                  <option value="actin012_3.h5">Actin 12_3</option>
                  <option value="listeria01.simularium">listeria 01</option>
                  <option value="kinesin002_01.h5">kinesin 002</option>
                  <option value="microtubules038_10.h5">MT 38</option>
                  <option value="test_traj1.h5">TEST</option>
                  <option value="microtubules_v2_shrinking.h5">M Tub</option>
                  <option value="aster.cmo">Aster</option>
                  <option value="actin34_0.h5">Actin 34</option>
                  <option value="microtubules30_1.h5">MT 30</option>
                  <option value="ATPsynthase_1.h5">ATP 1</option>
                  <option value="ATPsynthase_2.h5">ATP 2</option>
                  <option value="ATPsynthase_3.h5">ATP 3</option>
                  <option value="ATPsynthase_4.h5">ATP 4</option>
                  <option value="ATPsynthase_5.h5">ATP 5</option>
                  <option value="ATPsynthase_6.h5">ATP 6</option>
                  <option value="ATPsynthase_7.h5">ATP 7</option>
                  <option value="ATPsynthase_8.h5">ATP 8</option>
                  <option value="ATPsynthase_9.h5">ATP 9</option>
                  <option value="ATPsynthase_10.h5">ATP 10</option>
>>>>>>> 8cfcd47e
                </select>
                <br />
                <input
                    type="range"
                    min="0"
                    value={currentTime}
                    max={this.state.totalDuration}
                    onChange={this.handleScrubTime}
                />
                <button onClick={this.gotoNextFrame.bind(this)}>
                    Next Frame
                </button>
                <button onClick={this.gotoPreviousFrame.bind(this)}>
                    Previous Frame
                </button>
                <br />
                {this.state.particleTypeNames.map((id, i) => {
                    return (
                        <React.Fragment key={id}>
                            <label htmlFor={id}>{id}</label>
                            <input
                                type="checkbox"
                                onClick={(event) =>
                                    this.turnAgentsOnOff(event.target.value)
                                }
                                value={id}
                                defaultChecked={true}
                            />
                        </React.Fragment>
                    );
                })}
                <button
                    onClick={() =>
                        this.setState({
                            hideAllAgents: !this.state.hideAllAgents,
                        })
                    }
                >
                    {this.state.hideAllAgents ? "Show all" : "Hide all"}
                </button>
                <button
                    onClick={() =>
                        this.setState({ showPaths: !this.state.showPaths })
                    }
                >
                    ShowPaths
                </button>
                <button
                    onClick={() =>
                        this.setState({
                            renderStyle:
                                this.state.renderStyle === RenderStyle.GENERIC
                                    ? RenderStyle.MOLECULAR
                                    : RenderStyle.GENERIC,
                        })
                    }
                >
                    Switch Render
                </button>
                <button onClick={() => simulariumController.resetCamera()}>
                    Reset camera
                </button>
                <button onClick={() => simulariumController.centerCamera()}>
                    center camera
                </button>
                <button onClick={() => simulariumController.reOrientCamera()}>
                    starting orientation
                </button>
                <div className="viewer-container">
                    <SimulariumViewer
                        ref={this.viewerRef}
                        renderStyle={this.state.renderStyle}
                        height={this.state.height}
                        width={this.state.width}
                        loggerLevel="debug"
                        onTimeChange={this.handleTimeChange.bind(this)}
                        simulariumController={simulariumController}
                        onJsonDataArrived={this.handleJsonMeshData}
                        onTrajectoryFileInfoChanged={this.handleTrajectoryInfo.bind(
                            this
                        )}
                        selectionStateInfo={this.state.selectionStateInfo}
                        onUIDisplayDataChanged={this.handleUIDisplayData.bind(
                            this
                        )}
                        loadInitialData={true}
                        agentColors={this.state.agentColors}
                        hideAllAgents={this.state.hideAllAgents}
                        showPaths={this.state.showPaths}
                        onError={(error) => window.alert(error)}
                    />
                </div>
            </div>
        );
    }
}

export default Viewer;<|MERGE_RESOLUTION|>--- conflicted
+++ resolved
@@ -261,23 +261,6 @@
                     }}
                     defaultValue={playbackFile}
                 >
-<<<<<<< HEAD
-                    <option value="test_traj1.h5">TEST</option>
-                    <option value="microtubules_v2_shrinking.h5">M Tub</option>
-                    <option value="aster.cmo">Aster</option>
-                    <option value="actin34_0.h5">Actin 34</option>
-                    <option value="microtubules30_1.h5">MT 30</option>
-                    <option value="ATPsynthase_1.h5">ATP 1</option>
-                    <option value="ATPsynthase_2.h5">ATP 2</option>
-                    <option value="ATPsynthase_3.h5">ATP 3</option>
-                    <option value="ATPsynthase_4.h5">ATP 4</option>
-                    <option value="ATPsynthase_5.h5">ATP 5</option>
-                    <option value="ATPsynthase_6.h5">ATP 6</option>
-                    <option value="ATPsynthase_7.h5">ATP 7</option>
-                    <option value="ATPsynthase_8.h5">ATP 8</option>
-                    <option value="ATPsynthase_9.h5">ATP 9</option>
-                    <option value="ATPsynthase_10.h5">ATP 10</option>
-=======
                   <option value="actin012_3.h5">Actin 12_3</option>
                   <option value="listeria01.simularium">listeria 01</option>
                   <option value="kinesin002_01.h5">kinesin 002</option>
@@ -297,7 +280,6 @@
                   <option value="ATPsynthase_8.h5">ATP 8</option>
                   <option value="ATPsynthase_9.h5">ATP 9</option>
                   <option value="ATPsynthase_10.h5">ATP 10</option>
->>>>>>> 8cfcd47e
                 </select>
                 <br />
                 <input
