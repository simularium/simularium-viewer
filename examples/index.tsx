import ReactDOM from "react-dom";
import React from "react";


import Viewer from './Viewer';

<<<<<<< HEAD
// The agentsim component relies on a web-socket connection
//  this version of the config will attempt to connect to the
//  provided settings on startup
const netConnectionSettings = {
    serverIp: "52.15.70.94",
    serverPort: 9002,
}

// The agentsim component relies on a web-socket connection
//  this version of the config will request information about a
//  valid remote server from a service hosted at the address
//  provided below
const netConnectionSettingsIpService = {
    useIpService: true,
    ipServiceAddr: "http://a70fd6193bee611e9907a06c21ce3c1b-732404489.us-east-2.elb.amazonaws.com/"
}

const agentSim = new AgentSimController(netConnectionSettings, { trajectoryPlaybackFile: "actin19.h5" })
let currentFrame = 0;
let currentTime = 0;
const handleTimeChange = (timeData) => {
    currentFrame = timeData.frameNumber;
    currentTime = timeData.time;
}

const demoState = {
    highlightId: -1,
    particleTypeIds: []
}

const handleJsonMeshData = (jsonData) => {
    demoState.particleTypeIds = Object.keys(jsonData);
    renderDemo(demoState);
}

function highlightParticleType(typeId) {
    demoState.highlightId = typeId;
    renderDemo(demoState);
}

function renderDemo(state) {
    ReactDOM.render(
        <React.Fragment>
            <button
                onClick={() => agentSim.start()}
            >Start</button>
            <button
                onClick={() => agentSim.pause()}
            >Pause</button>
            <button
                onClick={() => agentSim.playFromFrame(0)}
            >Play from Frame</button>
            <button
                onClick={() => agentSim.playFromTime(25000)}
            >Play from Time</button>
            <button
                onClick={() => agentSim.stop()}
            >stop</button>
            <button
                onClick={() => agentSim.changeFile('microtubules19.h5')}
            >
                microtubules file
            </button>
            <button
                onClick={() => agentSim.changeFile('actin19.h5')}
            >
                actin file
            </button>
            <select
                onChange={(event) => highlightParticleType(event.target.value)}
            >
                <option value="-1">None</option>
                {state.particleTypeIds.map((id, i) => {
                    return (<option value={id}>{id}</option>);
                })}
            </select>
            <AgentVizViewer
                height={600}
                width={600}
                devgui={false}
                loggerLevel="debug"
                onTimeChange={handleTimeChange}
                agentSimController={agentSim}
                onJsonDataArrived={handleJsonMeshData}
                highlightedParticleType={state.highlightId}
            />
        </React.Fragment>,
        document.getElementById("root")
    );
}

renderDemo(demoState);
=======
ReactDOM.render(
        <Viewer />,
    document.getElementById("root")
);
>>>>>>> e34aec5e
<|MERGE_RESOLUTION|>--- conflicted
+++ resolved
@@ -4,102 +4,7 @@
 
 import Viewer from './Viewer';
 
-<<<<<<< HEAD
-// The agentsim component relies on a web-socket connection
-//  this version of the config will attempt to connect to the
-//  provided settings on startup
-const netConnectionSettings = {
-    serverIp: "52.15.70.94",
-    serverPort: 9002,
-}
-
-// The agentsim component relies on a web-socket connection
-//  this version of the config will request information about a
-//  valid remote server from a service hosted at the address
-//  provided below
-const netConnectionSettingsIpService = {
-    useIpService: true,
-    ipServiceAddr: "http://a70fd6193bee611e9907a06c21ce3c1b-732404489.us-east-2.elb.amazonaws.com/"
-}
-
-const agentSim = new AgentSimController(netConnectionSettings, { trajectoryPlaybackFile: "actin19.h5" })
-let currentFrame = 0;
-let currentTime = 0;
-const handleTimeChange = (timeData) => {
-    currentFrame = timeData.frameNumber;
-    currentTime = timeData.time;
-}
-
-const demoState = {
-    highlightId: -1,
-    particleTypeIds: []
-}
-
-const handleJsonMeshData = (jsonData) => {
-    demoState.particleTypeIds = Object.keys(jsonData);
-    renderDemo(demoState);
-}
-
-function highlightParticleType(typeId) {
-    demoState.highlightId = typeId;
-    renderDemo(demoState);
-}
-
-function renderDemo(state) {
-    ReactDOM.render(
-        <React.Fragment>
-            <button
-                onClick={() => agentSim.start()}
-            >Start</button>
-            <button
-                onClick={() => agentSim.pause()}
-            >Pause</button>
-            <button
-                onClick={() => agentSim.playFromFrame(0)}
-            >Play from Frame</button>
-            <button
-                onClick={() => agentSim.playFromTime(25000)}
-            >Play from Time</button>
-            <button
-                onClick={() => agentSim.stop()}
-            >stop</button>
-            <button
-                onClick={() => agentSim.changeFile('microtubules19.h5')}
-            >
-                microtubules file
-            </button>
-            <button
-                onClick={() => agentSim.changeFile('actin19.h5')}
-            >
-                actin file
-            </button>
-            <select
-                onChange={(event) => highlightParticleType(event.target.value)}
-            >
-                <option value="-1">None</option>
-                {state.particleTypeIds.map((id, i) => {
-                    return (<option value={id}>{id}</option>);
-                })}
-            </select>
-            <AgentVizViewer
-                height={600}
-                width={600}
-                devgui={false}
-                loggerLevel="debug"
-                onTimeChange={handleTimeChange}
-                agentSimController={agentSim}
-                onJsonDataArrived={handleJsonMeshData}
-                highlightedParticleType={state.highlightId}
-            />
-        </React.Fragment>,
-        document.getElementById("root")
-    );
-}
-
-renderDemo(demoState);
-=======
 ReactDOM.render(
         <Viewer />,
     document.getElementById("root")
 );
->>>>>>> e34aec5e
