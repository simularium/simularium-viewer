--- conflicted
+++ resolved
@@ -18,7 +18,6 @@
     currentTime = timeData.time;
 }
 
-<<<<<<< HEAD
 const demoState = {
     highlightId: -1,
     particleTypeIds: []
@@ -44,7 +43,7 @@
                 onClick={() => agentSim.pause()}
             >Pause</button>
             <button
-                onClick={() => agentSim.playFromCache()}
+                onClick={() => agentSim.playFromCache(currentFrame)}
             >Play from cache</button>
             <button
                 onClick={() => agentSim.stop()}
@@ -72,6 +71,7 @@
                 width={600}
                 devgui={false}
                 loggerLevel="debug"
+                onTimeChange={handleTimeChange}
                 agentSimController={agentSim}
                 onJsonDataArrived={handleJsonMeshData}
                 highlightedParticleType={state.highlightId}
@@ -81,43 +81,4 @@
     );
 }
 
-renderDemo(demoState);
-=======
-ReactDOM.render(
-    <React.Fragment>
-        <button 
-            onClick={() => agentSim.start()}
-        >Start</button>
-        <button
-            onClick={() => agentSim.pause()}
-        >Pause</button>
-        <button
-            onClick={() => agentSim.playFromCache(currentFrame)}
-        >Play from cache</button>
-        <button
-            onClick={() => agentSim.stop()}
-        >stop</button>
-        <button
-            onClick={() => agentSim.changeFile('microtubules15.h5')}
-        >
-            microtubules file
-        </button>
-        <button
-            onClick={() => agentSim.changeFile('actin5-1.h5')}
-        >
-            actin file
-        </button>
-
-        <AgentVizViewer 
-            height={600}
-            width={600}
-            devgui={false}
-            loggerLevel="debug"
-            onTimeChange={handleTimeChange}
-            agentSimController={agentSim}
-
-        />
-    </React.Fragment>,
-    document.getElementById("root")
-);
->>>>>>> 887184cc
+renderDemo(demoState);