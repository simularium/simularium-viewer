import React from "react";
import { isEqual, findIndex, reduce, map as lodashMap } from "lodash";
import { v4 as uuidv4 } from "uuid";
import { InputParams } from "tweakpane";

// viewer package imports
import SimulariumViewer, {
    SimulariumController,
    RenderStyle,
    loadSimulariumFile,
    FrontEndError,
    ErrorLevel,
    NetConnectionParams,
    TrajectoryFileInfo,
    nullAgent,
    TrajectoryType,
} from "@aics/simularium-viewer";
import type {
    ISimulariumFile,
    UIDisplayData,
    SelectionStateInfo,
    SelectionEntry,
    AgentData,
} from "@aics/simularium-viewer";
import "../../style/style.css";

// local test bed imports
import PointSimulator from "./simulators/PointSimulator";
import BindingSimulator from "./simulators/BindingSimulator2D";
import PointSimulatorLive from "./simulators/PointSimulatorLive";
import PdbSimulator from "./simulators/PdbSimulator";
import SinglePdbSimulator from "./simulators/SinglePdbSimulator";
import CurveSimulator from "./simulators/CurveSimulator";
import SingleCurveSimulator from "./simulators/SingleCurveSimulator";
import MetaballSimulator from "./simulators/MetaballSimulator";

import ColorPicker from "./Components/ColorPicker";
import RecordMovieComponent from "./Components/RecordMovieComponent";
import ConversionForm from "./Components/ConversionForm";
import AgentMetadata from "./Components/AgentMetadata";
import { agentColors } from "./constants";
import { BaseType, CustomType } from "./types";
import {
    SMOLDYN_TEMPLATE,
    UI_BASE_TYPES,
    UI_CUSTOM_TYPES,
    UI_TEMPLATE_DOWNLOAD_URL_ROOT,
    UI_TEMPLATE_URL_ROOT,
} from "./api-settings";

import "./style.css";

let playbackFile = "TEST_LIVEMODE_API";
let queryStringFile = "";
const urlParams = new URLSearchParams(window.location.search);
if (urlParams.has("file")) {
    queryStringFile = urlParams.get("file") || "";
    playbackFile = queryStringFile;
}

interface ViewerState {
    renderStyle: RenderStyle;
    particleTypeNames: string[];
    particleTypeTags: string[];
    currentFrame: number;
    currentTime: number;
    height: number;
    width: number;
    selectionStateInfo: SelectionStateInfo;
    hideAllAgents: boolean;
    agentColors: number[] | string[];
    showPaths: boolean;
    timeStep: number;
    totalDuration: number;
    filePending: {
        type: TrajectoryType;
        template: { [key: string]: any };
        templateData: { [key: string]: any };
    } | null;
    simulariumFile: {
        name: string;
        data: ISimulariumFile | null;
    } | null;
    serverHealthy: boolean;
    isRecordingEnabled: boolean;
    trajectoryTitle: string;
    initialPlay: boolean;
    firstFrameTime: number;
    followObjectData: AgentData;
    conversionActive: boolean;
    conversionFileName: string;
}

const simulariumController = new SimulariumController({});

let currentFrame = 0;
let currentTime = 0;

const initialState: ViewerState = {
    renderStyle: RenderStyle.WEBGL2_PREFERRED,
    particleTypeNames: [],
    particleTypeTags: [],
    currentFrame: 0,
    currentTime: 0,
    height: 700,
    width: 1200,
    hideAllAgents: false,
    agentColors: agentColors,
    showPaths: true,
    timeStep: 1,
    totalDuration: 100,
    selectionStateInfo: {
        highlightedAgents: [],
        hiddenAgents: [],
        appliedColors: [],
    },
    filePending: null,
    simulariumFile: null,
    serverHealthy: false,
    isRecordingEnabled: true,
    trajectoryTitle: "",
    initialPlay: true,
    firstFrameTime: 0,
    followObjectData: nullAgent(),
    conversionActive: false,
    conversionFileName: "",
};

class Viewer extends React.Component<InputParams, ViewerState> {
    private viewerRef: React.RefObject<SimulariumViewer>;
    private panMode = false;
    private focusMode = true;
    private orthoMode = false;
    private netConnectionSettings: NetConnectionParams;

    public constructor(props: InputParams) {
        super(props);
        this.viewerRef = React.createRef();
        this.handleJsonMeshData = this.handleJsonMeshData.bind(this);
        this.handleTimeChange = this.handleTimeChange.bind(this);
        this.loadFile = this.loadFile.bind(this);
        this.clearPendingFile = this.clearPendingFile.bind(this);
        this.convertFile = this.convertFile.bind(this);
        this.onHealthCheckResponse = this.onHealthCheckResponse.bind(this);
        this.state = initialState;

        if (props.localBackendServer) {
            this.netConnectionSettings = {
                serverIp: "0.0.0.0",
                serverPort: 8765,
            };
        } else {
            this.netConnectionSettings = {
                serverIp: "staging-simularium-ecs.allencell.org",
                serverPort: 443,
            };
        }
    }

    public componentDidMount(): void {
        window.addEventListener("resize", () => {
            const container = document.querySelector(".container");
            if (!container) {
                return;
            }
            const height = container.clientHeight;
            const width = container.clientWidth;
            this.setState({ height, width });
        });
        const viewerContainer = document.querySelector(".viewer-container");
        if (viewerContainer) {
            viewerContainer.addEventListener("drop", this.onDrop);
            viewerContainer.addEventListener("dragover", this.onDragOver);
        }
        this.configureAndLoad();
    }

    public onDragOver = (e: Event): void => {
        if (e.stopPropagation) {
            e.stopPropagation();
        }
        e.preventDefault();
    };

    public onError = (error: FrontEndError) => {
        if (error.level === ErrorLevel.ERROR) {
            window.alert(
                `ERROR, something is broken: ${error.message} ${error.htmlData}`
            );
        } else if (error.level === ErrorLevel.WARNING) {
            window.alert(
                `User warning, but not terrible:  ${error.message} ${error.htmlData}`
            );
        } else if (error.level === ErrorLevel.INFO) {
            console.log(`Just for your info. ${error.message}`);
        } else {
            console.warn(
                `This error didn't have a level sent with it: ${error.message}. Should probably be converted to a FrontEndError`
            );
        }
    };

    public onDrop = (e: Event): void => {
        this.onDragOver(e);
        const event = e as DragEvent;
        const input = event.target as HTMLInputElement;
        const data: DataTransfer = event.dataTransfer as DataTransfer;

        const files: FileList = input.files || data.files;
        const filesArr: File[] = Array.from(files) as File[];

        try {
            // Try to identify the simularium file.
            // Put all the other files as text based geoAssets.
            const simulariumFileIndex = findIndex(filesArr, (file) =>
                file.name.includes(".simularium")
            );
            Promise.all(
                filesArr.map(
                    (element, index): Promise<string | ISimulariumFile> => {
                        if (index !== simulariumFileIndex) {
                            // is async call
                            return element.text();
                        } else {
                            return loadSimulariumFile(element);
                        }
                    }
                )
            )
                .then((parsedFiles: (ISimulariumFile | string)[]) => {
                    const simulariumFile = parsedFiles[
                        simulariumFileIndex
                    ] as ISimulariumFile;
                    this.setState({
                        simulariumFile: {
                            data: simulariumFile,
                            name: filesArr[simulariumFileIndex].name,
                        },
                    });
                    // build the geoAssets as mapping name-value pairs:
                    const geoAssets = filesArr.reduce((acc, cur, index) => {
                        if (index !== simulariumFileIndex) {
                            acc[cur.name] = parsedFiles[index];
                        }
                        return acc;
                    }, {});
                    const fileName = filesArr[simulariumFileIndex].name;
                    this.loadFile(simulariumFile, fileName, geoAssets);
                })
                .catch((error) => {
                    this.onError(error);
                });
        } catch (error: any) {
            return this.onError(new FrontEndError(error.message));
        }
    };

    public loadFromUrl(url): void {
        fetch(url)
            .then((item: Response) => {
                return item.blob();
            })
            .then((blob: Blob) => {
                return loadSimulariumFile(blob);
            })
            .then((simulariumFile: ISimulariumFile) => {
                const fileName = url;
                this.setState({
                    simulariumFile: { data: simulariumFile, name: fileName },
                });

                this.loadFile(simulariumFile, fileName).catch((error) => {
                    console.log("Error loading file", error);
                    window.alert(`Error loading file: ${error.message}`);
                });
            });
    }

    public async loadUiTemplates(): Promise<{
        [key: string]: BaseType | CustomType;
    }> {
        const baseTypes = await fetch(
            `${UI_TEMPLATE_DOWNLOAD_URL_ROOT}/${UI_BASE_TYPES}`
        ).then((data) => data.json());
        const customTypes = await fetch(
            `${UI_TEMPLATE_URL_ROOT}/${UI_CUSTOM_TYPES}`
        )
            .then((data) => data.json())
            .then((fileRefs) =>
                Promise.all(
                    lodashMap(fileRefs, (ref) =>
                        fetch(ref.download_url).then((data) => data.json())
                    )
                )
            );
        const typeMap: {
            [key: string]: BaseType | CustomType;
        } = reduce(
            customTypes,
            (acc, cur: CustomType) => {
                //CustomType always has just one
                const key = Object.keys(cur)[0];
                acc[key] = cur[key];
                return acc;
            },
            {}
        );
        baseTypes["base_types"].forEach((type) => {
            typeMap[type.id] = { ...type, isBaseType: true };
        });
        return typeMap;
    }

    public onHealthCheckResponse() {
        this.setState({ serverHealthy: true });
    }

    public async loadSmoldynFile() {
        const smoldynTemplate = await fetch(
            `${UI_TEMPLATE_DOWNLOAD_URL_ROOT}/${SMOLDYN_TEMPLATE}`
        ).then((data) => data.json());
        const templateMap = await this.loadUiTemplates();

        this.setState({
            filePending: {
                type: TrajectoryType.SMOLDYN,
                template: smoldynTemplate.smoldyn_data,
                templateData: templateMap,
            },
            serverHealthy: false,
        });
        simulariumController.checkServerHealth(
            this.onHealthCheckResponse,
            this.netConnectionSettings
        );
    }

    public convertFile(obj: Record<string, any>, fileType: TrajectoryType) {
        const fileName = uuidv4() + ".simularium";
        this.setState({
            conversionActive: true,
            conversionFileName: fileName,
        });

        simulariumController
            .convertTrajectory(
                this.netConnectionSettings,
                obj,
                fileType,
                fileName
            )
            .then(() => {
                this.clearPendingFile();
            })
            .catch((err) => {
                console.error(err);
            });
    }

    public clearPendingFile() {
        this.setState({ filePending: null });
    }

    public loadFile(trajectoryFile, fileName, geoAssets?) {
        const simulariumFile = fileName.includes(".simularium")
            ? trajectoryFile
            : null;
        this.setState({ initialPlay: true });
        return simulariumController
            .handleFileChange(simulariumFile, fileName, geoAssets)
            .catch(console.log);
    }

    public handleJsonMeshData(jsonData): void {
        console.log("Mesh JSON Data: ", jsonData);
    }

    public handleTimeChange(timeData): void {
        currentFrame = timeData.frameNumber;
        currentTime = timeData.time;
        if (this.state.initialPlay) {
            this.setState({ initialPlay: false, firstFrameTime: currentTime });
        }
        this.setState({ currentFrame, currentTime });
        if (currentFrame < 0) {
            simulariumController.pause();
        }
    }

    public turnAgentsOnOff(nameToToggle: string) {
        let currentHiddenAgents = this.state.selectionStateInfo.hiddenAgents;
        let nextHiddenAgents: SelectionEntry[] = [];
        if (currentHiddenAgents.some((a) => a.name === nameToToggle)) {
            nextHiddenAgents = currentHiddenAgents.filter(
                (hiddenAgent) => hiddenAgent.name !== nameToToggle
            );
        } else {
            nextHiddenAgents = [
                ...currentHiddenAgents,
                { name: nameToToggle, tags: [] },
            ];
        }
        this.setState({
            ...this.state,
            selectionStateInfo: {
                ...this.state.selectionStateInfo,
                hiddenAgents: nextHiddenAgents,
            },
        });
    }

    public turnAgentHighlightsOnOff(nameToToggle: string) {
        let currentHighlightedAgents =
            this.state.selectionStateInfo.highlightedAgents;
        let nextHighlightedAgents: SelectionEntry[] = [];
        if (currentHighlightedAgents.some((a) => a.name === nameToToggle)) {
            nextHighlightedAgents = currentHighlightedAgents.filter(
                (hiddenAgent) => hiddenAgent.name !== nameToToggle
            );
        } else {
            nextHighlightedAgents = [
                ...currentHighlightedAgents,
                { name: nameToToggle, tags: [] },
            ];
        }
        this.setState({
            ...this.state,
            selectionStateInfo: {
                ...this.state.selectionStateInfo,
                highlightedAgents: nextHighlightedAgents,
            },
        });
    }

    public receiveConvertedFile(): void {
        simulariumController
<<<<<<< HEAD
            .changeFile({
                netConnectionSettings: this.netConnectionSettings,
                
            }, this.state.conversionFileName)
            .then(() => {
                simulariumController.gotoTime(0);
            })
            .then(() => this.setState({ conversionActive: false, conversionFileName: "" }))
=======
            .changeFile(
                {
                    netConnectionSettings: this.netConnectionSettings,
                },
                this.state.conversionFileName
            )
            .then(() => {
                simulariumController.gotoTime(0);
            })
            .then(() =>
                this.setState({
                    conversionActive: false,
                    conversionFileName: "",
                })
            )
>>>>>>> 13555efd
            .catch((e) => {
                console.warn(e);
            });
    }

    public handleTrajectoryInfo(data: TrajectoryFileInfo): void {
        console.log("Trajectory info arrived", data);
        if (this.state.conversionActive === true) {
            this.receiveConvertedFile();
        }
        // NOTE: Currently incorrectly assumes initial time of 0
        const totalDuration = (data.totalSteps - 1) * data.timeStepSize;
        this.setState({
            totalDuration,
            timeStep: data.timeStepSize,
            currentFrame: 0,
            currentTime: 0,
            trajectoryTitle: data.trajectoryTitle,
        });
    }

    public handleScrubTime(event): void {
        simulariumController.gotoTime(parseFloat(event.target.value));
    }

    public handleUIDisplayData(uiDisplayData: UIDisplayData): void {
        console.log("uiDisplayData", uiDisplayData);
        const allTags = uiDisplayData.reduce(
            (fullArray: string[], subarray) => {
                fullArray = [
                    ...fullArray,
                    ...subarray.displayStates.map((b) => b.id),
                ];
                return fullArray;
            },
            []
        );
        const uniqueTags: string[] = [...new Set(allTags)] as string[];
        if (
            isEqual(uiDisplayData, this.state.selectionStateInfo.appliedColors)
        ) {
            return;
        }
        this.setState({
            particleTypeNames: uiDisplayData.map((a) => a.name),
            particleTypeTags: uniqueTags,
            selectionStateInfo: {
                ...initialState.selectionStateInfo,
                appliedColors: uiDisplayData,
            },
        });
    }

    public gotoNextFrame(): void {
        simulariumController.gotoTime(
            this.state.currentTime + this.state.timeStep
        );
    }

    public gotoPreviousFrame(): void {
        simulariumController.gotoTime(
            this.state.currentTime - this.state.timeStep
        );
    }

    private translateAgent() {
        simulariumController.sendUpdate({
            data: {
                agents: {
                    "1": {
                        _updater: "accumulate",
                        position: [0.45, 0, 0],
                    },
                    "2": {
                        _updater: "accumulate",
                        position: [0, 0.45, 0],
                    },
                },
            },
        });
    }

    private configureAndLoad() {
        simulariumController.configureNetwork(this.netConnectionSettings);
        if (playbackFile.startsWith("http")) {
            return this.loadFromUrl(playbackFile);
        }
        if (playbackFile === "TEST_LIVEMODE_API") {
            simulariumController.changeFile(
                {
                    clientSimulator: new PointSimulatorLive(4, 4),
                },
                playbackFile
            );
        } else if (playbackFile === "TEST_POINTS") {
            simulariumController.changeFile(
                {
                    clientSimulator: new PointSimulator(8000, 4),
                },
                playbackFile
            );
        } else if (playbackFile === "TEST_BINDING") {
            simulariumController.setCameraType(true);
            simulariumController.changeFile(
                {
                    clientSimulator: new BindingSimulator([
                        { id: 0, count: 30, radius: 3, partners: [1, 2] },
                        {
                            id: 1,
                            count: 300,
                            radius: 1,
                            partners: [0],
                            kOn: 0.1,
                            kOff: 0.5,
                        },
                        {
                            id: 2,
                            count: 300,
                            radius: 1,
                            partners: [0],
                            kOn: 0.1,
                            kOff: 0.5,
                        },
                    ]),
                },
                playbackFile
            );
        } else if (playbackFile === "TEST_FIBERS") {
            simulariumController.changeFile(
                {
                    clientSimulator: new CurveSimulator(1000, 4),
                },
                playbackFile
            );
        } else if (playbackFile === "TEST_SINGLE_FIBER") {
            simulariumController.changeFile(
                {
                    clientSimulator: new SingleCurveSimulator(),
                },
                playbackFile
            );
        } else if (playbackFile === "TEST_PDB") {
            simulariumController.changeFile(
                {
                    clientSimulator: new PdbSimulator(),
                },
                playbackFile
            );
        } else if (playbackFile === "TEST_SINGLE_PDB") {
            simulariumController.changeFile(
                {
                    clientSimulator: new SinglePdbSimulator("3IRL"),
                },
                playbackFile
            );
        } else if (playbackFile === "TEST_METABALLS") {
            simulariumController.changeFile(
                {
                    clientSimulator: new MetaballSimulator(),
                },
                playbackFile
            );
        } else {
            this.setState({
                simulariumFile: { name: playbackFile, data: null },
            });
            simulariumController.changeFile(
                {
                    netConnectionSettings: this.netConnectionSettings,
                },
                playbackFile
            );
        }
    }

    private downloadFile() {
        const { simulariumFile } = this.state;
        if (!simulariumFile) {
            return;
        }
        let href = "";
        if (!simulariumFile.data) {
            href = `https://aics-simularium-data.s3.us-east-2.amazonaws.com/trajectory/${simulariumFile.name}`;
        } else {
            href = URL.createObjectURL(simulariumFile.data.getAsBlob());
        }
        const downloadLink = document.createElement("a");
        downloadLink.download = simulariumFile.name;
        downloadLink.style.display = "none";
        downloadLink.href = href;
        document.body.appendChild(downloadLink);
        downloadLink.click();
        document.body.removeChild(downloadLink);
        URL.revokeObjectURL(downloadLink.href);
    }

    public updateAgentColorArray = (color) => {
        const agentColors = [...this.state.agentColors, color] as string[];
        this.setState({ agentColors });
    };

    public setColorSelectionInfo = (appliedColors) => {
        this.setState({
            ...this.state,
            selectionStateInfo: {
                hiddenAgents: this.state.selectionStateInfo.hiddenAgents,
                highlightedAgents:
                    this.state.selectionStateInfo.highlightedAgents,
                appliedColors: appliedColors,
            },
        });
    };

    ////// DOWNLOAD MOVIES PROPS AND FUNCTIONS //////
    public getRecordedMovieTitle = (): string => {
        return this.state.trajectoryTitle
            ? this.state.trajectoryTitle
            : "simularium";
    };

    public downloadMovie = (videoBlob: Blob, title?: string) => {
        const url = URL.createObjectURL(videoBlob);
        const filename = title ? title + ".mp4" : "simularium.mp4";
        const anchor = document.createElement("a");
        anchor.href = url;
        anchor.download = filename;
        document.body.appendChild(anchor);
        anchor.click();
        document.body.removeChild(anchor);
        URL.revokeObjectURL(url);
    };

    public onRecordedMovie = (videoBlob: Blob) => {
        const title = this.getRecordedMovieTitle();
        this.downloadMovie(videoBlob, title);
    };

    public setRecordingEnabled = (value: boolean): void => {
        this.setState({ isRecordingEnabled: value });
    };

    public handleFollowObjectData = (agentData: AgentData) => {
        this.setState({ followObjectData: agentData });
    };

    public render(): JSX.Element {
        if (this.state.filePending) {
            const fileType = this.state.filePending.type;
            return (
                <ConversionForm
                    {...this.state.filePending}
                    submitFile={(obj) => this.convertFile(obj, fileType)}
                    onReturned={this.clearPendingFile}
                    submitDisabled={!this.state.serverHealthy}
                />
            );
        }
        return (
            <div className="container" style={{ height: "90%", width: "75%" }}>
                <select
                    onChange={(event) => {
                        simulariumController.pause();
                        playbackFile = event.target.value;
                        this.configureAndLoad();
                    }}
                    defaultValue={playbackFile}
                >
                    <option value={queryStringFile}>{queryStringFile}</option>
                    <option value="TEST_LIVEMODE_API">
                        TEST LIVE MODE API
                    </option>
                    <option value="actin012_3.h5">Actin 12_3</option>
                    <option value="listeria_rocketbugs_normal_fine_2_filtered.simularium">
                        listeria 01
                    </option>
                    <option value="kinesin002_01.h5">kinesin 002</option>
                    <option value="microtubules038_10.h5">MT 38</option>
                    <option value="microtubules_v2_shrinking.h5">M Tub</option>
                    <option value="aster.cmo">Aster</option>
                    <option value="microtubules30_1.h5">MT 30</option>
                    <option value="endocytosis.simularium">Endocytosis</option>
                    <option value="pc4covid19.simularium">COVIDLUNG</option>
                    <option value="nanoparticle_wrapping.simularium">
                        Nanoparticle wrapping
                    </option>
                    <option value="smoldyn_min1.simularium">
                        Smoldyn min1
                    </option>
                    <option value="smoldyn_spine.simularium">
                        Smoldyn spine
                    </option>
                    <option value="medyan_Chandrasekaran_2019_UNI_alphaA_0.1_MA_0.675.simularium">
                        medyan 625
                    </option>
                    <option value="medyan_Chandrasekaran_2019_UNI_alphaA_0.1_MA_0.0225.simularium">
                        medyan 0225
                    </option>
                    <option value="springsalad_condensate_formation_Below_Ksp.simularium">
                        springsalad below ksp
                    </option>
                    <option value="springsalad_condensate_formation_At_Ksp.simularium">
                        springsalad at ksp
                    </option>
                    <option value="springsalad_condensate_formation_Above_Ksp.simularium">
                        springsalad above ksp
                    </option>
                    <option value="blood-plasma-1.0.simularium">
                        blood plasma
                    </option>
                    <option value="TEST_SINGLE_PDB">TEST SINGLE PDB</option>
                    <option value="TEST_PDB">TEST PDB</option>
                    <option value="TEST_SINGLE_FIBER">TEST SINGLE FIBER</option>
                    <option value="TEST_FIBERS">TEST FIBERS</option>
                    <option value="TEST_POINTS">TEST POINTS</option>
                    <option value="TEST_METABALLS">TEST METABALLS</option>
                    <option value="TEST_BINDING">TEST BINDING</option>
                </select>

                <button onClick={() => this.translateAgent()}>
                    TranslateAgent
                </button>
                <button onClick={() => simulariumController.clearFile()}>
                    Clear
                </button>
                <button onClick={() => this.loadSmoldynFile()}>
                    Load a smoldyn trajectory
                </button>
                <br />
                <button onClick={() => simulariumController.resume()}>
                    Play
                </button>
                <button onClick={() => simulariumController.pause()}>
                    Pause
                </button>
                <button onClick={() => simulariumController.stop()}>
                    stop
                </button>
                <button onClick={this.gotoPreviousFrame.bind(this)}>
                    Previous Frame
                </button>
                <button onClick={this.gotoNextFrame.bind(this)}>
                    Next Frame
                </button>
                <input
                    name="slider"
                    type="range"
                    min={this.state.firstFrameTime}
                    step={this.state.timeStep}
                    value={this.state.currentTime}
                    max={this.state.totalDuration}
                    onChange={this.handleScrubTime}
                />
                <label htmlFor="slider">
                    {this.state.currentTime} / {this.state.totalDuration}
                </label>
                <br />
                {this.state.particleTypeNames.map((id, i) => {
                    return (
                        <React.Fragment key={id}>
                            <label htmlFor={id}>{id}</label>
                            <input
                                type="checkbox"
                                onChange={(event) =>
                                    this.turnAgentsOnOff(
                                        (event.target as HTMLInputElement).value
                                    )
                                }
                                value={id}
                                checked={
                                    this.state.selectionStateInfo.hiddenAgents.find(
                                        (element) => element.name === id
                                    ) === undefined
                                }
                            />
                            <input
                                type="checkbox"
                                onChange={(event) =>
                                    this.turnAgentHighlightsOnOff(
                                        (event.target as HTMLInputElement).value
                                    )
                                }
                                value={id}
                                defaultChecked={false}
                            />
                        </React.Fragment>
                    );
                })}
                <button
                    onClick={() => {
                        let hiddenAgents: { name: string; tags: string[] }[] =
                            [];
                        if (!this.state.hideAllAgents) {
                            hiddenAgents = this.state.particleTypeNames.map(
                                (name) => {
                                    return { name: name, tags: [] };
                                }
                            );
                        }
                        this.setState({
                            ...this.state,
                            hideAllAgents: !this.state.hideAllAgents,
                            selectionStateInfo: {
                                ...this.state.selectionStateInfo,
                                hiddenAgents: hiddenAgents,
                            },
                        });
                    }}
                >
                    {this.state.hideAllAgents ? "Show all" : "Hide all"}
                </button>
                <br />
                <button
                    onClick={() =>
                        this.setState({ showPaths: !this.state.showPaths })
                    }
                >
                    ShowPaths
                </button>
                <button
                    onClick={() =>
                        this.setState({
                            renderStyle:
                                this.state.renderStyle ===
                                RenderStyle.WEBGL1_FALLBACK
                                    ? RenderStyle.WEBGL2_PREFERRED
                                    : RenderStyle.WEBGL1_FALLBACK,
                        })
                    }
                >
                    Switch Render
                </button>
                <button onClick={() => simulariumController.resetCamera()}>
                    Reset camera
                </button>
                <button onClick={() => simulariumController.centerCamera()}>
                    center camera
                </button>
                <button onClick={() => simulariumController.reOrientCamera()}>
                    starting orientation
                </button>
                <button onClick={() => simulariumController.zoomIn()}>+</button>
                <button onClick={() => simulariumController.zoomOut()}>
                    -
                </button>
                <button
                    onClick={() => {
                        this.panMode = !this.panMode;
                        simulariumController.setPanningMode(this.panMode);
                    }}
                >
                    Pan/Rotate Mode
                </button>
                <button
                    onClick={() => {
                        this.focusMode = !this.focusMode;
                        simulariumController.setFocusMode(this.focusMode);
                    }}
                >
                    Focus Mode
                </button>
                <button
                    onClick={() => {
                        this.orthoMode = !this.orthoMode;
                        simulariumController.setCameraType(this.orthoMode);
                    }}
                >
                    Camera mode
                </button>
                <br />
                <button
                    onClick={() =>
                        simulariumController.getMetrics(
                            this.netConnectionSettings
                        )
                    }
                >
                    Get available metrics
                </button>
                <button onClick={this.downloadFile.bind(this)}>download</button>
                <button
                    onClick={() =>
                        simulariumController.getPlotData(
                            this.netConnectionSettings,
                            // TODO: allow user to select metrics based on results from
                            // the getMetrics() call
                            [
                                {
                                    plotType: "scatter",
                                    metricsIdx: 0,
                                    metricsIdy: 2,
                                    scatterPlotMode: "lines",
                                },
                                {
                                    plotType: "histogram",
                                    metricsIdx: 3,
                                },
                            ]
                        )
                    }
                >
                    Get plot data
                </button>
                <span>
                    Tick interval length:{" "}
                    {simulariumController.tickIntervalLength}
                </span>
                <br></br>
                <ColorPicker
                    uiDisplayData={this.state.selectionStateInfo.appliedColors}
                    particleTypeNames={this.state.particleTypeNames}
                    agentColors={this.state.agentColors}
                    updateAgentColorArray={this.updateAgentColorArray}
                    setColorSelectionInfo={this.setColorSelectionInfo}
                />
                <RecordMovieComponent
                    startRecordingHandler={simulariumController.startRecording}
                    stopRecordingHandler={simulariumController.stopRecording}
                    setRecordingEnabled={() => {
                        this.setRecordingEnabled(
                            !this.state.isRecordingEnabled
                        );
                    }}
                    isRecordingEnabled={this.state.isRecordingEnabled}
                />
                <AgentMetadata agentData={this.state.followObjectData} />
                <div className="viewer-container">
                    <SimulariumViewer
                        ref={this.viewerRef}
                        renderStyle={this.state.renderStyle}
                        height={this.state.height}
                        width={this.state.width}
                        loggerLevel="debug"
                        onTimeChange={this.handleTimeChange.bind(this)}
                        simulariumController={simulariumController}
                        onJsonDataArrived={this.handleJsonMeshData}
                        showCameraControls={false}
                        onTrajectoryFileInfoChanged={this.handleTrajectoryInfo.bind(
                            this
                        )}
                        selectionStateInfo={this.state.selectionStateInfo}
                        onUIDisplayDataChanged={this.handleUIDisplayData.bind(
                            this
                        )}
                        onRecordedMovie={
                            this.state.isRecordingEnabled
                                ? this.onRecordedMovie
                                : undefined
                        }
                        onFollowObjectChanged={this.handleFollowObjectData.bind(
                            this
                        )}
                        loadInitialData={true}
                        agentColors={this.state.agentColors}
                        showPaths={this.state.showPaths}
                        onError={this.onError}
                        backgroundColor={[0, 0, 0]}
                        lockedCamera={false}
                        disableCache={false}
                        maxCacheSize={Infinity} //  means no limit, provide limits in bytes, 1MB = 1000000, 1GB = 1000000000
                    />
                </div>
            </div>
        );
    }
}

export default Viewer;<|MERGE_RESOLUTION|>--- conflicted
+++ resolved
@@ -434,16 +434,6 @@
 
     public receiveConvertedFile(): void {
         simulariumController
-<<<<<<< HEAD
-            .changeFile({
-                netConnectionSettings: this.netConnectionSettings,
-                
-            }, this.state.conversionFileName)
-            .then(() => {
-                simulariumController.gotoTime(0);
-            })
-            .then(() => this.setState({ conversionActive: false, conversionFileName: "" }))
-=======
             .changeFile(
                 {
                     netConnectionSettings: this.netConnectionSettings,
@@ -459,7 +449,6 @@
                     conversionFileName: "",
                 })
             )
->>>>>>> 13555efd
             .catch((e) => {
                 console.warn(e);
             });
