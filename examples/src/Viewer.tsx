--- conflicted
+++ resolved
@@ -88,13 +88,10 @@
     initialPlay: boolean;
     firstFrameTime: number;
     followObjectData: AgentData;
-<<<<<<< HEAD
+    conversionFileName: string;
     cacheLog: CacheLog;
     playbackPlaying: boolean;
     streaming: boolean;
-=======
->>>>>>> a010ecdb
-    conversionFileName: string;
 }
 
 const simulariumController = new SimulariumController({});
@@ -128,7 +125,7 @@
     initialPlay: true,
     firstFrameTime: 0,
     followObjectData: null,
-<<<<<<< HEAD
+    conversionFileName: "",
     cacheLog: {
         size: 0,
         numFrames: 0,
@@ -141,9 +138,6 @@
     },
     playbackPlaying: false,
     streaming: false,
-=======
->>>>>>> a010ecdb
-    conversionFileName: "",
 };
 
 class Viewer extends React.Component<InputParams, ViewerState> {
