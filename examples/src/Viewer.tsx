import React from "react";
import { isEqual, findIndex, reduce, map as lodashMap } from "lodash";
import { v4 as uuidv4 } from "uuid";
import { InputParams } from "tweakpane";

// viewer package imports
import SimulariumViewer, {
    SimulariumController,
    RenderStyle,
    loadSimulariumFile,
    FrontEndError,
    ErrorLevel,
    NetConnectionParams,
    TrajectoryFileInfo,
<<<<<<< HEAD
    VolumeLoadingMode,
} from "../../src/index";

/**
 * NOTE: if you are debugging an import/build issue
 * on the front end, you may need to switch to the
 * following import statements to reproduce the issue
 * here.
 */
// import SimulariumViewer, {
//     SimulariumController,
//     RenderStyle,
//     loadSimulariumFile,
//     FrontEndError,
//     ErrorLevel,
// } from "../es";
=======
    TrajectoryType,
} from "@aics/simularium-viewer";
import type {
    ISimulariumFile,
    UIDisplayData,
    SelectionStateInfo,
    SelectionEntry,
    AgentData,
    IClientSimulatorImpl,
    CacheLog,
} from "@aics/simularium-viewer";
>>>>>>> a3aea7e2
import "../../style/style.css";

// local test bed imports
import PointSimulator from "./simulators/PointSimulator.ts";
import BindingSimulator from "./simulators/BindingSimulator2D.ts";
import PointSimulatorLive from "./simulators/PointSimulatorLive.ts";
import PdbSimulator from "./simulators/PdbSimulator.ts";
import SinglePdbSimulator from "./simulators/SinglePdbSimulator.ts";
import CurveSimulator from "./simulators/CurveSimulator.ts";
import VolumeSimulator from "./simulators/VolumeSimulator.ts";
import SingleCurveSimulator from "./simulators/SingleCurveSimulator.ts";
import MetaballSimulator from "./simulators/MetaballSimulator.ts";

import ColorPicker from "./Components/ColorPicker.tsx";
import RecordMovieComponent from "./Components/RecordMovieComponent.tsx";
import ConversionForm from "./Components/ConversionForm/index.tsx";
import AgentMetadata from "./Components/AgentMetadata.tsx";
import FileSelection from "./Components/FileSelect.tsx";
import AgentSelectionControls from "./Components/AgentSelection.tsx";
import CacheLogDisplay from "./Components/CacheLogDisplay.tsx";

import {
    agentColors,
    AWAITING_SMOLDYN_SIM_RUN,
    SimulatorModes,
    TRAJECTORY_OPTIONS,
} from "./constants.ts";
import { BaseType, CustomType } from "./types.ts";
import {
    SMOLDYN_TEMPLATE,
    UI_BASE_TYPES,
    UI_CUSTOM_TYPES,
    UI_TEMPLATE_DOWNLOAD_URL_ROOT,
    UI_TEMPLATE_URL_ROOT,
} from "./api-settings.ts";

import "@aics/simularium-viewer/style/style.css";
import "./style.css";

const volumeLoadingModes = {
    "none": VolumeLoadingMode.NONE,
    "wait": VolumeLoadingMode.WAIT,
    "hide": VolumeLoadingMode.HIDE,
}

interface ViewerState {
    renderStyle: RenderStyle;
    particleTypeNames: string[];
    particleTypeTags: string[];
    currentFrame: number;
    currentTime: number;
    height: number;
    width: number;
    selectionStateInfo: SelectionStateInfo;
    hideAllAgents: boolean;
    agentColors: number[] | string[];
    showPaths: boolean;
    timeStep: number;
    totalDuration: number;
    filePending: {
        type: TrajectoryType;
        template: { [key: string]: any };
        templateData: { [key: string]: any };
    } | null;
    selectedFile: string;
    simulariumFile: {
        name: string;
        data: ISimulariumFile | null;
    } | null;
    clientSimulator: boolean;
    serverHealthy: boolean;
    isRecordingEnabled: boolean;
    trajectoryTitle: string;
    initialPlay: boolean;
    firstFrameTime: number;
    followObjectData: AgentData | null;
    conversionFileName: string;
    cacheLog: CacheLog;
    cacheDisabled: boolean;
}

const simulariumController = new SimulariumController({});

let currentFrame = 0;
let currentTime = 0;

const initialState: ViewerState = {
    renderStyle: RenderStyle.WEBGL2_PREFERRED,
    particleTypeNames: [],
    particleTypeTags: [],
    currentFrame: 0,
    currentTime: 0,
    height: 700,
    width: 1200,
    hideAllAgents: false,
    agentColors: agentColors,
    showPaths: true,
    timeStep: 1,
    totalDuration: 100,
    selectionStateInfo: {
        highlightedAgents: [],
        hiddenAgents: [],
        appliedColors: [],
    },
    filePending: null,
    selectedFile: "TEST_VOLUME",
    simulariumFile: null,
    clientSimulator: false,
    serverHealthy: false,
    isRecordingEnabled: true,
    trajectoryTitle: "",
    initialPlay: true,
    firstFrameTime: 0,
    followObjectData: null,
    conversionFileName: "",
    cacheLog: {
        size: 0,
        framesInCache: [],
    },
    cacheDisabled: false,
};

class Viewer extends React.Component<InputParams, ViewerState> {
    private viewerRef: React.RefObject<SimulariumViewer>;
    private panMode = false;
    private focusMode = true;
    private orthoMode = false;
    private smoldynInput = "100";
    private netConnectionSettings: NetConnectionParams;

    public constructor(props: InputParams) {
        super(props);
        this.viewerRef = React.createRef();
        this.handleJsonMeshData = this.handleJsonMeshData.bind(this);
        this.handleTimeChange = this.handleTimeChange.bind(this);
        this.loadFile = this.loadFile.bind(this);
        this.clearPendingFile = this.clearPendingFile.bind(this);
        this.convertFile = this.convertFile.bind(this);
        this.onHealthCheckResponse = this.onHealthCheckResponse.bind(this);
        this.handleResize = this.handleResize.bind(this);
        this.state = initialState;

        if (props.localBackendServer) {
            this.netConnectionSettings = {
                serverIp: "0.0.0.0",
                serverPort: 8765,
            };
        } else {
            this.netConnectionSettings = {
                serverIp: "staging-simularium-ecs.allencell.org",
                serverPort: 443,
            };
        }
    }

    public componentDidMount(): void {
        this.handleResize();
        window.addEventListener("resize", this.handleResize);
        const viewerContainer = document.querySelector(".viewer-container");
        if (viewerContainer) {
            viewerContainer.addEventListener("drop", this.onDrop);
            viewerContainer.addEventListener("dragover", this.onDragOver);
        }
        this.configureAndLoad();
    }

    private handleResize(): void {
        const container = document.querySelector(".viewer");
        if (!container) {
            return;
        }
        const width = container.clientWidth;
        const height = container.clientHeight;
        this.setState({ width, height });
    }

    public onDragOver = (e: Event): void => {
        if (e.stopPropagation) {
            e.stopPropagation();
        }
        e.preventDefault();
    };

    public onError = (error: FrontEndError) => {
        if (error.level === ErrorLevel.ERROR) {
            console.warn(
                `ERROR, something is broken: ${error.message} ${error.htmlData}`
            );
        } else if (error.level === ErrorLevel.WARNING) {
            console.warn(
                `User warning, but not terrible:  ${error.message} ${error.htmlData}`
            );
        } else if (error.level === ErrorLevel.INFO) {
            console.log(`Just for your info. ${error.message}`);
        } else {
            console.warn(
                `This error didn't have a level sent with it: ${error.message}. Should probably be converted to a FrontEndError`
            );
        }
    };

    public onDrop = (e: Event): void => {
        this.onDragOver(e);
        const event = e as DragEvent;
        const input = event.target as HTMLInputElement;
        const data: DataTransfer = event.dataTransfer as DataTransfer;

        const files: FileList = input.files || data.files;
        const filesArr: File[] = Array.from(files) as File[];

        try {
            // Try to identify the simularium file.
            // Put all the other files as text based geoAssets.
            const simulariumFileIndex = findIndex(filesArr, (file) =>
                file.name.includes(".simularium")
            );
            Promise.all(
                filesArr.map(
                    (element, index): Promise<string | ISimulariumFile> => {
                        if (index !== simulariumFileIndex) {
                            // is async call
                            return element.text();
                        } else {
                            return loadSimulariumFile(element);
                        }
                    }
                )
            )
                .then((parsedFiles: (ISimulariumFile | string)[]) => {
                    const simulariumFile = parsedFiles[
                        simulariumFileIndex
                    ] as ISimulariumFile;
                    this.setState({
                        simulariumFile: {
                            data: simulariumFile,
                            name: filesArr[simulariumFileIndex].name,
                        },
                    });
                    // build the geoAssets as mapping name-value pairs:
                    const geoAssets = filesArr.reduce((acc, cur, index) => {
                        if (index !== simulariumFileIndex) {
                            acc[cur.name] = parsedFiles[index];
                        }
                        return acc;
                    }, {});
                    const fileName = filesArr[simulariumFileIndex].name;
                    this.loadFile(simulariumFile, fileName, geoAssets);
                })
                .catch((error) => {
                    this.onError(error);
                });
        } catch (error: any) {
            return this.onError(new FrontEndError(error.message));
        }
    };

    public loadFromUrl(url): void {
        fetch(url)
            .then((item: Response) => {
                return item.blob();
            })
            .then((blob: Blob) => {
                return loadSimulariumFile(blob);
            })
            .then((simulariumFile: ISimulariumFile) => {
                const fileName = url;
                this.setState({
                    simulariumFile: { data: simulariumFile, name: fileName },
                });

                this.loadFile(simulariumFile, fileName).catch((error) => {
                    console.log("Error loading file", error);
                    window.alert(`Error loading file: ${error.message}`);
                });
            });
    }

    public async loadUiTemplates(): Promise<{
        [key: string]: BaseType | CustomType;
    }> {
        const baseTypes = await fetch(
            `${UI_TEMPLATE_DOWNLOAD_URL_ROOT}/${UI_BASE_TYPES}`
        ).then((data) => data.json());
        const customTypes = await fetch(
            `${UI_TEMPLATE_URL_ROOT}/${UI_CUSTOM_TYPES}`
        )
            .then((data) => data.json())
            .then((fileRefs) =>
                Promise.all(
                    lodashMap(fileRefs, (ref) =>
                        fetch(ref.download_url).then((data) => data.json())
                    )
                )
            );
        const typeMap: {
            [key: string]: BaseType | CustomType;
        } = reduce(
            customTypes,
            (acc, cur: CustomType) => {
                //CustomType always has just one
                const key = Object.keys(cur)[0];
                acc[key] = cur[key];
                return acc;
            },
            {}
        );
        baseTypes["base_types"].forEach((type) => {
            typeMap[type.id] = { ...type, isBaseType: true };
        });
        return typeMap;
    }

    public onHealthCheckResponse() {
        this.setState({ serverHealthy: true });
    }

    public async loadSmoldynFile() {
        const smoldynTemplate = await fetch(
            `${UI_TEMPLATE_DOWNLOAD_URL_ROOT}/${SMOLDYN_TEMPLATE}`
        ).then((data) => data.json());
        const templateMap = await this.loadUiTemplates();

        this.setState({
            filePending: {
                type: TrajectoryType.SMOLDYN,
                template: smoldynTemplate.smoldyn_data,
                templateData: templateMap,
            },
            serverHealthy: false,
        });
        simulariumController.checkServerHealth(
            this.onHealthCheckResponse,
            this.netConnectionSettings
        );
    }

    public convertFile(obj: Record<string, any>, fileType: TrajectoryType) {
        const fileName = uuidv4() + ".simularium";
        this.setState({
            conversionFileName: fileName,
            selectedFile: "",
        });

        simulariumController
            .convertTrajectory(
                this.netConnectionSettings,
                obj,
                fileType,
                fileName
            )
            .then(() => {
                this.clearPendingFile();
            })
            .catch((err) => {
                console.error(err);
            });
    }

    public loadSmoldynSim() {
        this.clearFile();
        this.setState({
            conversionFileName: AWAITING_SMOLDYN_SIM_RUN,
            selectedFile: "",
        });
        simulariumController.checkServerHealth(
            this.onHealthCheckResponse,
            this.netConnectionSettings
        );
        const fileName = "smoldyn_sim" + uuidv4() + ".simularium";
        simulariumController
            .startSmoldynSim(
                this.netConnectionSettings,
                fileName,
                this.smoldynInput
            )
            .then(() => {
                this.clearPendingFile();
            })
            .then(() => {
                simulariumController.initNewFile(
                    { netConnectionSettings: this.netConnectionSettings },
                    true
                );
            })
            .then(() => {
                this.setState({
                    selectedFile: fileName,
                    conversionFileName: "",
                });
            })
            .catch((err) => {
                console.error("Error starting Smoldyn sim: ", err);
                this.setState({ selectedFile: "" });
            });
    }

    public clearPendingFile() {
        this.setState({ filePending: null });
    }

    public loadFile(trajectoryFile, fileName, geoAssets?) {
        const simulariumFile = fileName.includes(".simularium")
            ? trajectoryFile
            : null;
        this.setState({ initialPlay: true });
        return simulariumController
            .handleFileChange(simulariumFile, fileName, geoAssets)
            .catch(console.log);
    }

    public handleJsonMeshData(jsonData): void {
        console.log("Mesh JSON Data: ", jsonData);
    }

    public handleTimeChange(timeData): void {
        currentFrame = timeData.frameNumber;
        currentTime = timeData.time;
        if (this.state.initialPlay) {
            this.setState({ initialPlay: false, firstFrameTime: currentTime });
        }
        this.setState({ currentFrame, currentTime });
        if (currentFrame < 0) {
            simulariumController.pause();
        }
    }

    public turnAgentsOnOff(nameToToggle: string) {
        let currentHiddenAgents = this.state.selectionStateInfo.hiddenAgents;
        let nextHiddenAgents: SelectionEntry[] = [];
        if (currentHiddenAgents.some((a) => a.name === nameToToggle)) {
            nextHiddenAgents = currentHiddenAgents.filter(
                (hiddenAgent) => hiddenAgent.name !== nameToToggle
            );
        } else {
            nextHiddenAgents = [
                ...currentHiddenAgents,
                { name: nameToToggle, tags: [] },
            ];
        }
        this.setState({
            ...this.state,
            selectionStateInfo: {
                ...this.state.selectionStateInfo,
                hiddenAgents: nextHiddenAgents,
            },
        });
    }

    public turnAgentHighlightsOnOff(nameToToggle: string) {
        let currentHighlightedAgents =
            this.state.selectionStateInfo.highlightedAgents;
        let nextHighlightedAgents: SelectionEntry[] = [];
        if (currentHighlightedAgents.some((a) => a.name === nameToToggle)) {
            nextHighlightedAgents = currentHighlightedAgents.filter(
                (hiddenAgent) => hiddenAgent.name !== nameToToggle
            );
        } else {
            nextHighlightedAgents = [
                ...currentHighlightedAgents,
                { name: nameToToggle, tags: [] },
            ];
        }
        this.setState({
            ...this.state,
            selectionStateInfo: {
                ...this.state.selectionStateInfo,
                highlightedAgents: nextHighlightedAgents,
            },
        });
    }

    public receiveConvertedFile(): void {
        this.setState({
            selectedFile: this.state.conversionFileName,
            conversionFileName: "",
        });
        simulariumController
            .initNewFile({
                netConnectionSettings: this.netConnectionSettings,
            })
            .then(() => {
                simulariumController.gotoTime(0);
            })
            .catch((e) => {
                console.warn(e);
            });
    }

    public handleTrajectoryInfo(data: TrajectoryFileInfo): void {
        console.log("Trajectory info arrived", data);
        const autoConversionActive =
            this.state.conversionFileName &&
            this.state.conversionFileName !== AWAITING_SMOLDYN_SIM_RUN;
        if (autoConversionActive) {
            this.receiveConvertedFile();
        }
        // NOTE: Currently incorrectly assumes initial time of 0
        const totalDuration = (data.totalSteps - 1) * data.timeStepSize;
        this.setState({
            totalDuration,
            timeStep: data.timeStepSize,
            currentFrame: 0,
            currentTime: 0,
            trajectoryTitle: data.trajectoryTitle,
        });
    }

    public handleScrubTime(event): void {
        simulariumController.gotoTime(parseFloat(event.target.value));
    }

    public handleUIDisplayData(uiDisplayData: UIDisplayData): void {
        console.log("uiDisplayData", uiDisplayData);
        const allTags = uiDisplayData.reduce(
            (fullArray: string[], subarray) => {
                fullArray = [
                    ...fullArray,
                    ...subarray.displayStates.map((b) => b.id),
                ];
                return fullArray;
            },
            []
        );
        const uniqueTags: string[] = [...new Set(allTags)] as string[];
        if (
            isEqual(uiDisplayData, this.state.selectionStateInfo.appliedColors)
        ) {
            return;
        }
        this.setState({
            particleTypeNames: uiDisplayData.map((a) => a.name),
            particleTypeTags: uniqueTags,
            selectionStateInfo: {
                ...initialState.selectionStateInfo,
                appliedColors: uiDisplayData,
            },
        });
    }

    public gotoNextFrame(): void {
        simulariumController.gotoTime(
            this.state.currentTime + this.state.timeStep
        );
    }

    public gotoPreviousFrame(): void {
        simulariumController.gotoTime(
            this.state.currentTime - this.state.timeStep
        );
    }

    private translateAgent() {
        simulariumController.sendUpdate({
            data: {
                agents: {
                    "1": {
                        _updater: "accumulate",
                        position: [0.45, 0, 0],
                    },
                    "2": {
                        _updater: "accumulate",
                        position: [0, 0.45, 0],
                    },
                },
            },
        });
    }

    public clearFile() {
        simulariumController.clearFile();
        this.setState({
            selectedFile: "",
            conversionFileName: "",
            simulariumFile: null,
            clientSimulator: false,
        });
    }

    private configureLocalClientSimulator(selectedFile: string) {
        const config: { clientSimulator?: IClientSimulatorImpl } = {};

        switch (selectedFile) {
            case "TEST_LIVEMODE_API":
                console.log("Using Live Mode API: PointSimulatorLive");
                config.clientSimulator = new PointSimulatorLive(4, 4);
                break;

            case "TEST_POINTS":
                config.clientSimulator = new PointSimulator(8000, 4);
                break;

            case "TEST_BINDING":
                simulariumController.setCameraType(true);
                config.clientSimulator = new BindingSimulator([
                    { id: 0, count: 30, radius: 3, partners: [1, 2] },
                    {
                        id: 1,
                        count: 300,
                        radius: 1,
                        partners: [0],
                        kOn: 0.1,
                        kOff: 0.5,
                    },
                    {
                        id: 2,
                        count: 300,
                        radius: 1,
                        partners: [0],
                        kOn: 0.1,
                        kOff: 0.5,
                    },
                ]);
                break;

            case "TEST_FIBERS":
                config.clientSimulator = new CurveSimulator(1000, 4);
                break;

            case "TEST_SINGLE_FIBER":
                config.clientSimulator = new SingleCurveSimulator();
                break;

            case "TEST_PDB":
                config.clientSimulator = new PdbSimulator();
                break;

            case "TEST_SINGLE_PDB":
                config.clientSimulator = new SinglePdbSimulator("3IRL");
                break;

            case "TEST_METABALLS":
                config.clientSimulator = new MetaballSimulator();
                break;

            case "TEST_VOLUME":
                config.clientSimulator = new VolumeSimulator();
                break;
            default:
                break;
        }
        return config;
    }

    // in development, requires appropriate local branch of octopus
    // to run Brownian Motion simulator
    private configureRemoteClientSimulator(fileId: string) {
        this.setState({
            clientSimulator: true,
            simulariumFile: { name: fileId, data: null },
        });
        simulariumController.changeFile(
            {
                netConnectionSettings: this.netConnectionSettings,
                requestJson: true,
            },
            fileId
        );
    }

    private handleFileSelect(file: string) {
        simulariumController.stop();
        this.clearFile();
        this.setState({ selectedFile: file }, () => {
            this.configureAndLoad();
        });
    }

    private configureAndLoad() {
        simulariumController.configureNetwork(this.netConnectionSettings);
        if (this.state.conversionFileName !== "") {
            return;
        }
        if (this.state.selectedFile.startsWith("http")) {
            return this.loadFromUrl(this.state.selectedFile);
        }
        const fileId = TRAJECTORY_OPTIONS.find(
            (option) => option.id === this.state.selectedFile
        );
        if (!fileId) {
            console.error("Invalid file id");
            return;
        }
        if (fileId.simulatorType === SimulatorModes.localClientSimulator) {
            const clientSim = this.configureLocalClientSimulator(fileId.id);
            simulariumController.changeFile(clientSim, fileId.id);
            this.setState({
                clientSimulator: true,
            });
            return;
        } else if (
            fileId.simulatorType === SimulatorModes.remoteClientSimulator
        ) {
            this.configureRemoteClientSimulator(fileId.id);
        } else if (fileId.simulatorType === SimulatorModes.remotePrecomputed) {
            this.setState({
                simulariumFile: { name: fileId.id, data: null },
            });
            simulariumController.changeFile(
                {
                    netConnectionSettings: this.netConnectionSettings,
                },
                fileId.id
            );
        }
    }

    private downloadFile() {
        const { simulariumFile } = this.state;
        if (!simulariumFile) {
            return;
        }
        let href = "";
        if (!simulariumFile.data) {
            href = `https://aics-simularium-data.s3.us-east-2.amazonaws.com/trajectory/${simulariumFile.name}`;
        } else {
            href = URL.createObjectURL(simulariumFile.data.getAsBlob());
        }
        const downloadLink = document.createElement("a");
        downloadLink.download = simulariumFile.name;
        downloadLink.style.display = "none";
        downloadLink.href = href;
        document.body.appendChild(downloadLink);
        downloadLink.click();
        document.body.removeChild(downloadLink);
        URL.revokeObjectURL(downloadLink.href);
    }

    public updateAgentColorArray = (color) => {
        const agentColors = [...this.state.agentColors, color] as string[];
        this.setState({ agentColors });
    };

    public setColorSelectionInfo = (appliedColors) => {
        this.setState({
            ...this.state,
            selectionStateInfo: {
                hiddenAgents: this.state.selectionStateInfo.hiddenAgents,
                highlightedAgents:
                    this.state.selectionStateInfo.highlightedAgents,
                appliedColors: appliedColors,
            },
        });
    };

    ////// DOWNLOAD MOVIES PROPS AND FUNCTIONS //////
    public getRecordedMovieTitle = (): string => {
        return this.state.trajectoryTitle
            ? this.state.trajectoryTitle
            : "simularium";
    };

    public downloadMovie = (videoBlob: Blob, title?: string) => {
        const url = URL.createObjectURL(videoBlob);
        const filename = title ? title + ".mp4" : "simularium.mp4";
        const anchor = document.createElement("a");
        anchor.href = url;
        anchor.download = filename;
        document.body.appendChild(anchor);
        anchor.click();
        document.body.removeChild(anchor);
        URL.revokeObjectURL(url);
    };

    public onRecordedMovie = (videoBlob: Blob) => {
        const title = this.getRecordedMovieTitle();
        this.downloadMovie(videoBlob, title);
    };

    public setRecordingEnabled = (value: boolean): void => {
        this.setState({ isRecordingEnabled: value });
    };

    public handleFollowObjectData = (agentData: AgentData) => {
        this.setState({ followObjectData: agentData });
    };

    public updateBrownianSimulator = () => {
        const updateData = {
            data: {
                agents: {
                    "1": {
                        _updater: "accumulate",
                        position: [0.1, 0, 0],
                    },
                },
            },
        };
        simulariumController.sendUpdate(updateData);
    };

    public handleCacheUpdate = (log: CacheLog) => {
        this.setState({
            cacheLog: log,
        });
    };

    public render(): JSX.Element {
        if (this.state.filePending) {
            const fileType = this.state.filePending.type;
            return (
                <ConversionForm
                    {...this.state.filePending}
                    submitFile={(obj) => this.convertFile(obj, fileType)}
                    onReturned={this.clearPendingFile}
                    submitDisabled={!this.state.serverHealthy}
                />
            );
        }
        return (
            <div className="app-container">
                <div className="sidebar">
                    <FileSelection
                        selectedFile={this.state.selectedFile}
                        conversionFileName={this.state.conversionFileName}
                        onFileSelect={(file: string) => {
                            this.handleFileSelect(file);
                        }}
                        loadSmoldynFile={() => this.loadSmoldynFile()}
                        clearFile={this.clearFile.bind(this)}
                        loadSmoldynPreConfiguredSim={() =>
                            this.loadSmoldynSim()
                        }
                        setRabbitCount={(count) => {
                            this.smoldynInput = count;
                        }}
                    />
                    <div className="ui-container">
                        <button
                            onClick={() =>
                                simulariumController.getMetrics(
                                    this.netConnectionSettings
                                )
                            }
                        >
                            Get available metrics
                        </button>
                        <button onClick={this.downloadFile.bind(this)}>
                            download
                        </button>
                        <button
                            onClick={() =>
                                simulariumController.getPlotData(
                                    this.netConnectionSettings,
                                    // TODO: allow user to select metrics based on results from
                                    // the getMetrics() call
                                    [
                                        {
                                            plotType: "scatter",
                                            metricsIdx: 0,
                                            metricsIdy: 2,
                                            scatterPlotMode: "lines",
                                        },
                                        {
                                            plotType: "histogram",
                                            metricsIdx: 3,
                                        },
                                    ]
                                )
                            }
                        >
                            Get plot data
                        </button>
                        <span>
                            Tick interval length:{" "}
                            {simulariumController.tickIntervalLength}
                        </span>
                    </div>
                    <ColorPicker
                        uiDisplayData={
                            this.state.selectionStateInfo.appliedColors
                        }
                        particleTypeNames={this.state.particleTypeNames}
                        agentColors={this.state.agentColors}
                        updateAgentColorArray={this.updateAgentColorArray}
                        setColorSelectionInfo={this.setColorSelectionInfo}
                    />
                    <RecordMovieComponent
                        startRecordingHandler={
                            simulariumController.startRecording
                        }
                        stopRecordingHandler={
                            simulariumController.stopRecording
                        }
                        setRecordingEnabled={() => {
                            this.setRecordingEnabled(
                                !this.state.isRecordingEnabled
                            );
                        }}
                        isRecordingEnabled={this.state.isRecordingEnabled}
                    />
<<<<<<< HEAD
                )}
                Volume loading mode:{" "}
                <select onChange={({ target }) => simulariumController.setVolumeLoadingMode(volumeLoadingModes[target.value])}>
                    <option value="none">None</option>
                    <option value="wait">Wait</option>
                    <option value="hide">Hide</option>
                </select>
                <AgentMetadata agentData={this.state.followObjectData} />
                <div className="viewer-container">
                    <SimulariumViewer
                        ref={this.viewerRef}
                        renderStyle={this.state.renderStyle}
                        height={this.state.height}
                        width={this.state.width}
                        loggerLevel="debug"
                        onTimeChange={this.handleTimeChange.bind(this)}
                        simulariumController={simulariumController}
                        onJsonDataArrived={this.handleJsonMeshData}
                        showCameraControls={false}
                        onTrajectoryFileInfoChanged={this.handleTrajectoryInfo.bind(
                            this
                        )}
                        selectionStateInfo={this.state.selectionStateInfo}
                        onUIDisplayDataChanged={this.handleUIDisplayData.bind(
                            this
                        )}
                        onRecordedMovie={
                            this.state.isRecordingEnabled
                                ? this.onRecordedMovie
                                : undefined
=======
                    <AgentMetadata agentData={this.state.followObjectData} />
                    <AgentSelectionControls
                        particleTypeNames={this.state.particleTypeNames}
                        hiddenAgents={
                            this.state.selectionStateInfo.hiddenAgents
>>>>>>> a3aea7e2
                        }
                        onVisibilityChange={this.turnAgentsOnOff.bind(this)}
                        onHighlightChange={this.turnAgentHighlightsOnOff.bind(
                            this
                        )}
                        hideAllAgents={this.state.hideAllAgents}
                        onToggleAllAgents={(hiddenAgents) => {
                            this.setState({
                                ...this.state,
                                hideAllAgents: !this.state.hideAllAgents,
                                selectionStateInfo: {
                                    ...this.state.selectionStateInfo,
                                    hiddenAgents,
                                },
                            });
                        }}
                    />
                </div>
                <div className="main-content">
                    <div className="top-container">
                        <div className="playback horizontal">
                            {/* todo configure and organize client specific controls */}
                            {this.state.clientSimulator && (
                                <div className="ui-container">
                                    Currently running a client simulator <br />
                                    <button
                                        onClick={() =>
                                            this.updateBrownianSimulator()
                                        }
                                    >
                                        Update (Live Mode)
                                    </button>
                                    <button
                                        onClick={() => this.translateAgent()}
                                    >
                                        Translate Agent (point sim live)
                                    </button>
                                </div>
                            )}
                            <div className="ui-container">
                                <button
                                    onClick={() =>
                                        simulariumController.resume()
                                    }
                                >
                                    Play / resume streaming
                                </button>
                                <button
                                    onClick={() => simulariumController.pause()}
                                >
                                    Pause playback
                                </button>
                                <button
                                    onClick={() => simulariumController.stop()}
                                >
                                    stop
                                </button>
                                <button
                                    onClick={this.gotoPreviousFrame.bind(this)}
                                >
                                    Previous Frame
                                </button>
                                <button onClick={this.gotoNextFrame.bind(this)}>
                                    Next Frame
                                </button>
                                <input
                                    name="slider"
                                    type="range"
                                    min={0}
                                    step={1}
                                    value={this.state.currentFrame}
                                    max={this.state.totalSteps}
                                    onChange={this.handleScrubFrame}
                                />
                                <label htmlFor="slider">
                                    {this.state.currentFrame *
                                        this.state.timeStep +
                                        this.state.firstFrameTime}
                                    /{" "}
                                    {this.state.totalSteps *
                                        this.state.timeStep}
                                </label>
                            </div>
                        </div>
                        <div className="camera ui-container horizontal">
                            <div className="vertical">
                                <button
                                    onClick={() =>
                                        this.setState({
                                            showPaths: !this.state.showPaths,
                                        })
                                    }
                                >
                                    ShowPaths
                                </button>
                                <button
                                    onClick={() =>
                                        this.setState({
                                            renderStyle:
                                                this.state.renderStyle ===
                                                RenderStyle.WEBGL1_FALLBACK
                                                    ? RenderStyle.WEBGL2_PREFERRED
                                                    : RenderStyle.WEBGL1_FALLBACK,
                                        })
                                    }
                                >
                                    Switch Render
                                </button>
                                <button
                                    onClick={() =>
                                        simulariumController.resetCamera()
                                    }
                                >
                                    Reset camera
                                </button>
                                <button
                                    onClick={() =>
                                        simulariumController.centerCamera()
                                    }
                                >
                                    center camera
                                </button>
                                <button
                                    onClick={() =>
                                        simulariumController.reOrientCamera()
                                    }
                                >
                                    starting orientation
                                </button>
                            </div>
                            <div className="vertical">
                                <button
                                    onClick={() =>
                                        simulariumController.zoomIn()
                                    }
                                >
                                    +
                                </button>
                                <button
                                    onClick={() =>
                                        simulariumController.zoomOut()
                                    }
                                >
                                    -
                                </button>
                                <button
                                    onClick={() => {
                                        this.panMode = !this.panMode;
                                        simulariumController.setPanningMode(
                                            this.panMode
                                        );
                                    }}
                                >
                                    Pan/Rotate Mode
                                </button>
                                <button
                                    onClick={() => {
                                        this.focusMode = !this.focusMode;
                                        simulariumController.setFocusMode(
                                            this.focusMode
                                        );
                                    }}
                                >
                                    Focus Mode
                                </button>
                                <button
                                    onClick={() => {
                                        this.orthoMode = !this.orthoMode;
                                        simulariumController.setCameraType(
                                            this.orthoMode
                                        );
                                    }}
                                >
                                    Camera mode
                                </button>
                            </div>
                        </div>
                        <div className="logs">
                            <CacheLogDisplay
                                cacheLog={this.state.cacheLog}
                                cacheEnabled={simulariumController.visData.isCacheEnabled()}
                                maxSize={simulariumController.visData.getMaxCacheSize()}
                            />
                        </div>
                    </div>
                    <div className="viewer-container">
                        <div className="viewer">
                            <SimulariumViewer
                                ref={this.viewerRef}
                                renderStyle={this.state.renderStyle}
                                height={this.state.height}
                                width={this.state.width}
                                loggerLevel="debug"
                                onTimeChange={this.handleTimeChange.bind(this)}
                                simulariumController={simulariumController}
                                onJsonDataArrived={this.handleJsonMeshData}
                                showCameraControls={false}
                                onTrajectoryFileInfoChanged={this.handleTrajectoryInfo.bind(
                                    this
                                )}
                                selectionStateInfo={
                                    this.state.selectionStateInfo
                                }
                                onUIDisplayDataChanged={this.handleUIDisplayData.bind(
                                    this
                                )}
                                onRecordedMovie={
                                    this.state.isRecordingEnabled
                                        ? this.onRecordedMovie
                                        : undefined
                                }
                                onFollowObjectChanged={this.handleFollowObjectData.bind(
                                    this
                                )}
                                loadInitialData={true}
                                agentColors={this.state.agentColors}
                                showPaths={this.state.showPaths}
                                onError={this.onError}
                                backgroundColor={[0, 0, 0]}
                                lockedCamera={false}
                                disableCache={false}
                                maxCacheSize={Infinity} //  means no limit, provide limits in bytes, 1MB = 1000000, 1GB = 1000000000
                                onCacheUpdate={this.handleCacheUpdate.bind(
                                    this
                                )}
                            />
                        </div>
                    </div>
                </div>
            </div>
        );
    }
}

export default Viewer;<|MERGE_RESOLUTION|>--- conflicted
+++ resolved
@@ -12,24 +12,7 @@
     ErrorLevel,
     NetConnectionParams,
     TrajectoryFileInfo,
-<<<<<<< HEAD
     VolumeLoadingMode,
-} from "../../src/index";
-
-/**
- * NOTE: if you are debugging an import/build issue
- * on the front end, you may need to switch to the
- * following import statements to reproduce the issue
- * here.
- */
-// import SimulariumViewer, {
-//     SimulariumController,
-//     RenderStyle,
-//     loadSimulariumFile,
-//     FrontEndError,
-//     ErrorLevel,
-// } from "../es";
-=======
     TrajectoryType,
 } from "@aics/simularium-viewer";
 import type {
@@ -41,7 +24,6 @@
     IClientSimulatorImpl,
     CacheLog,
 } from "@aics/simularium-viewer";
->>>>>>> a3aea7e2
 import "../../style/style.css";
 
 // local test bed imports
@@ -932,44 +914,11 @@
                         }}
                         isRecordingEnabled={this.state.isRecordingEnabled}
                     />
-<<<<<<< HEAD
-                )}
-                Volume loading mode:{" "}
-                <select onChange={({ target }) => simulariumController.setVolumeLoadingMode(volumeLoadingModes[target.value])}>
-                    <option value="none">None</option>
-                    <option value="wait">Wait</option>
-                    <option value="hide">Hide</option>
-                </select>
-                <AgentMetadata agentData={this.state.followObjectData} />
-                <div className="viewer-container">
-                    <SimulariumViewer
-                        ref={this.viewerRef}
-                        renderStyle={this.state.renderStyle}
-                        height={this.state.height}
-                        width={this.state.width}
-                        loggerLevel="debug"
-                        onTimeChange={this.handleTimeChange.bind(this)}
-                        simulariumController={simulariumController}
-                        onJsonDataArrived={this.handleJsonMeshData}
-                        showCameraControls={false}
-                        onTrajectoryFileInfoChanged={this.handleTrajectoryInfo.bind(
-                            this
-                        )}
-                        selectionStateInfo={this.state.selectionStateInfo}
-                        onUIDisplayDataChanged={this.handleUIDisplayData.bind(
-                            this
-                        )}
-                        onRecordedMovie={
-                            this.state.isRecordingEnabled
-                                ? this.onRecordedMovie
-                                : undefined
-=======
                     <AgentMetadata agentData={this.state.followObjectData} />
                     <AgentSelectionControls
                         particleTypeNames={this.state.particleTypeNames}
                         hiddenAgents={
                             this.state.selectionStateInfo.hiddenAgents
->>>>>>> a3aea7e2
                         }
                         onVisibilityChange={this.turnAgentsOnOff.bind(this)}
                         onHighlightChange={this.turnAgentHighlightsOnOff.bind(
