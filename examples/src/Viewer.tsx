import React from "react";
import { isEqual, findIndex, reduce, map as lodashMap } from "lodash";
import { v4 as uuidv4 } from "uuid";
import { InputParams } from "tweakpane";

// viewer package imports
import SimulariumViewer, {
    SimulariumController,
    RenderStyle,
    loadSimulariumFile,
    FrontEndError,
    ErrorLevel,
    NetConnectionParams,
    TrajectoryFileInfo,
    TrajectoryType,
} from "@aics/simularium-viewer";
import type {
    ISimulariumFile,
    UIDisplayData,
    SelectionStateInfo,
    SelectionEntry,
    AgentData,
} from "@aics/simularium-viewer";
import "../../style/style.css";

// local test bed imports
import PointSimulator from "./simulators/PointSimulator";
import BindingSimulator from "./simulators/BindingSimulator2D";
import PointSimulatorLive from "./simulators/PointSimulatorLive";
import PdbSimulator from "./simulators/PdbSimulator";
import SinglePdbSimulator from "./simulators/SinglePdbSimulator";
import CurveSimulator from "./simulators/CurveSimulator";
import SingleCurveSimulator from "./simulators/SingleCurveSimulator";
import MetaballSimulator from "./simulators/MetaballSimulator";

import ColorPicker from "./Components/ColorPicker";
import RecordMovieComponent from "./Components/RecordMovieComponent";
import ConversionForm from "./Components/ConversionForm";
import AgentMetadata from "./Components/AgentMetadata";
import { agentColors } from "./constants";
import { BaseType, CustomType } from "./types";
import {
    SMOLDYN_TEMPLATE,
    UI_BASE_TYPES,
    UI_CUSTOM_TYPES,
    UI_TEMPLATE_DOWNLOAD_URL_ROOT,
    UI_TEMPLATE_URL_ROOT,
} from "./api-settings";

import "./style.css";

let playbackFile = "TEST_LIVEMODE_API";
let queryStringFile = "";
const urlParams = new URLSearchParams(window.location.search);
if (urlParams.has("file")) {
    queryStringFile = urlParams.get("file") || "";
    playbackFile = queryStringFile;
}

interface ViewerState {
    renderStyle: RenderStyle;
    particleTypeNames: string[];
    particleTypeTags: string[];
    currentFrame: number;
    currentTime: number;
    height: number;
    width: number;
    selectionStateInfo: SelectionStateInfo;
    hideAllAgents: boolean;
    agentColors: number[] | string[];
    showPaths: boolean;
    timeStep: number;
    totalDuration: number;
    filePending: {
        type: TrajectoryType;
        template: { [key: string]: any };
        templateData: { [key: string]: any };
    } | null;
    simulariumFile: {
        name: string;
        data: ISimulariumFile | null;
    } | null;
    serverHealthy: boolean;
    isRecordingEnabled: boolean;
    trajectoryTitle: string;
    initialPlay: boolean;
    firstFrameTime: number;
    followObjectData: AgentData;
    conversionFileName: string;
}

const simulariumController = new SimulariumController({});

let currentFrame = 0;
let currentTime = 0;

const initialState: ViewerState = {
    renderStyle: RenderStyle.WEBGL2_PREFERRED,
    particleTypeNames: [],
    particleTypeTags: [],
    currentFrame: 0,
    currentTime: 0,
    height: 700,
    width: 1200,
    hideAllAgents: false,
    agentColors: agentColors,
    showPaths: true,
    timeStep: 1,
    totalDuration: 100,
    selectionStateInfo: {
        highlightedAgents: [],
        hiddenAgents: [],
        appliedColors: [],
    },
    filePending: null,
    simulariumFile: null,
    serverHealthy: false,
    isRecordingEnabled: true,
    trajectoryTitle: "",
    initialPlay: true,
    firstFrameTime: 0,
<<<<<<< HEAD
    followObjectData: nullAgent(),
=======
    followObjectData: null,
>>>>>>> 4a2732f5
    conversionFileName: "",
};

class Viewer extends React.Component<InputParams, ViewerState> {
    private viewerRef: React.RefObject<SimulariumViewer>;
    private panMode = false;
    private focusMode = true;
    private orthoMode = false;
    private netConnectionSettings: NetConnectionParams;

    public constructor(props: InputParams) {
        super(props);
        this.viewerRef = React.createRef();
        this.handleJsonMeshData = this.handleJsonMeshData.bind(this);
        this.handleTimeChange = this.handleTimeChange.bind(this);
        this.loadFile = this.loadFile.bind(this);
        this.clearPendingFile = this.clearPendingFile.bind(this);
        this.convertFile = this.convertFile.bind(this);
        this.onHealthCheckResponse = this.onHealthCheckResponse.bind(this);
        this.state = initialState;

        if (props.localBackendServer) {
            this.netConnectionSettings = {
                serverIp: "0.0.0.0",
                serverPort: 8765,
            };
        } else {
            this.netConnectionSettings = {
                serverIp: "staging-simularium-ecs.allencell.org",
                serverPort: 443,
            };
        }
    }

    public componentDidMount(): void {
        window.addEventListener("resize", () => {
            const container = document.querySelector(".container");
            if (!container) {
                return;
            }
            const height = container.clientHeight;
            const width = container.clientWidth;
            this.setState({ height, width });
        });
        const viewerContainer = document.querySelector(".viewer-container");
        if (viewerContainer) {
            viewerContainer.addEventListener("drop", this.onDrop);
            viewerContainer.addEventListener("dragover", this.onDragOver);
        }
        this.configureAndLoad();
    }

    public onDragOver = (e: Event): void => {
        if (e.stopPropagation) {
            e.stopPropagation();
        }
        e.preventDefault();
    };

    public onError = (error: FrontEndError) => {
        if (error.level === ErrorLevel.ERROR) {
            window.alert(
                `ERROR, something is broken: ${error.message} ${error.htmlData}`
            );
        } else if (error.level === ErrorLevel.WARNING) {
            window.alert(
                `User warning, but not terrible:  ${error.message} ${error.htmlData}`
            );
        } else if (error.level === ErrorLevel.INFO) {
            console.log(`Just for your info. ${error.message}`);
        } else {
            console.warn(
                `This error didn't have a level sent with it: ${error.message}. Should probably be converted to a FrontEndError`
            );
        }
    };

    public onDrop = (e: Event): void => {
        this.onDragOver(e);
        const event = e as DragEvent;
        const input = event.target as HTMLInputElement;
        const data: DataTransfer = event.dataTransfer as DataTransfer;

        const files: FileList = input.files || data.files;
        const filesArr: File[] = Array.from(files) as File[];

        try {
            // Try to identify the simularium file.
            // Put all the other files as text based geoAssets.
            const simulariumFileIndex = findIndex(filesArr, (file) =>
                file.name.includes(".simularium")
            );
            Promise.all(
                filesArr.map(
                    (element, index): Promise<string | ISimulariumFile> => {
                        if (index !== simulariumFileIndex) {
                            // is async call
                            return element.text();
                        } else {
                            return loadSimulariumFile(element);
                        }
                    }
                )
            )
                .then((parsedFiles: (ISimulariumFile | string)[]) => {
                    const simulariumFile = parsedFiles[
                        simulariumFileIndex
                    ] as ISimulariumFile;
                    this.setState({
                        simulariumFile: {
                            data: simulariumFile,
                            name: filesArr[simulariumFileIndex].name,
                        },
                    });
                    // build the geoAssets as mapping name-value pairs:
                    const geoAssets = filesArr.reduce((acc, cur, index) => {
                        if (index !== simulariumFileIndex) {
                            acc[cur.name] = parsedFiles[index];
                        }
                        return acc;
                    }, {});
                    const fileName = filesArr[simulariumFileIndex].name;
                    this.loadFile(simulariumFile, fileName, geoAssets);
                })
                .catch((error) => {
                    this.onError(error);
                });
        } catch (error: any) {
            return this.onError(new FrontEndError(error.message));
        }
    };

    public loadFromUrl(url): void {
        fetch(url)
            .then((item: Response) => {
                return item.blob();
            })
            .then((blob: Blob) => {
                return loadSimulariumFile(blob);
            })
            .then((simulariumFile: ISimulariumFile) => {
                const fileName = url;
                this.setState({
                    simulariumFile: { data: simulariumFile, name: fileName },
                });

                this.loadFile(simulariumFile, fileName).catch((error) => {
                    console.log("Error loading file", error);
                    window.alert(`Error loading file: ${error.message}`);
                });
            });
    }

    public async loadUiTemplates(): Promise<{
        [key: string]: BaseType | CustomType;
    }> {
        const baseTypes = await fetch(
            `${UI_TEMPLATE_DOWNLOAD_URL_ROOT}/${UI_BASE_TYPES}`
        ).then((data) => data.json());
        const customTypes = await fetch(
            `${UI_TEMPLATE_URL_ROOT}/${UI_CUSTOM_TYPES}`
        )
            .then((data) => data.json())
            .then((fileRefs) =>
                Promise.all(
                    lodashMap(fileRefs, (ref) =>
                        fetch(ref.download_url).then((data) => data.json())
                    )
                )
            );
        const typeMap: {
            [key: string]: BaseType | CustomType;
        } = reduce(
            customTypes,
            (acc, cur: CustomType) => {
                //CustomType always has just one
                const key = Object.keys(cur)[0];
                acc[key] = cur[key];
                return acc;
            },
            {}
        );
        baseTypes["base_types"].forEach((type) => {
            typeMap[type.id] = { ...type, isBaseType: true };
        });
        return typeMap;
    }

    public onHealthCheckResponse() {
        this.setState({ serverHealthy: true });
    }

    public async loadSmoldynFile() {
        const smoldynTemplate = await fetch(
            `${UI_TEMPLATE_DOWNLOAD_URL_ROOT}/${SMOLDYN_TEMPLATE}`
        ).then((data) => data.json());
        const templateMap = await this.loadUiTemplates();

        this.setState({
            filePending: {
                type: TrajectoryType.SMOLDYN,
                template: smoldynTemplate.smoldyn_data,
                templateData: templateMap,
            },
            serverHealthy: false,
        });
        simulariumController.checkServerHealth(
            this.onHealthCheckResponse,
            this.netConnectionSettings
        );
    }

    public convertFile(obj: Record<string, any>, fileType: TrajectoryType) {
        const fileName = uuidv4() + ".simularium";
        this.setState({
            conversionFileName: fileName,
        });

        simulariumController
            .convertTrajectory(
                this.netConnectionSettings,
                obj,
                fileType,
                fileName
            )
            .then(() => {
                this.clearPendingFile();
            })
            .catch((err) => {
                console.error(err);
            });
    }

    public clearPendingFile() {
        this.setState({ filePending: null });
    }

    public loadFile(trajectoryFile, fileName, geoAssets?) {
        const simulariumFile = fileName.includes(".simularium")
            ? trajectoryFile
            : null;
        this.setState({ initialPlay: true });
        return simulariumController
            .handleFileChange(simulariumFile, fileName, geoAssets)
            .catch(console.log);
    }

    public handleJsonMeshData(jsonData): void {
        console.log("Mesh JSON Data: ", jsonData);
    }

    public handleTimeChange(timeData): void {
        currentFrame = timeData.frameNumber;
        currentTime = timeData.time;
        if (this.state.initialPlay) {
            this.setState({ initialPlay: false, firstFrameTime: currentTime });
        }
        this.setState({ currentFrame, currentTime });
        if (currentFrame < 0) {
            simulariumController.pause();
        }
    }

    public turnAgentsOnOff(nameToToggle: string) {
        let currentHiddenAgents = this.state.selectionStateInfo.hiddenAgents;
        let nextHiddenAgents: SelectionEntry[] = [];
        if (currentHiddenAgents.some((a) => a.name === nameToToggle)) {
            nextHiddenAgents = currentHiddenAgents.filter(
                (hiddenAgent) => hiddenAgent.name !== nameToToggle
            );
        } else {
            nextHiddenAgents = [
                ...currentHiddenAgents,
                { name: nameToToggle, tags: [] },
            ];
        }
        this.setState({
            ...this.state,
            selectionStateInfo: {
                ...this.state.selectionStateInfo,
                hiddenAgents: nextHiddenAgents,
            },
        });
    }

    public turnAgentHighlightsOnOff(nameToToggle: string) {
        let currentHighlightedAgents =
            this.state.selectionStateInfo.highlightedAgents;
        let nextHighlightedAgents: SelectionEntry[] = [];
        if (currentHighlightedAgents.some((a) => a.name === nameToToggle)) {
            nextHighlightedAgents = currentHighlightedAgents.filter(
                (hiddenAgent) => hiddenAgent.name !== nameToToggle
            );
        } else {
            nextHighlightedAgents = [
                ...currentHighlightedAgents,
                { name: nameToToggle, tags: [] },
            ];
        }
        this.setState({
            ...this.state,
            selectionStateInfo: {
                ...this.state.selectionStateInfo,
                highlightedAgents: nextHighlightedAgents,
            },
        });
    }

    public receiveConvertedFile(): void {
        simulariumController
            .changeFile(
                {
                    netConnectionSettings: this.netConnectionSettings,
                },
                this.state.conversionFileName
            )
            .then(() => {
                simulariumController.gotoTime(0);
            })
            .then(() =>
                this.setState({
                    conversionFileName: "",
                })
            )
            .catch((e) => {
                console.warn(e);
            });
    }

    public handleTrajectoryInfo(data: TrajectoryFileInfo): void {
        console.log("Trajectory info arrived", data);
        const conversionActive = !!this.state.conversionFileName;
        if (conversionActive) {
            this.receiveConvertedFile();
        }
        // NOTE: Currently incorrectly assumes initial time of 0
        const totalDuration = (data.totalSteps - 1) * data.timeStepSize;
        this.setState({
            totalDuration,
            timeStep: data.timeStepSize,
            currentFrame: 0,
            currentTime: 0,
            trajectoryTitle: data.trajectoryTitle,
        });
    }

    public handleScrubTime(event): void {
        simulariumController.gotoTime(parseFloat(event.target.value));
    }

    public handleUIDisplayData(uiDisplayData: UIDisplayData): void {
        console.log("uiDisplayData", uiDisplayData);
        const allTags = uiDisplayData.reduce(
            (fullArray: string[], subarray) => {
                fullArray = [
                    ...fullArray,
                    ...subarray.displayStates.map((b) => b.id),
                ];
                return fullArray;
            },
            []
        );
        const uniqueTags: string[] = [...new Set(allTags)] as string[];
        if (
            isEqual(uiDisplayData, this.state.selectionStateInfo.appliedColors)
        ) {
            return;
        }
        this.setState({
            particleTypeNames: uiDisplayData.map((a) => a.name),
            particleTypeTags: uniqueTags,
            selectionStateInfo: {
                ...initialState.selectionStateInfo,
                appliedColors: uiDisplayData,
            },
        });
    }

    public gotoNextFrame(): void {
        simulariumController.gotoTime(
            this.state.currentTime + this.state.timeStep
        );
    }

    public gotoPreviousFrame(): void {
        simulariumController.gotoTime(
            this.state.currentTime - this.state.timeStep
        );
    }

    private translateAgent() {
        simulariumController.sendUpdate({
            data: {
                agents: {
                    "1": {
                        _updater: "accumulate",
                        position: [0.45, 0, 0],
                    },
                    "2": {
                        _updater: "accumulate",
                        position: [0, 0.45, 0],
                    },
                },
            },
        });
    }

    private configureAndLoad() {
        simulariumController.configureNetwork(this.netConnectionSettings);
        if (playbackFile.startsWith("http")) {
            return this.loadFromUrl(playbackFile);
        }
        if (playbackFile === "TEST_LIVEMODE_API") {
            simulariumController.changeFile(
                {
                    clientSimulator: new PointSimulatorLive(4, 4),
                },
                playbackFile
            );
        } else if (playbackFile === "TEST_POINTS") {
            simulariumController.changeFile(
                {
                    clientSimulator: new PointSimulator(8000, 4),
                },
                playbackFile
            );
        } else if (playbackFile === "TEST_BINDING") {
            simulariumController.setCameraType(true);
            simulariumController.changeFile(
                {
                    clientSimulator: new BindingSimulator([
                        { id: 0, count: 30, radius: 3, partners: [1, 2] },
                        {
                            id: 1,
                            count: 300,
                            radius: 1,
                            partners: [0],
                            kOn: 0.1,
                            kOff: 0.5,
                        },
                        {
                            id: 2,
                            count: 300,
                            radius: 1,
                            partners: [0],
                            kOn: 0.1,
                            kOff: 0.5,
                        },
                    ]),
                },
                playbackFile
            );
        } else if (playbackFile === "TEST_FIBERS") {
            simulariumController.changeFile(
                {
                    clientSimulator: new CurveSimulator(1000, 4),
                },
                playbackFile
            );
        } else if (playbackFile === "TEST_SINGLE_FIBER") {
            simulariumController.changeFile(
                {
                    clientSimulator: new SingleCurveSimulator(),
                },
                playbackFile
            );
        } else if (playbackFile === "TEST_PDB") {
            simulariumController.changeFile(
                {
                    clientSimulator: new PdbSimulator(),
                },
                playbackFile
            );
        } else if (playbackFile === "TEST_SINGLE_PDB") {
            simulariumController.changeFile(
                {
                    clientSimulator: new SinglePdbSimulator("3IRL"),
                },
                playbackFile
            );
        } else if (playbackFile === "TEST_METABALLS") {
            simulariumController.changeFile(
                {
                    clientSimulator: new MetaballSimulator(),
                },
                playbackFile
            );
        } else {
            this.setState({
                simulariumFile: { name: playbackFile, data: null },
            });
            simulariumController.changeFile(
                {
                    netConnectionSettings: this.netConnectionSettings,
                },
                playbackFile
            );
        }
    }

    private downloadFile() {
        const { simulariumFile } = this.state;
        if (!simulariumFile) {
            return;
        }
        let href = "";
        if (!simulariumFile.data) {
            href = `https://aics-simularium-data.s3.us-east-2.amazonaws.com/trajectory/${simulariumFile.name}`;
        } else {
            href = URL.createObjectURL(simulariumFile.data.getAsBlob());
        }
        const downloadLink = document.createElement("a");
        downloadLink.download = simulariumFile.name;
        downloadLink.style.display = "none";
        downloadLink.href = href;
        document.body.appendChild(downloadLink);
        downloadLink.click();
        document.body.removeChild(downloadLink);
        URL.revokeObjectURL(downloadLink.href);
    }

    public updateAgentColorArray = (color) => {
        const agentColors = [...this.state.agentColors, color] as string[];
        this.setState({ agentColors });
    };

    public setColorSelectionInfo = (appliedColors) => {
        this.setState({
            ...this.state,
            selectionStateInfo: {
                hiddenAgents: this.state.selectionStateInfo.hiddenAgents,
                highlightedAgents:
                    this.state.selectionStateInfo.highlightedAgents,
                appliedColors: appliedColors,
            },
        });
    };

    ////// DOWNLOAD MOVIES PROPS AND FUNCTIONS //////
    public getRecordedMovieTitle = (): string => {
        return this.state.trajectoryTitle
            ? this.state.trajectoryTitle
            : "simularium";
    };

    public downloadMovie = (videoBlob: Blob, title?: string) => {
        const url = URL.createObjectURL(videoBlob);
        const filename = title ? title + ".mp4" : "simularium.mp4";
        const anchor = document.createElement("a");
        anchor.href = url;
        anchor.download = filename;
        document.body.appendChild(anchor);
        anchor.click();
        document.body.removeChild(anchor);
        URL.revokeObjectURL(url);
    };

    public onRecordedMovie = (videoBlob: Blob) => {
        const title = this.getRecordedMovieTitle();
        this.downloadMovie(videoBlob, title);
    };

    public setRecordingEnabled = (value: boolean): void => {
        this.setState({ isRecordingEnabled: value });
    };

    public handleFollowObjectData = (agentData: AgentData) => {
        this.setState({ followObjectData: agentData });
    };

    public render(): JSX.Element {
        if (this.state.filePending) {
            const fileType = this.state.filePending.type;
            return (
                <ConversionForm
                    {...this.state.filePending}
                    submitFile={(obj) => this.convertFile(obj, fileType)}
                    onReturned={this.clearPendingFile}
                    submitDisabled={!this.state.serverHealthy}
                />
            );
        }
        return (
            <div className="container" style={{ height: "90%", width: "75%" }}>
                <select
                    onChange={(event) => {
                        simulariumController.pause();
                        playbackFile = event.target.value;
                        this.configureAndLoad();
                    }}
                    defaultValue={playbackFile}
                >
                    <option value={queryStringFile}>{queryStringFile}</option>
                    <option value="TEST_LIVEMODE_API">
                        TEST LIVE MODE API
                    </option>
                    <option value="actin012_3.h5">Actin 12_3</option>
                    <option value="listeria_rocketbugs_normal_fine_2_filtered.simularium">
                        listeria 01
                    </option>
                    <option value="kinesin002_01.h5">kinesin 002</option>
                    <option value="microtubules038_10.h5">MT 38</option>
                    <option value="microtubules_v2_shrinking.h5">M Tub</option>
                    <option value="aster.cmo">Aster</option>
                    <option value="microtubules30_1.h5">MT 30</option>
                    <option value="endocytosis.simularium">Endocytosis</option>
                    <option value="pc4covid19.simularium">COVIDLUNG</option>
                    <option value="nanoparticle_wrapping.simularium">
                        Nanoparticle wrapping
                    </option>
                    <option value="smoldyn_min1.simularium">
                        Smoldyn min1
                    </option>
                    <option value="smoldyn_spine.simularium">
                        Smoldyn spine
                    </option>
                    <option value="medyan_Chandrasekaran_2019_UNI_alphaA_0.1_MA_0.675.simularium">
                        medyan 625
                    </option>
                    <option value="medyan_Chandrasekaran_2019_UNI_alphaA_0.1_MA_0.0225.simularium">
                        medyan 0225
                    </option>
                    <option value="springsalad_condensate_formation_Below_Ksp.simularium">
                        springsalad below ksp
                    </option>
                    <option value="springsalad_condensate_formation_At_Ksp.simularium">
                        springsalad at ksp
                    </option>
                    <option value="springsalad_condensate_formation_Above_Ksp.simularium">
                        springsalad above ksp
                    </option>
                    <option value="blood-plasma-1.0.simularium">
                        blood plasma
                    </option>
                    <option value="TEST_SINGLE_PDB">TEST SINGLE PDB</option>
                    <option value="TEST_PDB">TEST PDB</option>
                    <option value="TEST_SINGLE_FIBER">TEST SINGLE FIBER</option>
                    <option value="TEST_FIBERS">TEST FIBERS</option>
                    <option value="TEST_POINTS">TEST POINTS</option>
                    <option value="TEST_METABALLS">TEST METABALLS</option>
                    <option value="TEST_BINDING">TEST BINDING</option>
                </select>

                <button onClick={() => this.translateAgent()}>
                    TranslateAgent
                </button>
                <button onClick={() => simulariumController.clearFile()}>
                    Clear
                </button>
                <button onClick={() => this.loadSmoldynFile()}>
                    Load a smoldyn trajectory
                </button>
                <br />
                <button onClick={() => simulariumController.resume()}>
                    Play
                </button>
                <button onClick={() => simulariumController.pause()}>
                    Pause
                </button>
                <button onClick={() => simulariumController.stop()}>
                    stop
                </button>
                <button onClick={this.gotoPreviousFrame.bind(this)}>
                    Previous Frame
                </button>
                <button onClick={this.gotoNextFrame.bind(this)}>
                    Next Frame
                </button>
                <input
                    name="slider"
                    type="range"
                    min={this.state.firstFrameTime}
                    step={this.state.timeStep}
                    value={this.state.currentTime}
                    max={this.state.totalDuration}
                    onChange={this.handleScrubTime}
                />
                <label htmlFor="slider">
                    {this.state.currentTime} / {this.state.totalDuration}
                </label>
                <br />
                {this.state.particleTypeNames.map((id, i) => {
                    return (
                        <React.Fragment key={id}>
                            <label htmlFor={id}>{id}</label>
                            <input
                                type="checkbox"
                                onChange={(event) =>
                                    this.turnAgentsOnOff(
                                        (event.target as HTMLInputElement).value
                                    )
                                }
                                value={id}
                                checked={
                                    this.state.selectionStateInfo.hiddenAgents.find(
                                        (element) => element.name === id
                                    ) === undefined
                                }
                            />
                            <input
                                type="checkbox"
                                onChange={(event) =>
                                    this.turnAgentHighlightsOnOff(
                                        (event.target as HTMLInputElement).value
                                    )
                                }
                                value={id}
                                defaultChecked={false}
                            />
                        </React.Fragment>
                    );
                })}
                <button
                    onClick={() => {
                        let hiddenAgents: { name: string; tags: string[] }[] =
                            [];
                        if (!this.state.hideAllAgents) {
                            hiddenAgents = this.state.particleTypeNames.map(
                                (name) => {
                                    return { name: name, tags: [] };
                                }
                            );
                        }
                        this.setState({
                            ...this.state,
                            hideAllAgents: !this.state.hideAllAgents,
                            selectionStateInfo: {
                                ...this.state.selectionStateInfo,
                                hiddenAgents: hiddenAgents,
                            },
                        });
                    }}
                >
                    {this.state.hideAllAgents ? "Show all" : "Hide all"}
                </button>
                <br />
                <button
                    onClick={() =>
                        this.setState({ showPaths: !this.state.showPaths })
                    }
                >
                    ShowPaths
                </button>
                <button
                    onClick={() =>
                        this.setState({
                            renderStyle:
                                this.state.renderStyle ===
                                RenderStyle.WEBGL1_FALLBACK
                                    ? RenderStyle.WEBGL2_PREFERRED
                                    : RenderStyle.WEBGL1_FALLBACK,
                        })
                    }
                >
                    Switch Render
                </button>
                <button onClick={() => simulariumController.resetCamera()}>
                    Reset camera
                </button>
                <button onClick={() => simulariumController.centerCamera()}>
                    center camera
                </button>
                <button onClick={() => simulariumController.reOrientCamera()}>
                    starting orientation
                </button>
                <button onClick={() => simulariumController.zoomIn()}>+</button>
                <button onClick={() => simulariumController.zoomOut()}>
                    -
                </button>
                <button
                    onClick={() => {
                        this.panMode = !this.panMode;
                        simulariumController.setPanningMode(this.panMode);
                    }}
                >
                    Pan/Rotate Mode
                </button>
                <button
                    onClick={() => {
                        this.focusMode = !this.focusMode;
                        simulariumController.setFocusMode(this.focusMode);
                    }}
                >
                    Focus Mode
                </button>
                <button
                    onClick={() => {
                        this.orthoMode = !this.orthoMode;
                        simulariumController.setCameraType(this.orthoMode);
                    }}
                >
                    Camera mode
                </button>
                <br />
                <button
                    onClick={() =>
                        simulariumController.getMetrics(
                            this.netConnectionSettings
                        )
                    }
                >
                    Get available metrics
                </button>
                <button onClick={this.downloadFile.bind(this)}>download</button>
                <button
                    onClick={() =>
                        simulariumController.getPlotData(
                            this.netConnectionSettings,
                            // TODO: allow user to select metrics based on results from
                            // the getMetrics() call
                            [
                                {
                                    plotType: "scatter",
                                    metricsIdx: 0,
                                    metricsIdy: 2,
                                    scatterPlotMode: "lines",
                                },
                                {
                                    plotType: "histogram",
                                    metricsIdx: 3,
                                },
                            ]
                        )
                    }
                >
                    Get plot data
                </button>
                <span>
                    Tick interval length:{" "}
                    {simulariumController.tickIntervalLength}
                </span>
                <br></br>
                <ColorPicker
                    uiDisplayData={this.state.selectionStateInfo.appliedColors}
                    particleTypeNames={this.state.particleTypeNames}
                    agentColors={this.state.agentColors}
                    updateAgentColorArray={this.updateAgentColorArray}
                    setColorSelectionInfo={this.setColorSelectionInfo}
                />
                <RecordMovieComponent
                    startRecordingHandler={simulariumController.startRecording}
                    stopRecordingHandler={simulariumController.stopRecording}
                    setRecordingEnabled={() => {
                        this.setRecordingEnabled(
                            !this.state.isRecordingEnabled
                        );
                    }}
                    isRecordingEnabled={this.state.isRecordingEnabled}
                />
                <AgentMetadata agentData={this.state.followObjectData} />
                <div className="viewer-container">
                    <SimulariumViewer
                        ref={this.viewerRef}
                        renderStyle={this.state.renderStyle}
                        height={this.state.height}
                        width={this.state.width}
                        loggerLevel="debug"
                        onTimeChange={this.handleTimeChange.bind(this)}
                        simulariumController={simulariumController}
                        onJsonDataArrived={this.handleJsonMeshData}
                        showCameraControls={false}
                        onTrajectoryFileInfoChanged={this.handleTrajectoryInfo.bind(
                            this
                        )}
                        selectionStateInfo={this.state.selectionStateInfo}
                        onUIDisplayDataChanged={this.handleUIDisplayData.bind(
                            this
                        )}
                        onRecordedMovie={
                            this.state.isRecordingEnabled
                                ? this.onRecordedMovie
                                : undefined
                        }
                        onFollowObjectChanged={this.handleFollowObjectData.bind(
                            this
                        )}
                        loadInitialData={true}
                        agentColors={this.state.agentColors}
                        showPaths={this.state.showPaths}
                        onError={this.onError}
                        backgroundColor={[0, 0, 0]}
                        lockedCamera={false}
                        disableCache={false}
                        maxCacheSize={Infinity} //  means no limit, provide limits in bytes, 1MB = 1000000, 1GB = 1000000000
                    />
                </div>
            </div>
        );
    }
}

export default Viewer;<|MERGE_RESOLUTION|>--- conflicted
+++ resolved
@@ -119,11 +119,7 @@
     trajectoryTitle: "",
     initialPlay: true,
     firstFrameTime: 0,
-<<<<<<< HEAD
-    followObjectData: nullAgent(),
-=======
     followObjectData: null,
->>>>>>> 4a2732f5
     conversionFileName: "",
 };
 
