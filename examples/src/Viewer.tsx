--- conflicted
+++ resolved
@@ -12,15 +12,9 @@
     ErrorLevel,
     NetConnectionParams,
     TrajectoryFileInfo,
-<<<<<<< HEAD
     CacheLog,
-} from "../../src/index";
-import { nullAgent, TrajectoryType } from "../../src/constants";
-
-=======
     TrajectoryType,
 } from "@aics/simularium-viewer";
->>>>>>> 09ffe273
 import type {
     ISimulariumFile,
     UIDisplayData,
@@ -53,12 +47,9 @@
     UI_TEMPLATE_DOWNLOAD_URL_ROOT,
     UI_TEMPLATE_URL_ROOT,
 } from "./api-settings";
-<<<<<<< HEAD
 import CacheAndStreamingLogs from "./Components/CacheAndStreamingLogs";
-=======
 
 import "./style.css";
->>>>>>> 09ffe273
 
 let playbackFile = "TEST_LIVEMODE_API";
 let queryStringFile = "";
@@ -97,13 +88,10 @@
     initialPlay: boolean;
     firstFrameTime: number;
     followObjectData: AgentData;
-<<<<<<< HEAD
     cacheLog: CacheLog;
     playbackPlaying: boolean;
     streaming: boolean;
-=======
     conversionFileName: string;
->>>>>>> 09ffe273
 }
 
 const simulariumController = new SimulariumController({});
@@ -136,8 +124,7 @@
     trajectoryTitle: "",
     initialPlay: true,
     firstFrameTime: 0,
-    followObjectData: nullAgent(),
-<<<<<<< HEAD
+    followObjectData: null,
     cacheLog: {
         size: 0,
         numFrames: 0,
@@ -150,9 +137,7 @@
     },
     playbackPlaying: false,
     streaming: false,
-=======
     conversionFileName: "",
->>>>>>> 09ffe273
 };
 
 class Viewer extends React.Component<InputParams, ViewerState> {
@@ -847,7 +832,7 @@
                     Pause playback
                 </button>
                 <button
-                    onClick={() => simulariumController.abortRemoteSimulation()}
+                    onClick={() => simulariumController.stop()}
                 >
                     stop / abort sim
                 </button>
