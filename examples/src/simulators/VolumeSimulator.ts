--- conflicted
+++ resolved
@@ -16,7 +16,6 @@
 const FOV_DEGREES = 75;
 const DEGREES_TO_RADIANS = 3.14159265 / 180.0;
 
-<<<<<<< HEAD
 const volumeAgentData = (time: number): number[] => [
     // AGENT 1 ("volume")
     VisTypes.ID_VIS_TYPE_DEFAULT, // vis type - TODO swap to volume when/if available
@@ -35,12 +34,6 @@
     1,
     2,
 ];
-=======
-export default class VolumeSim implements IClientSimulatorImpl {
-    agentdata: number[];
-    size: [number, number, number];
-    curFrame: number = 0;
->>>>>>> 50a0a309
 
 const sphereAgentData = (time: number): number[] => [
     // AGENT 2 (sphere, to test volume-mesh intersection)
@@ -57,14 +50,30 @@
     0, // subpoints
 ];
 
-<<<<<<< HEAD
 export default class VolumeSim implements IClientSimulatorImpl {
-    size = [25, 25, 25];
-    time = 0;
+    agentdata: number[];
+    size: [number, number, number];
+    curFrame: number = 0;
 
-    update(t?: number): VisDataMessage {
-        this.time = (t ?? this.time + 1) % NUM_TIMESTEPS;
-=======
+    constructor() {
+        this.agentdata = [
+            // AGENT 1 ("volume")
+            VisTypes.ID_VIS_TYPE_DEFAULT, // vis type - TODO swap to volume when/if available
+            0, // instance id
+            0, // type
+            0, // x
+            0, // y
+            0, // z
+            0, // rx
+            0, // ry
+            0, // rz
+            10.0, // collision radius
+            4, // subpoints
+            0,
+            0,
+            1,
+            2,
+
             // AGENT 2 (sphere, to test volume-mesh intersection)
             VisTypes.ID_VIS_TYPE_DEFAULT, // vis type
             1, // instance id
@@ -98,25 +107,15 @@
         this.curFrame++;
         // cycle 200 frames
         this.curFrame = this.curFrame % 200;
->>>>>>> 50a0a309
         return {
             msgType: ClientMessageEnum.ID_VIS_DATA_ARRIVE,
             bundleStart: this.time,
             bundleSize: 1, // frames
             bundleData: [
                 {
-<<<<<<< HEAD
-                    data: [
-                        ...volumeAgentData(this.time),
-                        ...sphereAgentData(this.time),
-                    ],
-                    frameNumber: this.time,
-                    time: this.time,
-=======
                     data: this.agentdata,
                     frameNumber: this.curFrame,
                     time: this.curFrame, // in seconds
->>>>>>> 50a0a309
                 },
             ],
             fileName: "hello world",
@@ -128,11 +127,7 @@
                 name: "volume",
                 geometry: {
                     displayType: GeometryDisplayType.VOLUME,
-<<<<<<< HEAD
-                    url: "https://animatedcell-test-data.s3.us-west-2.amazonaws.com/20200323_F01_001/P13-C4.zarr/",
-=======
                     url: "https://s3.us-west-2.amazonaws.com/production.files.allencell.org/982/70e/0ba/ecd/e7a/06a/e41/de6/29a/1af/30/3500007062_20250207_20X_Timelapse-01(P17-G3).ome.zarr",
->>>>>>> 50a0a309
                     color: "ffff00",
                 },
             },
