export const agentColors: string[] = [
    "#fee34d",
    "#f7b232",
    "#bf5736",
    "#94a7fc",
    "#ce8ec9",
    "#58606c",
    "#0ba345",
    "#9267cb",
    "#81dbe6",
    "#bd7800",
    "#bbbb99",
    "#5b79f0",
    "#89a500",
    "#da8692",
    "#418463",
    "#9f516c",
    "#00aabf",
];

export const AWAITING_SMOLDYN_SIM_RUN = "awaiting_smoldyn_sim_run";
export const AWAITING_CONVERSION = "awaiting_conversion";

<<<<<<< HEAD

=======
>>>>>>> 82e2e8f0
/**
 * to do:
 * work out type of sendUpdate messages per simulator
 * client specific controls and other configuration
 */

export interface TrajectoryOptions {
    id: string;
    name: string;
    clientSimulator?: boolean;
    remoteClientSimulator?: boolean;
    networkedTrajectory?: boolean;
}

export const TRAJECTORY_OPTIONS: TrajectoryOptions[] = [
    {
        id: "test_live_mode",
        name: "test_live_mode",
        remoteClientSimulator: true,
        networkedTrajectory: true,
    },
    { id: "actin012_3.h5", name: "actin012_3.h5", networkedTrajectory: true },
    {
        id: "listeria_rocketbugs_normal_fine_2_filtered.simularium",
        name: "listeria",
        networkedTrajectory: true,
    },
    {
        id: "kinesin002_01.h5",
        name: "kinesin002_01.h5",
        networkedTrajectory: true,
    },
    {
        id: "microtubules038_10.h5",
        name: "microtubules038_10.h5",
        networkedTrajectory: true,
    },
    {
        id: "microtubules_v2_shrinking.h5",
        name: "microtubules_v2_shrinking.h5",
        networkedTrajectory: true,
    },
    { id: "aster.cmo", name: "aster.cmo", networkedTrajectory: true },
    {
        id: "microtubules30_1.h5",
        name: "microtubules",
        networkedTrajectory: true,
    },
    {
        id: "endocytosis.simularium",
        name: "Actin in Clathrin-mediated Endocytosis",
        networkedTrajectory: true,
    },
    {
        id: "pc4covid19.simularium",
        name: "SARS-CoV-2 Dynamics in Human Lung Epithelium",
        networkedTrajectory: true,
    },
    {
        id: "nanoparticle_wrapping.simularium",
        name: "Membrane Wrapping a Nanoparticle",
        networkedTrajectory: true,
    },
    {
        id: "smoldyn_min1.simularium",
        name: "Spatiotemporal oscillations in the E. coli Min system",
        networkedTrajectory: true,
    },
    {
        id: "smoldyn_spine.simularium",
        name: "Sequestration of CaMKII in dendritic spines",
        networkedTrajectory: true,
    },
    {
        id: "medyan_Chandrasekaran_2019_UNI_alphaA_0.1_MA_0.675.simularium",
        name: "Actin Bundle Dynamics with α–Actinin and Myosin",
        networkedTrajectory: true,
    },
    {
        id: "medyan_Chandrasekaran_2019_UNI_alphaA_0.1_MA_0.0225.simularium",
        name: "Actin Bundle Dynamics with α–Actinin and Myosin",
        networkedTrajectory: true,
    },
    {
        id: "springsalad_condensate_formation_Below_Ksp.simularium",
        name: "Condensate Formation",
        networkedTrajectory: true,
    },
    {
        id: "springsalad_condensate_formation_At_Ksp.simularium",
        name: "Condensate Formation",
        networkedTrajectory: true,
    },
    {
        id: "springsalad_condensate_formation_Above_Ksp.simularium",
        name: "Condensate Formation",
        networkedTrajectory: true,
    },
    {
        id: "blood-plasma-1.0.simularium",
        name: "Blood Plasma",
        networkedTrajectory: true,
    },
    { id: "TEST_POINTS", name: "Point Simulation", clientSimulator: true },
    {
        id: "TEST_LIVEMODE_API",
        name: "Point Simulation LIVE",
        clientSimulator: true,
    },
    { id: "TEST_BINDING", name: "Binding Simulation", clientSimulator: true },
    { id: "TEST_FIBERS", name: "Fiber Simulation", clientSimulator: true },
    { id: "TEST_SINGLE_FIBER", name: "Single Fiber", clientSimulator: true },
    { id: "TEST_PDB", name: "PDB Simulation", clientSimulator: true },
    { id: "TEST_SINGLE_PDB", name: "Single PDB", clientSimulator: true },
    { id: "TEST_METABALLS", name: "Metaballs", clientSimulator: true },
    { id: "TEST_VALUE_SPHERES", name: "Value Spheres", clientSimulator: true },
];<|MERGE_RESOLUTION|>--- conflicted
+++ resolved
@@ -21,10 +21,6 @@
 export const AWAITING_SMOLDYN_SIM_RUN = "awaiting_smoldyn_sim_run";
 export const AWAITING_CONVERSION = "awaiting_conversion";
 
-<<<<<<< HEAD
-
-=======
->>>>>>> 82e2e8f0
 /**
  * to do:
  * work out type of sendUpdate messages per simulator
